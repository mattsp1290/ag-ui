--- conflicted
+++ resolved
@@ -1046,11 +1046,8 @@
 // TestStreamingDataProcessor_ParameterValidation tests parameter validation
 func TestStreamingDataProcessor_ParameterValidation(t *testing.T) {
 	tool := createStreamingDataProcessorTool()
-<<<<<<< HEAD
-=======
 	processor := tool.Executor.(*MockStreamingDataProcessor)
->>>>>>> 3f51c251
-
+>
 	testCases := []struct {
 		name   string
 		params map[string]interface{}
@@ -1058,12 +1055,8 @@
 		{
 			name: "Default parameters",
 			params: map[string]interface{}{
-<<<<<<< HEAD
-				"duration_seconds": 1,
-=======
 				"duration_seconds": 1, // Override default to fit within test timeout
->>>>>>> 3f51c251
-			},
+>			},
 		},
 		{
 			name: "All parameters specified",
@@ -1096,15 +1089,10 @@
 
 	for _, tc := range testCases {
 		t.Run(tc.name, func(t *testing.T) {
-<<<<<<< HEAD
-			processor := tool.Executor.(*MockStreamingDataProcessor)
-			ctx, cancel := context.WithTimeout(context.Background(), 15*time.Second)
-=======
 			// Create fresh context for each test case
 			timeout := 3 * time.Second // Give extra time for processing
 			ctx, cancel := context.WithTimeout(context.Background(), timeout)
->>>>>>> 3f51c251
-			defer cancel()
+>			defer cancel()
 			
 			outputChan := make(chan interface{}, 100)
 			
@@ -1196,12 +1184,9 @@
 
 // TestStreamingDataProcessor_ConcurrentStreaming tests concurrent streaming
 func TestStreamingDataProcessor_ConcurrentStreaming(t *testing.T) {
-<<<<<<< HEAD
-=======
 	_ = createStreamingDataProcessorTool() // tool not used in this test
 	
->>>>>>> 3f51c251
-	const numStreams = 3
+>	const numStreams = 3
 	var wg sync.WaitGroup
 	results := make(chan error, numStreams)
 
@@ -1286,11 +1271,8 @@
 
 // BenchmarkStreamingDataProcessor benchmarks streaming performance
 func BenchmarkStreamingDataProcessor(b *testing.B) {
-<<<<<<< HEAD
-=======
 	_ = createStreamingDataProcessorTool() // tool not used in this benchmark
->>>>>>> 3f51c251
-	ctx := context.Background()
+>	ctx := context.Background()
 
 	b.Run("HighFrequencyStreaming", func(b *testing.B) {
 		for i := 0; i < b.N; i++ {
@@ -1343,14 +1325,9 @@
 	})
 }
 
-<<<<<<< HEAD
-// Example tests
-func Example_streamingDataProcessorBasicUsage() {
-=======
 // Example tests - this is just an example function, not attached to a type
 func Example_streamingDataProcessor_BasicUsage() {
->>>>>>> 3f51c251
-	tool := createStreamingDataProcessorTool()
+>	tool := createStreamingDataProcessorTool()
 	processor := tool.Executor.(*MockStreamingDataProcessor)
 	ctx, cancel := context.WithTimeout(context.Background(), 2*time.Second)
 	defer cancel()
