package test

import (
	"context"
	"encoding/json"
	"fmt"
	"math/rand"
	"strings"
	"sync"
	"testing"
	"time"

	"github.com/stretchr/testify/assert"
	"github.com/stretchr/testify/require"
	"github.com/ag-ui/go-sdk/pkg/tools"
)

// MockStreamingDataProcessor provides a testable version of the streaming data processor
type MockStreamingDataProcessor struct {
	mu              sync.RWMutex
	isStreaming     bool
	streamingCancel context.CancelFunc
	lastParams      map[string]interface{}
}

func NewMockStreamingDataProcessor() *MockStreamingDataProcessor {
	return &MockStreamingDataProcessor{
		lastParams: make(map[string]interface{}),
	}
}

// StreamingExecute implements the StreamingToolExecutor interface
func (s *MockStreamingDataProcessor) StreamingExecute(ctx context.Context, params map[string]interface{}, outputChan chan<- interface{}) error {
	s.mu.Lock()
	s.isStreaming = true
	s.lastParams = params
	
	// Create cancelable context for streaming
	streamCtx, cancel := context.WithCancel(ctx)
	s.streamingCancel = cancel
	s.mu.Unlock()

	defer func() {
		s.mu.Lock()
		s.isStreaming = false
		s.streamingCancel = nil
		s.mu.Unlock()
		close(outputChan)
	}()

	// Parse parameters with validation
	dataType := getStringParam(params, "data_type", "numeric")
	processingType := getStringParam(params, "processing_type", "realtime")
	batchSize := getIntParam(params, "batch_size", 10)
	interval := time.Duration(getIntParam(params, "interval_ms", 100)) * time.Millisecond
	duration := time.Duration(getIntParam(params, "duration_seconds", 10)) * time.Second
	enableStats := getBoolParam(params, "enable_statistics", true)

	// Validate and enforce minimum values
	if batchSize <= 0 {
		batchSize = 1 // Minimum batch size
	}
	if interval <= 0 {
		interval = 10 * time.Millisecond // Minimum interval
	}
	if duration <= 0 {
		duration = 1 * time.Second // Minimum duration
	}

	// Initialize statistics if enabled
	var stats *StreamingStats
	if enableStats {
		stats = NewStreamingStats()
	}

	// Start streaming data processing
	return s.streamData(streamCtx, outputChan, dataType, processingType, batchSize, interval, duration, stats)
}

// Execute implements the regular ToolExecutor interface for non-streaming mode
func (s *MockStreamingDataProcessor) Execute(ctx context.Context, params map[string]interface{}) (*tools.ToolExecutionResult, error) {
	// For non-streaming mode, collect all data and return at once
	outputChan := make(chan interface{}, 1000)
	
	// Run streaming in background
	go func() {
		s.StreamingExecute(ctx, params, outputChan)
	}()

	// Collect all outputs
	var outputs []interface{}
	for output := range outputChan {
		outputs = append(outputs, output)
	}

	return &tools.ToolExecutionResult{
		Success:   true,
		Data:      outputs,
		Timestamp: time.Now(),
		Duration:  time.Second, // Estimated
		Metadata: map[string]interface{}{
			"mode":         "batch",
			"output_count": len(outputs),
			"parameters":   params,
		},
	}, nil
}

func (s *MockStreamingDataProcessor) streamData(
	ctx context.Context,
	outputChan chan<- interface{},
	dataType, processingType string,
	batchSize int,
	interval, duration time.Duration,
	stats *StreamingStats,
) error {
	startTime := time.Now()
	endTime := startTime.Add(duration)
	batchNumber := 0

	// Ensure at least one iteration happens
	atLeastOnce := true
	
	for atLeastOnce || time.Now().Before(endTime) {
		select {
		case <-ctx.Done():
			return ctx.Err()
		default:
		}

		batchNumber++
		
		// Generate batch of data
		batch := s.generateDataBatch(dataType, batchSize, batchNumber)
		
		// Process batch based on processing type
		processed := s.processBatch(batch, processingType, stats)
		
		// Create output message
		output := StreamOutput{
			Timestamp:   time.Now(),
			BatchNumber: batchNumber,
			DataType:    dataType,
			ProcessingType: processingType,
			Data:        processed,
			Statistics:  nil, // Will be added if stats enabled
		}

		// Add statistics if enabled
		if stats != nil {
			stats.RecordBatch(len(batch), processed)
			output.Statistics = stats.GetSnapshot()
		}

		// Send output
		select {
		case outputChan <- output:
		case <-ctx.Done():
			return ctx.Err()
		}

		// Clear the at least once flag after first iteration
		atLeastOnce = false
		
		// Check if we should continue
		if !time.Now().Before(endTime) {
			break
		}

		// Wait for next interval
		select {
		case <-time.After(interval):
		case <-ctx.Done():
			return ctx.Err()
		}
	}

	// Send final summary if stats enabled (or if no batches were sent)
	if stats != nil || batchNumber == 0 {
		summary := StreamingSummary{
			Timestamp:     time.Now(),
			TotalBatches:  batchNumber,
			TotalItems:    0,
			ProcessingTime: time.Since(startTime),
			FinalStats:    nil,
		}
		
		if stats != nil {
			summary.TotalItems = stats.TotalItems
			summary.FinalStats = stats.GetSnapshot()
		}

		select {
		case outputChan <- summary:
		case <-ctx.Done():
			return ctx.Err()
		}
	}

	return nil
}

func (s *MockStreamingDataProcessor) generateDataBatch(dataType string, batchSize, batchNumber int) []interface{} {
	batch := make([]interface{}, batchSize)
	
	for i := 0; i < batchSize; i++ {
		switch dataType {
		case "numeric":
			batch[i] = DataPoint{
				ID:        fmt.Sprintf("batch_%d_item_%d", batchNumber, i),
				Value:     rand.Float64() * 100,
				Timestamp: time.Now(),
				Metadata:  map[string]interface{}{"batch": batchNumber, "index": i},
			}
		case "text":
			batch[i] = TextData{
				ID:      fmt.Sprintf("text_%d_%d", batchNumber, i),
				Text:    generateRandomText(),
				Length:  0, // Will be calculated
				Timestamp: time.Now(),
			}
		case "sensor":
			batch[i] = SensorReading{
				SensorID:    fmt.Sprintf("sensor_%d", (batchNumber+i)%5),
				Value:       rand.Float64()*50 + 20, // Temperature between 20-70
				Unit:        "celsius",
				Timestamp:   time.Now(),
				Quality:     rand.Float64(),
			}
		case "events":
			batch[i] = EventData{
				EventID:   fmt.Sprintf("event_%d_%d", batchNumber, i),
				EventType: []string{"login", "logout", "error", "warning", "info"}[rand.Intn(5)],
				Severity:  rand.Intn(5) + 1,
				Message:   fmt.Sprintf("Event message for batch %d item %d", batchNumber, i),
				Timestamp: time.Now(),
			}
		default:
			batch[i] = map[string]interface{}{
				"id":        fmt.Sprintf("item_%d_%d", batchNumber, i),
				"value":     rand.Intn(1000),
				"timestamp": time.Now(),
			}
		}
	}
	
	return batch
}

func (s *MockStreamingDataProcessor) processBatch(batch []interface{}, processingType string, stats *StreamingStats) interface{} {
	switch processingType {
	case "realtime":
		return s.processRealtime(batch, stats)
	case "aggregation":
		return s.processAggregation(batch, stats)
	case "filtering":
		return s.processFiltering(batch, stats)
	case "transformation":
		return s.processTransformation(batch, stats)
	case "analytics":
		return s.processAnalytics(batch, stats)
	default:
		return batch
	}
}

func (s *MockStreamingDataProcessor) processRealtime(batch []interface{}, stats *StreamingStats) interface{} {
	processed := make([]interface{}, len(batch))
	for i, item := range batch {
		switch data := item.(type) {
		case DataPoint:
			processed[i] = ProcessedData{
				OriginalID: data.ID,
				Value:      data.Value * 1.1, // Apply some transformation
				ProcessedAt: time.Now(),
				Processing: "realtime_multiplication",
			}
		case SensorReading:
			processed[i] = ProcessedSensor{
				SensorID:     data.SensorID,
				OriginalValue: data.Value,
				ProcessedValue: (data.Value * 9 / 5) + 32, // Celsius to Fahrenheit
				Unit:         "fahrenheit",
				ProcessedAt:  time.Now(),
			}
		default:
			processed[i] = map[string]interface{}{
				"original": item,
				"processed_at": time.Now(),
				"processing": "realtime_passthrough",
			}
		}
	}
	return processed
}

func (s *MockStreamingDataProcessor) processAggregation(batch []interface{}, stats *StreamingStats) interface{} {
	result := AggregationResult{
		Count:       len(batch),
		ProcessedAt: time.Now(),
		Type:        "aggregation",
	}

	var sum, min, max float64
	var values []float64
	
	for i, item := range batch {
		var value float64
		switch data := item.(type) {
		case DataPoint:
			value = data.Value
		case SensorReading:
			value = data.Value
		default:
			value = float64(i) // Fallback
		}
		
		values = append(values, value)
		sum += value
		
		if i == 0 || value < min {
			min = value
		}
		if i == 0 || value > max {
			max = value
		}
	}

	if len(values) > 0 {
		result.Sum = sum
		result.Average = sum / float64(len(values))
		result.Min = min
		result.Max = max
		result.Range = max - min
	}

	return result
}

func (s *MockStreamingDataProcessor) processFiltering(batch []interface{}, stats *StreamingStats) interface{} {
	var filtered []interface{}
	
	for _, item := range batch {
		include := false
		switch data := item.(type) {
		case DataPoint:
			include = data.Value > 50 // Filter values above 50
		case SensorReading:
			include = data.Quality > 0.8 // Filter high quality readings
		case EventData:
			include = data.Severity >= 3 // Filter important events
		default:
			include = true
		}
		
		if include {
			filtered = append(filtered, FilteredItem{
				Item:        item,
				FilteredAt:  time.Now(),
				FilterType:  "threshold",
			})
		}
	}

	return FilterResult{
		OriginalCount: len(batch),
		FilteredCount: len(filtered),
		FilteredItems: filtered,
		ProcessedAt:   time.Now(),
	}
}

func (s *MockStreamingDataProcessor) processTransformation(batch []interface{}, stats *StreamingStats) interface{} {
	transformed := make([]TransformedItem, len(batch))
	
	for i, item := range batch {
		transformed[i] = TransformedItem{
			ID:             fmt.Sprintf("transformed_%d", i),
			OriginalItem:   item,
			TransformedAt:  time.Now(),
			Transformations: []string{"normalize", "standardize"},
		}
		
		// Apply transformations based on data type
		switch data := item.(type) {
		case DataPoint:
			transformed[i].TransformedValue = (data.Value - 50) / 25 // Normalize around 0
		case SensorReading:
			transformed[i].TransformedValue = data.Value / 100 // Scale to 0-1
		default:
			transformed[i].TransformedValue = 0
		}
	}

	return TransformationResult{
		Items:       transformed,
		ProcessedAt: time.Now(),
		Method:      "standard_normalization",
	}
}

func (s *MockStreamingDataProcessor) processAnalytics(batch []interface{}, stats *StreamingStats) interface{} {
	analytics := AnalyticsResult{
		ProcessedAt: time.Now(),
		BatchSize:   len(batch),
		Metrics:     make(map[string]float64),
		Insights:    []string{},
	}

	// Calculate various analytics
	var values []float64
	typeCount := make(map[string]int)
	
	for _, item := range batch {
		itemType := fmt.Sprintf("%T", item)
		typeCount[itemType]++
		
		switch data := item.(type) {
		case DataPoint:
			values = append(values, data.Value)
		case SensorReading:
			values = append(values, data.Value)
		}
	}

	// Calculate statistics
	if len(values) > 0 {
		sum := 0.0
		for _, v := range values {
			sum += v
		}
		mean := sum / float64(len(values))
		
		variance := 0.0
		for _, v := range values {
			variance += (v - mean) * (v - mean)
		}
		variance /= float64(len(values))
		
		analytics.Metrics["mean"] = mean
		analytics.Metrics["variance"] = variance
		analytics.Metrics["std_dev"] = variance // Simplified
		
		// Generate insights
		if mean > 75 {
			analytics.Insights = append(analytics.Insights, "High average values detected")
		}
		if variance > 100 {
			analytics.Insights = append(analytics.Insights, "High variance in data")
		}
	}

	analytics.TypeDistribution = typeCount
	return analytics
}

// Data structures for streaming

type DataPoint struct {
	ID        string                 `json:"id"`
	Value     float64                `json:"value"`
	Timestamp time.Time              `json:"timestamp"`
	Metadata  map[string]interface{} `json:"metadata"`
}

type TextData struct {
	ID        string    `json:"id"`
	Text      string    `json:"text"`
	Length    int       `json:"length"`
	Timestamp time.Time `json:"timestamp"`
}

type SensorReading struct {
	SensorID  string    `json:"sensor_id"`
	Value     float64   `json:"value"`
	Unit      string    `json:"unit"`
	Timestamp time.Time `json:"timestamp"`
	Quality   float64   `json:"quality"`
}

type EventData struct {
	EventID   string    `json:"event_id"`
	EventType string    `json:"event_type"`
	Severity  int       `json:"severity"`
	Message   string    `json:"message"`
	Timestamp time.Time `json:"timestamp"`
}

type StreamOutput struct {
	Timestamp      time.Time    `json:"timestamp"`
	BatchNumber    int          `json:"batch_number"`
	DataType       string       `json:"data_type"`
	ProcessingType string       `json:"processing_type"`
	Data           interface{}  `json:"data"`
	Statistics     *StatsSnapshot `json:"statistics,omitempty"`
}

type StreamingSummary struct {
	Timestamp      time.Time      `json:"timestamp"`
	TotalBatches   int           `json:"total_batches"`
	TotalItems     int64         `json:"total_items"`
	ProcessingTime time.Duration `json:"processing_time"`
	FinalStats     *StatsSnapshot `json:"final_stats"`
}

type ProcessedData struct {
	OriginalID  string    `json:"original_id"`
	Value       float64   `json:"value"`
	ProcessedAt time.Time `json:"processed_at"`
	Processing  string    `json:"processing"`
}

type ProcessedSensor struct {
	SensorID       string    `json:"sensor_id"`
	OriginalValue  float64   `json:"original_value"`
	ProcessedValue float64   `json:"processed_value"`
	Unit           string    `json:"unit"`
	ProcessedAt    time.Time `json:"processed_at"`
}

type AggregationResult struct {
	Count       int       `json:"count"`
	Sum         float64   `json:"sum"`
	Average     float64   `json:"average"`
	Min         float64   `json:"min"`
	Max         float64   `json:"max"`
	Range       float64   `json:"range"`
	ProcessedAt time.Time `json:"processed_at"`
	Type        string    `json:"type"`
}

type FilteredItem struct {
	Item       interface{} `json:"item"`
	FilteredAt time.Time   `json:"filtered_at"`
	FilterType string      `json:"filter_type"`
}

type FilterResult struct {
	OriginalCount int            `json:"original_count"`
	FilteredCount int            `json:"filtered_count"`
	FilteredItems []interface{}  `json:"filtered_items"`
	ProcessedAt   time.Time      `json:"processed_at"`
}

type TransformedItem struct {
	ID               string      `json:"id"`
	OriginalItem     interface{} `json:"original_item"`
	TransformedValue float64     `json:"transformed_value"`
	TransformedAt    time.Time   `json:"transformed_at"`
	Transformations  []string    `json:"transformations"`
}

type TransformationResult struct {
	Items       []TransformedItem `json:"items"`
	ProcessedAt time.Time         `json:"processed_at"`
	Method      string            `json:"method"`
}

type AnalyticsResult struct {
	ProcessedAt      time.Time          `json:"processed_at"`
	BatchSize        int                `json:"batch_size"`
	Metrics          map[string]float64 `json:"metrics"`
	TypeDistribution map[string]int     `json:"type_distribution"`
	Insights         []string           `json:"insights"`
}

// Statistics tracking
type StreamingStats struct {
	mu             sync.RWMutex
	StartTime      time.Time `json:"start_time"`
	TotalBatches   int64     `json:"total_batches"`
	TotalItems     int64     `json:"total_items"`
	ProcessingTime time.Duration `json:"processing_time"`
	LastBatchTime  time.Time `json:"last_batch_time"`
	ItemsPerSecond float64   `json:"items_per_second"`
	BytesProcessed int64     `json:"bytes_processed"`
}

type StatsSnapshot struct {
	Timestamp      time.Time     `json:"timestamp"`
	TotalBatches   int64         `json:"total_batches"`
	TotalItems     int64         `json:"total_items"`
	ProcessingTime time.Duration `json:"processing_time"`
	ItemsPerSecond float64       `json:"items_per_second"`
	BytesProcessed int64         `json:"bytes_processed"`
	Uptime         time.Duration `json:"uptime"`
}

func NewStreamingStats() *StreamingStats {
	return &StreamingStats{
		StartTime:     time.Now(),
		LastBatchTime: time.Now(),
	}
}

func (s *StreamingStats) RecordBatch(itemCount int, data interface{}) {
	s.mu.Lock()
	defer s.mu.Unlock()
	
	s.TotalBatches++
	s.TotalItems += int64(itemCount)
	s.LastBatchTime = time.Now()
	
	// Calculate throughput
	elapsed := time.Since(s.StartTime)
	if elapsed > 0 {
		s.ItemsPerSecond = float64(s.TotalItems) / elapsed.Seconds()
	}
	
	// Estimate bytes processed
	if jsonData, err := json.Marshal(data); err == nil {
		s.BytesProcessed += int64(len(jsonData))
	}
}

func (s *StreamingStats) GetSnapshot() *StatsSnapshot {
	s.mu.RLock()
	defer s.mu.RUnlock()
	
	return &StatsSnapshot{
		Timestamp:      time.Now(),
		TotalBatches:   s.TotalBatches,
		TotalItems:     s.TotalItems,
		ProcessingTime: s.ProcessingTime,
		ItemsPerSecond: s.ItemsPerSecond,
		BytesProcessed: s.BytesProcessed,
		Uptime:         time.Since(s.StartTime),
	}
}

// Helper functions
func getStringParam(params map[string]interface{}, key, defaultValue string) string {
	if val, ok := params[key].(string); ok {
		return val
	}
	return defaultValue
}

func getIntParam(params map[string]interface{}, key string, defaultValue int) int {
	if val, ok := params[key].(int); ok {
		return val
	}
	if val, ok := params[key].(float64); ok {
		return int(val)
	}
	return defaultValue
}

func getBoolParam(params map[string]interface{}, key string, defaultValue bool) bool {
	if val, ok := params[key].(bool); ok {
		return val
	}
	return defaultValue
}

func generateRandomText() string {
	words := []string{"stream", "data", "processing", "realtime", "analytics", "batch", "transform", "filter", "aggregate"}
	length := rand.Intn(5) + 3
	text := make([]string, length)
	for i := 0; i < length; i++ {
		text[i] = words[rand.Intn(len(words))]
	}
	return strings.Join(text, " ")
}

// Tool creation
func createStreamingDataProcessorTool() *tools.Tool {
	return &tools.Tool{
		ID:          "streaming-data-processor",
		Name:        "StreamingDataProcessor",
		Description: "Real-time data processing with streaming output and analytics",
		Version:     "1.0.0",
		Schema: &tools.ToolSchema{
			Type: "object",
			Properties: map[string]*tools.Property{
				"data_type": {
					Type:        "string",
					Description: "Type of data to process",
					Enum:        []interface{}{"numeric", "text", "sensor", "events"},
					Default:     "numeric",
				},
				"processing_type": {
					Type:        "string",
					Description: "Type of processing to apply",
					Enum:        []interface{}{"realtime", "aggregation", "filtering", "transformation", "analytics"},
					Default:     "realtime",
				},
				"batch_size": {
					Type:        "integer",
					Description: "Number of items per batch",
					Default:     10,
					Minimum:     func() *float64 { v := 1.0; return &v }(),
					Maximum:     func() *float64 { v := 1000.0; return &v }(),
				},
				"interval_ms": {
					Type:        "integer",
					Description: "Interval between batches in milliseconds",
					Default:     100,
					Minimum:     func() *float64 { v := 10.0; return &v }(),
					Maximum:     func() *float64 { v := 10000.0; return &v }(),
				},
				"duration_seconds": {
					Type:        "integer",
					Description: "How long to stream data",
					Default:     10,
					Minimum:     func() *float64 { v := 1.0; return &v }(),
					Maximum:     func() *float64 { v := 300.0; return &v }(),
				},
				"enable_statistics": {
					Type:        "boolean",
					Description: "Enable statistics collection",
					Default:     true,
				},
			},
			Required: []string{},
		},
		Executor: NewMockStreamingDataProcessor(),
		Capabilities: &tools.ToolCapabilities{
			Streaming:  true,
			Async:      true,
			Cancelable: true,
			Cacheable:  false,
			Timeout:    10 * time.Minute,
		},
		Metadata: &tools.ToolMetadata{
			Author:   "Streaming Team",
			License:  "MIT",
			Tags:     []string{"streaming", "data", "processing", "realtime"},
			Examples: []tools.ToolExample{
				{
					Name:        "Numeric Data Stream",
					Description: "Process numeric data in real-time",
					Input: map[string]interface{}{
						"data_type":        "numeric",
						"processing_type":  "realtime",
						"batch_size":       5,
						"interval_ms":      500,
						"duration_seconds": 5,
					},
				},
				{
					Name:        "Sensor Aggregation",
					Description: "Aggregate sensor readings",
					Input: map[string]interface{}{
						"data_type":        "sensor",
						"processing_type":  "aggregation",
						"batch_size":       20,
						"interval_ms":      1000,
					},
				},
			},
		},
	}
}

// Tests

// TestStreamingDataProcessor_BasicStreaming tests basic streaming functionality
func TestStreamingDataProcessor_BasicStreaming(t *testing.T) {
	tool := createStreamingDataProcessorTool()
	processor := tool.Executor.(*MockStreamingDataProcessor)
	ctx, cancel := context.WithTimeout(context.Background(), 5*time.Second)
	defer cancel()

	params := map[string]interface{}{
		"data_type":        "numeric",
		"processing_type":  "realtime",
		"batch_size":       5,
		"interval_ms":      100,
		"duration_seconds": 2,
		"enable_statistics": true,
	}

	outputChan := make(chan interface{}, 100)
	
	// Start streaming
	go func() {
		err := processor.StreamingExecute(ctx, params, outputChan)
		assert.NoError(t, err)
	}()

	// Collect outputs
	var outputs []interface{}
	timeout := time.After(3 * time.Second)
	
	for {
		select {
		case output, ok := <-outputChan:
			if !ok {
				// Channel closed, streaming finished
				goto done
			}
			outputs = append(outputs, output)
		case <-timeout:
			t.Fatal("Test timed out")
		}
	}
	
done:
	// Verify we received outputs
	assert.NotEmpty(t, outputs)
	
	// Check output types
	hasStreamOutput := false
	hasSummary := false
	
	for _, output := range outputs {
		switch output.(type) {
		case StreamOutput:
			hasStreamOutput = true
		case StreamingSummary:
			hasSummary = true
		}
	}
	
	assert.True(t, hasStreamOutput, "Should have stream outputs")
	assert.True(t, hasSummary, "Should have summary")
}

// TestStreamingDataProcessor_DataTypes tests different data types
func TestStreamingDataProcessor_DataTypes(t *testing.T) {
	tool := createStreamingDataProcessorTool()
	processor := tool.Executor.(*MockStreamingDataProcessor)

	dataTypes := []string{"numeric", "text", "sensor", "events"}
	
	for _, dataType := range dataTypes {
		t.Run("DataType_"+dataType, func(t *testing.T) {
			ctx, cancel := context.WithTimeout(context.Background(), 2*time.Second)
			defer cancel()

			params := map[string]interface{}{
				"data_type":        dataType,
				"processing_type":  "realtime",
				"batch_size":       3,
				"interval_ms":      200,
				"duration_seconds": 1,
			}

			outputChan := make(chan interface{}, 50)
			
			err := processor.StreamingExecute(ctx, params, outputChan)
			assert.NoError(t, err)

			// Verify we got outputs
			var outputs []interface{}
			for output := range outputChan {
				outputs = append(outputs, output)
			}
			
			assert.NotEmpty(t, outputs)
			
			// Check first stream output
			if len(outputs) > 0 {
				if streamOutput, ok := outputs[0].(StreamOutput); ok {
					assert.Equal(t, dataType, streamOutput.DataType)
					assert.NotNil(t, streamOutput.Data)
				}
			}
		})
	}
}

// TestStreamingDataProcessor_ProcessingTypes tests different processing types
func TestStreamingDataProcessor_ProcessingTypes(t *testing.T) {
	tool := createStreamingDataProcessorTool()
	processor := tool.Executor.(*MockStreamingDataProcessor)

	processingTypes := []string{"realtime", "aggregation", "filtering", "transformation", "analytics"}
	
	for _, processingType := range processingTypes {
		t.Run("ProcessingType_"+processingType, func(t *testing.T) {
			ctx, cancel := context.WithTimeout(context.Background(), 2*time.Second)
			defer cancel()

			params := map[string]interface{}{
				"data_type":        "numeric",
				"processing_type":  processingType,
				"batch_size":       5,
				"interval_ms":      200,
				"duration_seconds": 1,
			}

			outputChan := make(chan interface{}, 50)
			
			err := processor.StreamingExecute(ctx, params, outputChan)
			assert.NoError(t, err)

			// Verify we got outputs
			var outputs []interface{}
			for output := range outputChan {
				outputs = append(outputs, output)
			}
			
			assert.NotEmpty(t, outputs)
			
			// Check processing type in output
			if len(outputs) > 0 {
				if streamOutput, ok := outputs[0].(StreamOutput); ok {
					assert.Equal(t, processingType, streamOutput.ProcessingType)
				}
			}
		})
	}
}

// TestStreamingDataProcessor_Statistics tests statistics collection
func TestStreamingDataProcessor_Statistics(t *testing.T) {
	tool := createStreamingDataProcessorTool()
	processor := tool.Executor.(*MockStreamingDataProcessor)
	ctx, cancel := context.WithTimeout(context.Background(), 3*time.Second)
	defer cancel()

	params := map[string]interface{}{
		"data_type":         "numeric",
		"processing_type":   "realtime",
		"batch_size":        5,
		"interval_ms":       100,
		"duration_seconds":  2,
		"enable_statistics": true,
	}

	outputChan := make(chan interface{}, 100)
	
	err := processor.StreamingExecute(ctx, params, outputChan)
	assert.NoError(t, err)

	// Collect outputs and check for statistics
	var outputs []interface{}
	for output := range outputChan {
		outputs = append(outputs, output)
	}
	
	assert.NotEmpty(t, outputs)
	
	// Check that stream outputs have statistics
	hasStats := false
	for _, output := range outputs {
		if streamOutput, ok := output.(StreamOutput); ok {
			if streamOutput.Statistics != nil {
				hasStats = true
				assert.Greater(t, streamOutput.Statistics.TotalItems, int64(0))
				assert.Greater(t, streamOutput.Statistics.TotalBatches, int64(0))
				break
			}
		}
	}
	
	assert.True(t, hasStats, "Should have statistics in outputs")
	
	// Check for summary with final stats
	hasFinalStats := false
	for _, output := range outputs {
		if summary, ok := output.(StreamingSummary); ok {
			assert.NotNil(t, summary.FinalStats)
			assert.Greater(t, summary.TotalBatches, 0)
			assert.Greater(t, summary.TotalItems, int64(0))
			hasFinalStats = true
			break
		}
	}
	
	assert.True(t, hasFinalStats, "Should have final statistics")
}

// TestStreamingDataProcessor_Cancellation tests streaming cancellation
func TestStreamingDataProcessor_Cancellation(t *testing.T) {
	tool := createStreamingDataProcessorTool()
	processor := tool.Executor.(*MockStreamingDataProcessor)
	ctx, cancel := context.WithCancel(context.Background())

	params := map[string]interface{}{
		"data_type":        "numeric",
		"processing_type":  "realtime",
		"batch_size":       5,
		"interval_ms":      100,
		"duration_seconds": 60, // Long duration
	}

	outputChan := make(chan interface{}, 100)
	errChan := make(chan error, 1)
	
	// Start streaming
	go func() {
		err := processor.StreamingExecute(ctx, params, outputChan)
		errChan <- err
	}()

	// Let it run for a bit
	time.Sleep(300 * time.Millisecond)
	
	// Cancel the context
	cancel()

	// Wait for completion
	select {
	case err := <-errChan:
		assert.Error(t, err)
		assert.Equal(t, context.Canceled, err)
	case <-time.After(2 * time.Second):
		t.Fatal("Streaming didn't stop after cancellation")
	}

	// Verify channel is closed
	select {
	case _, ok := <-outputChan:
		if ok {
			// Drain remaining outputs
			for range outputChan {
			}
		}
	default:
	}
}

// TestStreamingDataProcessor_NonStreamingMode tests regular execution mode
func TestStreamingDataProcessor_NonStreamingMode(t *testing.T) {
	tool := createStreamingDataProcessorTool()
	processor := tool.Executor.(*MockStreamingDataProcessor)
	ctx := context.Background()

	params := map[string]interface{}{
		"data_type":        "numeric",
		"processing_type":  "aggregation",
		"batch_size":       3,
		"interval_ms":      100,
		"duration_seconds": 1,
	}

	result, err := processor.Execute(ctx, params)
	require.NoError(t, err)
	require.NotNil(t, result)
	assert.True(t, result.Success)
	
	// Check result structure
	outputs, ok := result.Data.([]interface{})
	require.True(t, ok)
	assert.NotEmpty(t, outputs)
	
	// Check metadata
	assert.NotNil(t, result.Metadata)
	assert.Equal(t, "batch", result.Metadata["mode"])
	assert.Equal(t, len(outputs), result.Metadata["output_count"])
}

// TestStreamingDataProcessor_ParameterValidation tests parameter validation
func TestStreamingDataProcessor_ParameterValidation(t *testing.T) {
	tool := createStreamingDataProcessorTool()
	processor := tool.Executor.(*MockStreamingDataProcessor)

	testCases := []struct {
		name   string
		params map[string]interface{}
	}{
		{
			name: "Default parameters",
			params: map[string]interface{}{
<<<<<<< HEAD
				// Override duration to ensure outputs within test timeout
				"duration_seconds": 1,
=======
				"duration_seconds": 1, // Override default to fit within test timeout
>>>>>>> 7566f995
			},
		},
		{
			name: "All parameters specified",
			params: map[string]interface{}{
				"data_type":         "sensor",
				"processing_type":   "analytics",
				"batch_size":        5,
				"interval_ms":       100,
				"duration_seconds":  1,
				"enable_statistics": false,
			},
		},
		{
			name: "Edge case values",
			params: map[string]interface{}{
				"batch_size":       1,
				"interval_ms":      10,
				"duration_seconds": 1,
			},
		},
		{
			name: "Zero duration edge case",
			params: map[string]interface{}{
				"batch_size":       1,
				"interval_ms":      10,
				"duration_seconds": 0, // Should be normalized to 1 second minimum
			},
		},
	}

	for _, tc := range testCases {
		t.Run(tc.name, func(t *testing.T) {
<<<<<<< HEAD
			// Create a context with timeout based on expected duration
			timeout := 3 * time.Second // Give extra time for processing
			ctx, cancel := context.WithTimeout(context.Background(), timeout)
=======
			// Create fresh context for each test case
			ctx, cancel := context.WithTimeout(context.Background(), 2*time.Second)
>>>>>>> 7566f995
			defer cancel()
			
			outputChan := make(chan interface{}, 100)
			
			// Run streaming in a goroutine
			errChan := make(chan error, 1)
			go func() {
				err := processor.StreamingExecute(ctx, tc.params, outputChan)
				errChan <- err
			}()

			// Collect outputs with timeout
			var outputCount int
			done := make(chan bool)
			
			go func() {
				for range outputChan {
					outputCount++
				}
				done <- true
			}()
			
			// Wait for completion or timeout
			select {
			case <-done:
				// Normal completion
			case <-time.After(timeout):
				t.Fatal("Test timed out waiting for outputs")
			}
			
			// Check for errors
			select {
			case err := <-errChan:
				assert.NoError(t, err)
			default:
				// No error yet, which is fine
			}
			
			// Should get at least one output (even if just summary)
			assert.Greater(t, outputCount, 0, "Expected at least one output but got none")
		})
	}
}

// TestStreamingDataProcessor_Performance tests performance characteristics
func TestStreamingDataProcessor_Performance(t *testing.T) {
	tool := createStreamingDataProcessorTool()
	processor := tool.Executor.(*MockStreamingDataProcessor)
	ctx, cancel := context.WithTimeout(context.Background(), 5*time.Second)
	defer cancel()

	params := map[string]interface{}{
		"data_type":         "numeric",
		"processing_type":   "realtime",
		"batch_size":        50,
		"interval_ms":       10, // High frequency
		"duration_seconds":  2,
		"enable_statistics": true,
	}

	outputChan := make(chan interface{}, 1000)
	start := time.Now()
	
	err := processor.StreamingExecute(ctx, params, outputChan)
	assert.NoError(t, err)

	// Collect outputs and measure performance
	var outputs []interface{}
	for output := range outputChan {
		outputs = append(outputs, output)
	}
	
	duration := time.Since(start)
	
	// Performance assertions
	assert.NotEmpty(t, outputs)
	assert.Less(t, duration, 3*time.Second) // Should complete reasonably quickly
	
	// Check throughput from final statistics
	for _, output := range outputs {
		if summary, ok := output.(StreamingSummary); ok {
			if summary.FinalStats != nil {
				assert.Greater(t, summary.FinalStats.ItemsPerSecond, 0.0)
				t.Logf("Processed %.2f items/second", summary.FinalStats.ItemsPerSecond)
			}
			break
		}
	}
}

// TestStreamingDataProcessor_ConcurrentStreaming tests concurrent streaming
func TestStreamingDataProcessor_ConcurrentStreaming(t *testing.T) {
<<<<<<< HEAD
=======
	_ = createStreamingDataProcessorTool() // tool not used in this test
	
>>>>>>> 7566f995
	const numStreams = 3
	var wg sync.WaitGroup
	results := make(chan error, numStreams)

	// Start multiple concurrent streams
	for i := 0; i < numStreams; i++ {
		wg.Add(1)
		go func(streamID int) {
			defer wg.Done()
			
			processor := NewMockStreamingDataProcessor() // New instance for each stream
			ctx, cancel := context.WithTimeout(context.Background(), 3*time.Second)
			defer cancel()

			params := map[string]interface{}{
				"data_type":        []string{"numeric", "sensor", "events"}[streamID%3],
				"processing_type":  "realtime",
				"batch_size":       5,
				"interval_ms":      200,
				"duration_seconds": 1,
			}

			outputChan := make(chan interface{}, 100)
			
			err := processor.StreamingExecute(ctx, params, outputChan)
			
			// Drain the channel
			for range outputChan {
			}
			
			results <- err
		}(i)
	}

	wg.Wait()
	close(results)

	// Check all streams completed successfully
	var errors []error
	for err := range results {
		if err != nil {
			errors = append(errors, err)
		}
	}

	assert.Empty(t, errors, "All concurrent streams should complete successfully")
}

// TestStreamingDataProcessor_Schema tests schema validation
func TestStreamingDataProcessor_Schema(t *testing.T) {
	tool := createStreamingDataProcessorTool()

	// Test schema structure
	assert.NotNil(t, tool.Schema)
	assert.Equal(t, "object", tool.Schema.Type)
	assert.Contains(t, tool.Schema.Properties, "data_type")
	assert.Contains(t, tool.Schema.Properties, "processing_type")
	assert.Contains(t, tool.Schema.Properties, "batch_size")

	// Test enum values
	dataTypeProp := tool.Schema.Properties["data_type"]
	assert.NotNil(t, dataTypeProp.Enum)
	assert.Contains(t, dataTypeProp.Enum, "numeric")
	assert.Contains(t, dataTypeProp.Enum, "sensor")

	processingTypeProp := tool.Schema.Properties["processing_type"]
	assert.NotNil(t, processingTypeProp.Enum)
	assert.Contains(t, processingTypeProp.Enum, "realtime")
	assert.Contains(t, processingTypeProp.Enum, "aggregation")
}

// TestStreamingDataProcessor_Capabilities tests tool capabilities
func TestStreamingDataProcessor_Capabilities(t *testing.T) {
	tool := createStreamingDataProcessorTool()

	assert.NotNil(t, tool.Capabilities)
	assert.True(t, tool.Capabilities.Streaming)
	assert.True(t, tool.Capabilities.Async)
	assert.True(t, tool.Capabilities.Cancelable)
	assert.False(t, tool.Capabilities.Cacheable)
	assert.Equal(t, 10*time.Minute, tool.Capabilities.Timeout)
}

// BenchmarkStreamingDataProcessor benchmarks streaming performance
func BenchmarkStreamingDataProcessor(b *testing.B) {
<<<<<<< HEAD
=======
	_ = createStreamingDataProcessorTool() // tool not used in this benchmark
>>>>>>> 7566f995
	ctx := context.Background()

	b.Run("HighFrequencyStreaming", func(b *testing.B) {
		for i := 0; i < b.N; i++ {
			processor := NewMockStreamingDataProcessor()
			params := map[string]interface{}{
				"data_type":         "numeric",
				"processing_type":   "realtime",
				"batch_size":        10,
				"interval_ms":       1,
				"duration_seconds":  1,
				"enable_statistics": false,
			}

			outputChan := make(chan interface{}, 1000)
			
			err := processor.StreamingExecute(ctx, params, outputChan)
			if err != nil {
				b.Fatal(err)
			}

			// Drain channel
			for range outputChan {
			}
		}
	})

	b.Run("LargeBatchProcessing", func(b *testing.B) {
		for i := 0; i < b.N; i++ {
			processor := NewMockStreamingDataProcessor()
			params := map[string]interface{}{
				"data_type":         "numeric",
				"processing_type":   "aggregation",
				"batch_size":        1000,
				"interval_ms":       100,
				"duration_seconds":  1,
				"enable_statistics": false,
			}

			outputChan := make(chan interface{}, 100)
			
			err := processor.StreamingExecute(ctx, params, outputChan)
			if err != nil {
				b.Fatal(err)
			}

			// Drain channel
			for range outputChan {
			}
		}
	})
}

<<<<<<< HEAD
// Example usage can be seen in the test functions above
=======
// Example tests - this is just an example function, not attached to a type
func Example_streamingDataProcessor_BasicUsage() {
	tool := createStreamingDataProcessorTool()
	processor := tool.Executor.(*MockStreamingDataProcessor)
	ctx, cancel := context.WithTimeout(context.Background(), 2*time.Second)
	defer cancel()

	params := map[string]interface{}{
		"data_type":        "numeric",
		"processing_type":  "realtime",
		"batch_size":       3,
		"interval_ms":      500,
		"duration_seconds": 1,
	}

	outputChan := make(chan interface{}, 50)
	
	// Start streaming in background
	go func() {
		processor.StreamingExecute(ctx, params, outputChan)
	}()

	// Process outputs
	for output := range outputChan {
		switch data := output.(type) {
		case StreamOutput:
			fmt.Printf("Batch %d: %d items processed\n", data.BatchNumber, len(data.Data.([]interface{})))
		case StreamingSummary:
			fmt.Printf("Summary: %d total batches, %d total items\n", data.TotalBatches, data.TotalItems)
		}
	}

	// Output: 
	// Batch 1: 3 items processed
	// Batch 2: 3 items processed
	// Summary: 2 total batches, 6 total items
}
>>>>>>> 7566f995
<|MERGE_RESOLUTION|>--- conflicted
+++ resolved
@@ -1055,12 +1055,7 @@
 		{
 			name: "Default parameters",
 			params: map[string]interface{}{
-<<<<<<< HEAD
-				// Override duration to ensure outputs within test timeout
-				"duration_seconds": 1,
-=======
 				"duration_seconds": 1, // Override default to fit within test timeout
->>>>>>> 7566f995
 			},
 		},
 		{
@@ -1094,14 +1089,9 @@
 
 	for _, tc := range testCases {
 		t.Run(tc.name, func(t *testing.T) {
-<<<<<<< HEAD
-			// Create a context with timeout based on expected duration
+			// Create fresh context for each test case
 			timeout := 3 * time.Second // Give extra time for processing
 			ctx, cancel := context.WithTimeout(context.Background(), timeout)
-=======
-			// Create fresh context for each test case
-			ctx, cancel := context.WithTimeout(context.Background(), 2*time.Second)
->>>>>>> 7566f995
 			defer cancel()
 			
 			outputChan := make(chan interface{}, 100)
@@ -1194,11 +1184,8 @@
 
 // TestStreamingDataProcessor_ConcurrentStreaming tests concurrent streaming
 func TestStreamingDataProcessor_ConcurrentStreaming(t *testing.T) {
-<<<<<<< HEAD
-=======
 	_ = createStreamingDataProcessorTool() // tool not used in this test
 	
->>>>>>> 7566f995
 	const numStreams = 3
 	var wg sync.WaitGroup
 	results := make(chan error, numStreams)
@@ -1284,10 +1271,7 @@
 
 // BenchmarkStreamingDataProcessor benchmarks streaming performance
 func BenchmarkStreamingDataProcessor(b *testing.B) {
-<<<<<<< HEAD
-=======
 	_ = createStreamingDataProcessorTool() // tool not used in this benchmark
->>>>>>> 7566f995
 	ctx := context.Background()
 
 	b.Run("HighFrequencyStreaming", func(b *testing.B) {
@@ -1341,9 +1325,6 @@
 	})
 }
 
-<<<<<<< HEAD
-// Example usage can be seen in the test functions above
-=======
 // Example tests - this is just an example function, not attached to a type
 func Example_streamingDataProcessor_BasicUsage() {
 	tool := createStreamingDataProcessorTool()
@@ -1380,5 +1361,4 @@
 	// Batch 1: 3 items processed
 	// Batch 2: 3 items processed
 	// Summary: 2 total batches, 6 total items
-}
->>>>>>> 7566f995
+}