package state

import (
	"context"
	"crypto/tls"
	"encoding/json"
	"errors"
	"fmt"
	"io"
	"net"
	"net/http"
	"net/http/httptest"
	"os"
	"path/filepath"
	"strings"
	"sync"
	"testing"
	"time"

	"go.uber.org/zap/zaptest"
)

// TestValidateWebhookURL tests the webhook URL validation function for SSRF prevention
func TestValidateWebhookURL(t *testing.T) {
	tests := []struct {
		name        string
		url         string
		wantError   bool
		errorSubstr string
	}{
		{
			name:        "empty URL",
			url:         "",
			wantError:   true,
			errorSubstr: "cannot be empty",
		},
		{
			name:        "invalid URL format",
			url:         "://invalid",
			wantError:   true,
			errorSubstr: "invalid URL format",
		},
		{
			name:        "URL without scheme (should reject HTTPS)",
			url:         "not-a-url",
			wantError:   true,
			errorSubstr: "only HTTPS URLs are allowed",
		},
		{
			name:        "HTTP URL (should reject)",
			url:         "http://example.com/webhook",
			wantError:   true,
			errorSubstr: "only HTTPS URLs are allowed",
		},
		{
			name:        "localhost URL",
			url:         "https://localhost/webhook",
			wantError:   true,
			errorSubstr: "cannot point to localhost",
		},
		{
			name:        "127.0.0.1 URL",
			url:         "https://127.0.0.1/webhook",
			wantError:   true,
			errorSubstr: "cannot point to localhost",
		},
		{
			name:        "IPv6 localhost",
			url:         "https://[::1]/webhook",
			wantError:   true,
			errorSubstr: "cannot point to localhost",
		},
		{
			name:        "URL without hostname",
			url:         "https:///webhook",
			wantError:   true,
			errorSubstr: "must have a valid hostname",
		},
		{
			name:        "valid external HTTPS URL",
			url:         "https://hooks.slack.com/services/webhook",
			wantError:   false,
			errorSubstr: "",
		},
	}

	for _, tt := range tests {
		t.Run(tt.name, func(t *testing.T) {
			err := validateWebhookURL(tt.url)
			if tt.wantError {
				if err == nil {
					t.Errorf("validateWebhookURL() expected error for %s, got nil", tt.url)
				} else if tt.errorSubstr != "" && !strings.Contains(err.Error(), tt.errorSubstr) {
					t.Errorf("validateWebhookURL() error = %v, want substring %s", err, tt.errorSubstr)
				}
			} else if err != nil {
				t.Errorf("validateWebhookURL() unexpected error for %s: %v", tt.url, err)
			}
		})
	}
}

// TestIsInternalIP tests the internal IP detection function
func TestIsInternalIP(t *testing.T) {
	tests := []struct {
		name     string
		ip       string
		expected bool
	}{
		// IPv4 loopback
		{"127.0.0.1", "127.0.0.1", true},
		{"127.255.255.255", "127.255.255.255", true},

		// IPv4 private ranges
		{"10.0.0.1", "10.0.0.1", true},
		{"10.255.255.255", "10.255.255.255", true},
		{"172.16.0.1", "172.16.0.1", true},
		{"172.31.255.255", "172.31.255.255", true},
		{"192.168.0.1", "192.168.0.1", true},
		{"192.168.255.255", "192.168.255.255", true},

		// IPv4 link-local
		{"169.254.1.1", "169.254.1.1", true},

		// IPv6 loopback
		{"::1", "::1", true},

		// IPv6 unique local
		{"fc00::1", "fc00::1", true},
		{"fdff:ffff:ffff:ffff:ffff:ffff:ffff:ffff", "fdff:ffff:ffff:ffff:ffff:ffff:ffff:ffff", true},

		// Public IPv4 addresses
		{"8.8.8.8", "8.8.8.8", false},
		{"1.1.1.1", "1.1.1.1", false},
		{"208.67.222.222", "208.67.222.222", false},

		// Public IPv6 addresses
		{"2001:4860:4860::8888", "2001:4860:4860::8888", false},
		{"2606:4700:4700::1111", "2606:4700:4700::1111", false},
	}

	for _, tt := range tests {
		t.Run(tt.name, func(t *testing.T) {
			ip := net.ParseIP(tt.ip)
			if ip == nil {
				t.Fatalf("Failed to parse IP: %s", tt.ip)
			}
			result := isInternalIP(ip)
			if result != tt.expected {
				t.Errorf("isInternalIP(%s) = %v, want %v", tt.ip, result, tt.expected)
			}
		})
	}
}

// TestLogAlertNotifier tests the log alert notifier
func TestLogAlertNotifier(t *testing.T) {
	logger := zaptest.NewLogger(t)
	notifier := NewLogAlertNotifier(logger)

	alert := Alert{
		Level:       AlertLevelWarning,
		Title:       "Test Alert",
		Description: "This is a test alert",
		Timestamp:   time.Now(),
		Component:   "test-component",
		Value:       85.5,
		Threshold:   80.0,
		Labels:      map[string]string{"env": "test"},
		Severity:    AuditSeverityWarning,
	}

	// Test sending alerts at different levels
	levels := []AlertLevel{AlertLevelInfo, AlertLevelWarning, AlertLevelError, AlertLevelCritical}
	for _, level := range levels {
		t.Run(fmt.Sprintf("level_%v", level), func(t *testing.T) {
			alert.Level = level
			err := notifier.SendAlert(context.Background(), alert)
			if err != nil {
				t.Errorf("SendAlert() failed: %v", err)
			}
		})
	}

	// Test with context cancellation
	t.Run("cancelled_context", func(t *testing.T) {
		ctx, cancel := context.WithCancel(context.Background())
		cancel()

		err := notifier.SendAlert(ctx, alert)
		if err != nil {
			t.Errorf("SendAlert() with cancelled context failed: %v", err)
		}
	})
}

// TestEmailAlertNotifier tests the email alert notifier
func TestEmailAlertNotifier(t *testing.T) {
	notifier := NewEmailAlertNotifier(
		"smtp.example.com",
		587,
		"test@example.com",
		"password",
		"alerts@example.com",
		[]string{"admin@example.com", "ops@example.com"},
	)

	// Test basic configuration
	if notifier.smtpServer != "smtp.example.com" {
		t.Errorf("Expected smtp server 'smtp.example.com', got %s", notifier.smtpServer)
	}
	if notifier.smtpPort != 587 {
		t.Errorf("Expected smtp port 587, got %d", notifier.smtpPort)
	}
	if !notifier.enabled {
		t.Error("Expected notifier to be enabled by default")
	}

	alert := Alert{
		Level:       AlertLevelError,
		Title:       "Database Connection Failed",
		Description: "Unable to connect to primary database",
		Timestamp:   time.Now(),
		Component:   "database",
		Value:       0.0,
		Threshold:   1.0,
	}

	// Test sending alert
	err := notifier.SendAlert(context.Background(), alert)
	if err != nil {
		t.Errorf("SendAlert() failed: %v", err)
	}

	// Test with disabled notifier
	notifier.enabled = false
	err = notifier.SendAlert(context.Background(), alert)
	if err != nil {
		t.Errorf("SendAlert() with disabled notifier failed: %v", err)
	}
}

// createTestWebhookNotifier creates a webhook notifier for testing that bypasses URL validation
func createTestWebhookNotifier(url string, timeout time.Duration) *WebhookAlertNotifier {
	transport := &http.Transport{
		TLSClientConfig: &tls.Config{
			MinVersion: tls.VersionTLS12,
			CipherSuites: []uint16{
				tls.TLS_ECDHE_RSA_WITH_AES_256_GCM_SHA384,
				tls.TLS_ECDHE_RSA_WITH_CHACHA20_POLY1305,
				tls.TLS_ECDHE_RSA_WITH_AES_128_GCM_SHA256,
			},
			InsecureSkipVerify: true, // For test servers
		},
		DisableKeepAlives: true,
	}
	
	return &WebhookAlertNotifier{
		url:     url,
		method:  http.MethodPost,
		headers: make(map[string]string),
		timeout: timeout,
		client: &http.Client{
			Timeout:   timeout,
			Transport: transport,
		},
	}
}

// TestWebhookAlertNotifier tests the webhook alert notifier
func TestWebhookAlertNotifier(t *testing.T) {
	var receivedPayload map[string]interface{}
	var requestHeaders http.Header
	server := httptest.NewTLSServer(http.HandlerFunc(func(w http.ResponseWriter, r *http.Request) {
		requestHeaders = r.Header
		body, err := io.ReadAll(r.Body)
		if err != nil {
			t.Errorf("Failed to read request body: %v", err)
			return
		}

		if err := json.Unmarshal(body, &receivedPayload); err != nil {
			t.Errorf("Failed to unmarshal request body: %v", err)
			return
		}

		w.WriteHeader(http.StatusOK)
		w.Write([]byte(`{"status":"ok"}`))
	}))
	defer server.Close()

<<<<<<< HEAD
	notifier, err := NewWebhookAlertNotifierForTesting(server.URL, 10*time.Second)
	if err != nil {
		t.Fatalf("Failed to create webhook notifier: %v", err)
	}
=======
	// Use the test helper to create a notifier that bypasses URL validation
	notifier := createTestWebhookNotifier(server.URL, 10*time.Second)
>>>>>>> 7566f995

	// Set custom headers
	notifier.SetHeader("X-Custom-Header", "test-value")
	notifier.SetHeader("Authorization", "Bearer token123")

	alert := Alert{
		Level:       AlertLevelCritical,
		Title:       "System Overload",
		Description: "CPU usage exceeds 95%",
		Timestamp:   time.Now(),
		Component:   "system",
		Value:       97.5,
		Threshold:   95.0,
		Labels:      map[string]string{"hostname": "web-01"},
		Severity:    AuditSeverityCritical,
	}

	// Test sending alert
	err := notifier.SendAlert(context.Background(), alert)
	if err != nil {
		t.Errorf("SendAlert() failed: %v", err)
	}

	// Verify payload
	if receivedPayload == nil {
		t.Fatal("No payload received")
	}
	if receivedPayload["title"] != alert.Title {
		t.Errorf("Expected title '%s', got '%v'", alert.Title, receivedPayload["title"])
	}
	if receivedPayload["level"] != "critical" {
		t.Errorf("Expected level 'critical', got '%v'", receivedPayload["level"])
	}
	if receivedPayload["value"] != 97.5 {
		t.Errorf("Expected value 97.5, got %v", receivedPayload["value"])
	}

	// Verify headers
	if requestHeaders.Get("Content-Type") != "application/json" {
		t.Errorf("Expected Content-Type 'application/json', got '%s'", requestHeaders.Get("Content-Type"))
	}
	if requestHeaders.Get("X-Custom-Header") != "test-value" {
		t.Errorf("Expected X-Custom-Header 'test-value', got '%s'", requestHeaders.Get("X-Custom-Header"))
	}
	if requestHeaders.Get("Authorization") != "Bearer token123" {
		t.Errorf("Expected Authorization 'Bearer token123', got '%s'", requestHeaders.Get("Authorization"))
	}
}

// TestWebhookAlertNotifierErrors tests error scenarios for webhook notifier
func TestWebhookAlertNotifierErrors(t *testing.T) {
	t.Run("invalid_url", func(t *testing.T) {
		_, err := NewWebhookAlertNotifier("http://localhost/webhook", 10*time.Second)
		if err == nil {
			t.Error("Expected error for invalid URL")
		}
	})

	t.Run("server_error", func(t *testing.T) {
		server := httptest.NewTLSServer(http.HandlerFunc(func(w http.ResponseWriter, r *http.Request) {
			w.WriteHeader(http.StatusInternalServerError)
			w.Write([]byte("Internal Server Error"))
		}))
		defer server.Close()

<<<<<<< HEAD
		notifier, err := NewWebhookAlertNotifierForTesting(server.URL, 10*time.Second)
		if err != nil {
			t.Fatalf("Failed to create webhook notifier: %v", err)
		}
=======
		// Use the test helper to create a notifier that bypasses URL validation
		notifier := createTestWebhookNotifier(server.URL, 10*time.Second)
>>>>>>> 7566f995

		alert := Alert{
			Level:     AlertLevelError,
			Title:     "Test Alert",
			Timestamp: time.Now(),
		}

		err := notifier.SendAlert(context.Background(), alert)
		if err == nil {
			t.Error("Expected error for server error response")
		}
		if !strings.Contains(err.Error(), "500") {
			t.Errorf("Expected error to contain status code 500, got: %v", err)
		}
	})

	t.Run("timeout", func(t *testing.T) {
		server := httptest.NewTLSServer(http.HandlerFunc(func(w http.ResponseWriter, r *http.Request) {
			time.Sleep(100 * time.Millisecond)
			w.WriteHeader(http.StatusOK)
		}))
		defer server.Close()

<<<<<<< HEAD
		notifier, err := NewWebhookAlertNotifierForTesting(server.URL, 10*time.Millisecond)
		if err != nil {
			t.Fatalf("Failed to create webhook notifier: %v", err)
		}
=======
		// Use the test helper to create a notifier that bypasses URL validation
		notifier := createTestWebhookNotifier(server.URL, 10*time.Millisecond)
>>>>>>> 7566f995

		alert := Alert{
			Level:     AlertLevelError,
			Title:     "Test Alert",
			Timestamp: time.Now(),
		}

		err := notifier.SendAlert(context.Background(), alert)
		if err == nil {
			t.Error("Expected timeout error")
		}
	})

	t.Run("context_cancellation", func(t *testing.T) {
		server := httptest.NewTLSServer(http.HandlerFunc(func(w http.ResponseWriter, r *http.Request) {
			time.Sleep(100 * time.Millisecond)
			w.WriteHeader(http.StatusOK)
		}))
		defer server.Close()

<<<<<<< HEAD
		notifier, err := NewWebhookAlertNotifierForTesting(server.URL, 10*time.Second)
		if err != nil {
			t.Fatalf("Failed to create webhook notifier: %v", err)
		}
=======
		// Use the test helper to create a notifier that bypasses URL validation
		notifier := createTestWebhookNotifier(server.URL, 10*time.Second)
>>>>>>> 7566f995

		alert := Alert{
			Level:     AlertLevelError,
			Title:     "Test Alert",
			Timestamp: time.Now(),
		}

		ctx, cancel := context.WithCancel(context.Background())
		cancel()

		err := notifier.SendAlert(ctx, alert)
		if err == nil {
			t.Error("Expected context cancellation error")
		}
	})
}

// TestWebhookTLSConfiguration tests TLS configuration for webhook notifier
func TestWebhookTLSConfiguration(t *testing.T) {
	server := httptest.NewUnstartedServer(http.HandlerFunc(func(w http.ResponseWriter, r *http.Request) {
		w.WriteHeader(http.StatusOK)
	}))

	server.TLS = &tls.Config{
		MinVersion: tls.VersionTLS12,
	}
	server.StartTLS()
	defer server.Close()

<<<<<<< HEAD
	notifier, err := NewWebhookAlertNotifierForTesting(server.URL, 10*time.Second)
	if err != nil {
		t.Fatalf("Failed to create webhook notifier: %v", err)
	}
=======
	// Use the test helper to create a notifier that bypasses URL validation
	notifier := createTestWebhookNotifier(server.URL, 10*time.Second)
>>>>>>> 7566f995

	// Verify TLS configuration
	transport := notifier.client.Transport.(*http.Transport)
	if transport.TLSClientConfig.MinVersion != tls.VersionTLS12 {
		t.Errorf("Expected MinVersion TLS 1.2, got %v", transport.TLSClientConfig.MinVersion)
	}

	if len(transport.TLSClientConfig.CipherSuites) == 0 {
		t.Error("Expected cipher suites to be configured")
	}

	if !transport.DisableKeepAlives {
		t.Error("Expected DisableKeepAlives to be true")
	}
}

// TestSlackAlertNotifier tests the Slack alert notifier
func TestSlackAlertNotifier(t *testing.T) {
	notifier, err := NewSlackAlertNotifier("https://hooks.slack.com/test", "#alerts", "StateManager")
	if err != nil {
		t.Fatalf("Failed to create Slack notifier: %v", err)
	}

	tests := []struct {
		level    AlertLevel
		expected string
	}{
		{AlertLevelInfo, "good"},
		{AlertLevelWarning, "warning"},
		{AlertLevelError, "danger"},
		{AlertLevelCritical, "danger"},
	}

	for _, tt := range tests {
		t.Run(fmt.Sprintf("level_%v", tt.level), func(t *testing.T) {
			color := notifier.getColorForLevel(tt.level)
			if color != tt.expected {
				t.Errorf("getColorForLevel(%v) = %s, want %s", tt.level, color, tt.expected)
			}
		})
	}
}

// TestPagerDutyAlertNotifier tests the PagerDuty alert notifier
func TestPagerDutyAlertNotifier(t *testing.T) {
	notifier := NewPagerDutyAlertNotifier("test-key")

	tests := []struct {
		level    AlertLevel
		expected string
	}{
		{AlertLevelInfo, "info"},
		{AlertLevelWarning, "warning"},
		{AlertLevelError, "error"},
		{AlertLevelCritical, "critical"},
	}

	for _, tt := range tests {
		t.Run(fmt.Sprintf("level_%v", tt.level), func(t *testing.T) {
			severity := notifier.getSeverityForLevel(tt.level)
			if severity != tt.expected {
				t.Errorf("getSeverityForLevel(%v) = %s, want %s", tt.level, severity, tt.expected)
			}
		})
	}
}

// TestFileAlertNotifier tests the file alert notifier
func TestFileAlertNotifier(t *testing.T) {
	tempDir := t.TempDir()
	alertFile := filepath.Join(tempDir, "alerts.log")

	notifier, err := NewFileAlertNotifier(alertFile)
	if err != nil {
		t.Fatalf("Failed to create file notifier: %v", err)
	}
	defer notifier.Close()

	alert := Alert{
		Level:       AlertLevelError,
		Title:       "Disk Space Low",
		Description: "Disk space is below 10%",
		Timestamp:   time.Now(),
		Component:   "filesystem",
		Value:       5.0,
		Threshold:   10.0,
		Labels:      map[string]string{"mount": "/var"},
		Severity:    AuditSeverityError,
	}

	err = notifier.SendAlert(context.Background(), alert)
	if err != nil {
		t.Errorf("SendAlert() failed: %v", err)
	}

	// Verify file contents
	content, err := os.ReadFile(alertFile)
	if err != nil {
		t.Fatalf("Failed to read alert file: %v", err)
	}

	var loggedAlert map[string]interface{}
	lines := strings.Split(string(content), "\n")
	if len(lines) < 1 || lines[0] == "" {
		t.Fatal("No alert logged to file")
	}

	err = json.Unmarshal([]byte(lines[0]), &loggedAlert)
	if err != nil {
		t.Fatalf("Failed to unmarshal logged alert: %v", err)
	}

	if loggedAlert["title"] != alert.Title {
		t.Errorf("Expected title '%s', got '%v'", alert.Title, loggedAlert["title"])
	}
	if loggedAlert["level"] != "error" {
		t.Errorf("Expected level 'error', got '%v'", loggedAlert["level"])
	}
	if loggedAlert["component"] != alert.Component {
		t.Errorf("Expected component '%s', got '%v'", alert.Component, loggedAlert["component"])
	}
}

// TestFileAlertNotifierErrors tests error scenarios for file notifier
func TestFileAlertNotifierErrors(t *testing.T) {
	t.Run("invalid_file_path", func(t *testing.T) {
		_, err := NewFileAlertNotifier("/non/existent/path/alerts.log")
		if err == nil {
			t.Error("Expected error for invalid file path")
		}
	})

	t.Run("permission_denied", func(t *testing.T) {
		if os.Getuid() == 0 {
			t.Skip("Skipping permission test when running as root")
		}
		_, err := NewFileAlertNotifier("/root/alerts.log")
		if err == nil {
			t.Error("Expected permission error")
		}
	})
}

// TestCompositeAlertNotifier tests the composite alert notifier
func TestCompositeAlertNotifier(t *testing.T) {
	logger := zaptest.NewLogger(t)

	logNotifier1 := NewLogAlertNotifier(logger)
	logNotifier2 := NewLogAlertNotifier(logger)

	tempDir := t.TempDir()
	alertFile := filepath.Join(tempDir, "alerts.log")
	fileNotifier, err := NewFileAlertNotifier(alertFile)
	if err != nil {
		t.Fatalf("Failed to create file notifier: %v", err)
	}
	defer fileNotifier.Close()

	compositeNotifier := NewCompositeAlertNotifier(logNotifier1, logNotifier2, fileNotifier)

	alert := Alert{
		Level:       AlertLevelWarning,
		Title:       "Composite Test",
		Description: "Testing composite notifier",
		Timestamp:   time.Now(),
		Component:   "test",
		Value:       75.0,
		Threshold:   70.0,
	}

	err = compositeNotifier.SendAlert(context.Background(), alert)
	if err != nil {
		t.Errorf("SendAlert() failed: %v", err)
	}

	// Verify file was written
	content, err := os.ReadFile(alertFile)
	if err != nil {
		t.Fatalf("Failed to read alert file: %v", err)
	}
	if len(content) == 0 {
		t.Error("Alert file is empty, composite notifier may not have called file notifier")
	}
}

// TestCompositeAlertNotifierErrors tests error handling in composite notifier
func TestCompositeAlertNotifierErrors(t *testing.T) {
	failingNotifier := &mockFailingNotifier{shouldFail: true}

	logger := zaptest.NewLogger(t)
	successNotifier := NewLogAlertNotifier(logger)

	compositeNotifier := NewCompositeAlertNotifier(failingNotifier, successNotifier)

	alert := Alert{
		Level:     AlertLevelError,
		Title:     "Error Test",
		Timestamp: time.Now(),
		Component: "test",
	}

	err := compositeNotifier.SendAlert(context.Background(), alert)
	if err == nil {
		t.Error("Expected error when one notifier fails")
	}
	if !strings.Contains(err.Error(), "mock notifier error") {
		t.Errorf("Expected error message to contain 'mock notifier error', got: %v", err)
	}
}

// TestConditionalAlertNotifier tests the conditional alert notifier
func TestConditionalAlertNotifier(t *testing.T) {
	logger := zaptest.NewLogger(t)
	baseNotifier := NewLogAlertNotifier(logger)

	condition := func(alert Alert) bool {
		return alert.Level == AlertLevelCritical
	}
	conditionalNotifier := NewConditionalAlertNotifier(baseNotifier, condition)

	tests := []struct {
		name       string
		level      AlertLevel
		shouldSend bool
	}{
		{"info alert", AlertLevelInfo, false},
		{"warning alert", AlertLevelWarning, false},
		{"error alert", AlertLevelError, false},
		{"critical alert", AlertLevelCritical, true},
	}

	for _, tt := range tests {
		t.Run(tt.name, func(t *testing.T) {
			alert := Alert{
				Level:     tt.level,
				Title:     "Conditional Test",
				Timestamp: time.Now(),
				Component: "test",
			}

			err := conditionalNotifier.SendAlert(context.Background(), alert)
			if err != nil {
				t.Errorf("SendAlert() failed: %v", err)
			}
		})
	}
}

// TestThrottledAlertNotifier tests the throttled alert notifier
func TestThrottledAlertNotifier(t *testing.T) {
	logger := zaptest.NewLogger(t)
	baseNotifier := NewLogAlertNotifier(logger)

	throttleDuration := 100 * time.Millisecond
	throttledNotifier := NewThrottledAlertNotifier(baseNotifier, throttleDuration)

	alert := Alert{
		Level:       AlertLevelWarning,
		Title:       "Throttle Test",
		Description: "Testing throttled notifier",
		Timestamp:   time.Now(),
		Component:   "test-component",
		Value:       80.0,
		Threshold:   70.0,
	}

	// First alert should be sent
	err := throttledNotifier.SendAlert(context.Background(), alert)
	if err != nil {
		t.Errorf("First SendAlert() failed: %v", err)
	}

	// Second alert immediately should be throttled
	err = throttledNotifier.SendAlert(context.Background(), alert)
	if err != nil {
		t.Errorf("Second SendAlert() failed: %v", err)
	}

	// Wait for throttle duration to pass
	time.Sleep(throttleDuration + 10*time.Millisecond)

	// Third alert should be sent after throttle duration
	err = throttledNotifier.SendAlert(context.Background(), alert)
	if err != nil {
		t.Errorf("Third SendAlert() failed: %v", err)
	}

	// Verify throttle tracking
	alertKey := fmt.Sprintf("%s_%s", alert.Component, alert.Title)
	if _, exists := throttledNotifier.lastSent[alertKey]; !exists {
		t.Error("Expected alert key to be tracked in lastSent map")
	}
}

// TestThrottledAlertNotifierDifferentAlerts tests that different alerts are not throttled together
func TestThrottledAlertNotifierDifferentAlerts(t *testing.T) {
	logger := zaptest.NewLogger(t)
	baseNotifier := NewLogAlertNotifier(logger)

	throttledNotifier := NewThrottledAlertNotifier(baseNotifier, 1*time.Second)

	alert1 := Alert{
		Level:     AlertLevelWarning,
		Title:     "Alert 1",
		Timestamp: time.Now(),
		Component: "component1",
	}

	alert2 := Alert{
		Level:     AlertLevelWarning,
		Title:     "Alert 2",
		Timestamp: time.Now(),
		Component: "component2",
	}

	// Both alerts should be sent (different alert keys)
	err := throttledNotifier.SendAlert(context.Background(), alert1)
	if err != nil {
		t.Errorf("First alert failed: %v", err)
	}

	err = throttledNotifier.SendAlert(context.Background(), alert2)
	if err != nil {
		t.Errorf("Second alert failed: %v", err)
	}

	// Verify both alerts are tracked separately
	if len(throttledNotifier.lastSent) != 2 {
		t.Errorf("Expected 2 tracked alerts, got %d", len(throttledNotifier.lastSent))
	}
}

// TestThrottledAlertNotifierErrorHandling tests error handling in throttled notifier
func TestThrottledAlertNotifierErrorHandling(t *testing.T) {
	failingNotifier := &mockFailingNotifier{shouldFail: true}
	throttledNotifier := NewThrottledAlertNotifier(failingNotifier, 1*time.Second)

	alert := Alert{
		Level:     AlertLevelError,
		Title:     "Error Test",
		Timestamp: time.Now(),
		Component: "test",
	}

	// First call should fail and not update lastSent
	err := throttledNotifier.SendAlert(context.Background(), alert)
	if err == nil {
		t.Error("Expected error from failing notifier")
	}

	// Verify lastSent was not updated due to error
	alertKey := fmt.Sprintf("%s_%s", alert.Component, alert.Title)
	if _, exists := throttledNotifier.lastSent[alertKey]; exists {
		t.Error("Expected alert key to not be tracked when sending fails")
	}
}

// TestHelperFunctions tests the helper functions
func TestHelperFunctions(t *testing.T) {
	t.Run("alertLevelToString", func(t *testing.T) {
		tests := []struct {
			level    AlertLevel
			expected string
		}{
			{AlertLevelInfo, "info"},
			{AlertLevelWarning, "warning"},
			{AlertLevelError, "error"},
			{AlertLevelCritical, "critical"},
			{AlertLevel(999), "unknown"}, // invalid level
		}

		for _, tt := range tests {
			result := alertLevelToString(tt.level)
			if result != tt.expected {
				t.Errorf("alertLevelToString(%v) = %s, want %s", tt.level, result, tt.expected)
			}
		}
	})

	t.Run("auditSeverityToString", func(t *testing.T) {
		tests := []struct {
			severity AuditSeverityLevel
			expected string
		}{
			{AuditSeverityDebug, "debug"},
			{AuditSeverityInfo, "info"},
			{AuditSeverityWarning, "warning"},
			{AuditSeverityError, "error"},
			{AuditSeverityCritical, "critical"},
			{AuditSeverityLevel(999), "unknown"}, // invalid severity
		}

		for _, tt := range tests {
			result := auditSeverityToString(tt.severity)
			if result != tt.expected {
				t.Errorf("auditSeverityToString(%v) = %s, want %s", tt.severity, result, tt.expected)
			}
		}
	})
}

// TestConcurrentNotifierUsage tests concurrent usage of notifiers
func TestConcurrentNotifierUsage(t *testing.T) {
	logger := zaptest.NewLogger(t)
	notifier := NewLogAlertNotifier(logger)

	alert := Alert{
		Level:       AlertLevelWarning,
		Title:       "Concurrent Test",
		Description: "Testing concurrent usage",
		Timestamp:   time.Now(),
		Component:   "test",
		Value:       75.0,
		Threshold:   70.0,
	}

	// Test concurrent sending
	const numGoroutines = 100
	var wg sync.WaitGroup
	errChan := make(chan error, numGoroutines)

	for i := 0; i < numGoroutines; i++ {
		wg.Add(1)
		go func(id int) {
			defer wg.Done()

			testAlert := alert
			testAlert.Title = fmt.Sprintf("Concurrent Test %d", id)

			err := notifier.SendAlert(context.Background(), testAlert)
			if err != nil {
				errChan <- err
			}
		}(i)
	}

	wg.Wait()
	close(errChan)

	// Check for errors
	for err := range errChan {
		t.Errorf("Concurrent SendAlert() failed: %v", err)
	}
}

// TestSecurityFeatures tests the SSRF prevention and security features
func TestSecurityFeatures(t *testing.T) {
	t.Run("webhook_url_security", func(t *testing.T) {
		maliciousURLs := []string{
			"https://169.254.169.254/metadata", // AWS metadata service
			"https://127.0.0.1:8080/admin",     // localhost
			"https://10.0.0.1/internal",        // private network
			"https://192.168.1.1/config",       // private network
			"https://172.16.0.1/secrets",       // private network
		}

		for _, url := range maliciousURLs {
			err := validateWebhookURL(url)
			if err == nil {
				t.Errorf("Expected validateWebhookURL to reject malicious URL: %s", url)
			}
		}
	})

	t.Run("webhook_https_only", func(t *testing.T) {
		httpURLs := []string{
			"http://example.com/webhook",
			"http://hooks.slack.com/webhook",
			"ftp://example.com/webhook",
		}

		for _, url := range httpURLs {
			err := validateWebhookURL(url)
			if err == nil {
				t.Errorf("Expected validateWebhookURL to reject non-HTTPS URL: %s", url)
			}
		}
	})
}

// mockFailingNotifier is a mock notifier for testing error scenarios
type mockFailingNotifier struct {
	shouldFail bool
}

func (m *mockFailingNotifier) SendAlert(ctx context.Context, alert Alert) error {
	if m.shouldFail {
		return errors.New("mock notifier error")
	}
	return nil
}

// Benchmark tests for performance
func BenchmarkLogAlertNotifier(b *testing.B) {
	logger := zaptest.NewLogger(b)
	notifier := NewLogAlertNotifier(logger)

	alert := Alert{
		Level:       AlertLevelWarning,
		Title:       "Benchmark Test",
		Description: "Testing performance",
		Timestamp:   time.Now(),
		Component:   "benchmark",
		Value:       75.0,
		Threshold:   70.0,
	}

	b.ResetTimer()
	for i := 0; i < b.N; i++ {
		notifier.SendAlert(context.Background(), alert)
	}
}

func BenchmarkFileAlertNotifier(b *testing.B) {
	tempDir := b.TempDir()
	alertFile := filepath.Join(tempDir, "benchmark.log")

	notifier, err := NewFileAlertNotifier(alertFile)
	if err != nil {
		b.Fatalf("Failed to create file notifier: %v", err)
	}
	defer notifier.Close()

	alert := Alert{
		Level:       AlertLevelWarning,
		Title:       "Benchmark Test",
		Description: "Testing performance",
		Timestamp:   time.Now(),
		Component:   "benchmark",
		Value:       75.0,
		Threshold:   70.0,
	}

	b.ResetTimer()
	for i := 0; i < b.N; i++ {
		notifier.SendAlert(context.Background(), alert)
	}
}

func BenchmarkCompositeAlertNotifier(b *testing.B) {
	logger := zaptest.NewLogger(b)
	logNotifier := NewLogAlertNotifier(logger)

	compositeNotifier := NewCompositeAlertNotifier(logNotifier, logNotifier, logNotifier)

	alert := Alert{
		Level:       AlertLevelWarning,
		Title:       "Benchmark Test",
		Description: "Testing performance",
		Timestamp:   time.Now(),
		Component:   "benchmark",
		Value:       75.0,
		Threshold:   70.0,
	}

	b.ResetTimer()
	for i := 0; i < b.N; i++ {
		compositeNotifier.SendAlert(context.Background(), alert)
	}
}<|MERGE_RESOLUTION|>--- conflicted
+++ resolved
@@ -289,16 +289,8 @@
 	}))
 	defer server.Close()
 
-<<<<<<< HEAD
-	notifier, err := NewWebhookAlertNotifierForTesting(server.URL, 10*time.Second)
-	if err != nil {
-		t.Fatalf("Failed to create webhook notifier: %v", err)
-	}
-=======
 	// Use the test helper to create a notifier that bypasses URL validation
 	notifier := createTestWebhookNotifier(server.URL, 10*time.Second)
->>>>>>> 7566f995
-
 	// Set custom headers
 	notifier.SetHeader("X-Custom-Header", "test-value")
 	notifier.SetHeader("Authorization", "Bearer token123")
@@ -363,16 +355,12 @@
 		}))
 		defer server.Close()
 
-<<<<<<< HEAD
 		notifier, err := NewWebhookAlertNotifierForTesting(server.URL, 10*time.Second)
 		if err != nil {
 			t.Fatalf("Failed to create webhook notifier: %v", err)
 		}
-=======
 		// Use the test helper to create a notifier that bypasses URL validation
 		notifier := createTestWebhookNotifier(server.URL, 10*time.Second)
->>>>>>> 7566f995
-
 		alert := Alert{
 			Level:     AlertLevelError,
 			Title:     "Test Alert",
@@ -395,16 +383,12 @@
 		}))
 		defer server.Close()
 
-<<<<<<< HEAD
 		notifier, err := NewWebhookAlertNotifierForTesting(server.URL, 10*time.Millisecond)
 		if err != nil {
 			t.Fatalf("Failed to create webhook notifier: %v", err)
 		}
-=======
 		// Use the test helper to create a notifier that bypasses URL validation
 		notifier := createTestWebhookNotifier(server.URL, 10*time.Millisecond)
->>>>>>> 7566f995
-
 		alert := Alert{
 			Level:     AlertLevelError,
 			Title:     "Test Alert",
@@ -424,16 +408,12 @@
 		}))
 		defer server.Close()
 
-<<<<<<< HEAD
 		notifier, err := NewWebhookAlertNotifierForTesting(server.URL, 10*time.Second)
 		if err != nil {
 			t.Fatalf("Failed to create webhook notifier: %v", err)
 		}
-=======
 		// Use the test helper to create a notifier that bypasses URL validation
 		notifier := createTestWebhookNotifier(server.URL, 10*time.Second)
->>>>>>> 7566f995
-
 		alert := Alert{
 			Level:     AlertLevelError,
 			Title:     "Test Alert",
@@ -462,16 +442,8 @@
 	server.StartTLS()
 	defer server.Close()
 
-<<<<<<< HEAD
-	notifier, err := NewWebhookAlertNotifierForTesting(server.URL, 10*time.Second)
-	if err != nil {
-		t.Fatalf("Failed to create webhook notifier: %v", err)
-	}
-=======
 	// Use the test helper to create a notifier that bypasses URL validation
 	notifier := createTestWebhookNotifier(server.URL, 10*time.Second)
->>>>>>> 7566f995
-
 	// Verify TLS configuration
 	transport := notifier.client.Transport.(*http.Transport)
 	if transport.TLSClientConfig.MinVersion != tls.VersionTLS12 {
