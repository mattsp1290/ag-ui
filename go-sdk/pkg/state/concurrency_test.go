--- conflicted
+++ resolved
@@ -15,10 +15,6 @@
 	testutils "github.com/ag-ui/go-sdk/pkg/testing"
 )
 
-<<<<<<< HEAD
-
-
-=======
 // TestConcurrentStateUpdates_RaceCondition tests for race conditions during concurrent state updates
 func TestConcurrentStateUpdates_RaceCondition(t *testing.T) {
 	t.Parallel()
@@ -28,11 +24,11 @@
 		tester.TestRaceCondition(10, 5) // Reduced for reliability
 	})
 }
->>>>>>> 3f51c251
-
-
-<<<<<<< HEAD
-=======
+
+// TestConcurrentReadsAndWrites tests parallel reads and writes
+func TestConcurrentReadsAndWrites(t *testing.T) {
+	t.Parallel()
+
 	testutils.WithTestTimeout(t, 30*time.Second, func() {
 		tester := NewReliableConcurrencyTester(t)
 		tester.TestReadWriteConcurrency(3, 3, 10) // Reduced for reliability
@@ -193,7 +189,6 @@
 		}
 	})
 }
->>>>>>> 3f51c251
 
 // TestDeadlockPrevention tests scenarios that could cause deadlocks
 func TestDeadlockPrevention(t *testing.T) {
@@ -215,15 +210,7 @@
 		ctx2, _ := manager.CreateContext(ctx, "lock-order-2", nil)
 
 		var wg sync.WaitGroup
-<<<<<<< HEAD
-		iterations := 50
-		// Reduce iterations in testing.Short() mode for CI
-		if testing.Short() {
-			iterations = 10
-		}
-=======
 		const iterations = 10  // Reduced from 50
->>>>>>> 3f51c251
 
 		// Goroutine 1: Updates ctx1 then ctx2
 		wg.Add(1)
@@ -278,11 +265,6 @@
 		}
 	})
 
-<<<<<<< HEAD
-	// Test 2: Nested operations - removed as it uses time.Sleep for timing coordination
-}
-
-=======
 	// Test 2: Nested operations
 	t.Run("NestedOperations", func(t *testing.T) {
 		ctxID, _ := manager.CreateContext(ctx, "nested-ops", nil)
@@ -459,7 +441,6 @@
 		}
 	}
 }
->>>>>>> 3f51c251
 
 // TestDataConsistencyAfterConcurrentOps verifies data remains consistent after concurrent operations
 func TestDataConsistencyAfterConcurrentOps(t *testing.T) {
@@ -502,19 +483,8 @@
 	}
 
 	// Perform concurrent increments
-<<<<<<< HEAD
-	numGoroutines := 20
-	incrementsPerGoroutine := 25
-	
-	// Reduce load in testing.Short() mode for CI
-	if testing.Short() {
-		numGoroutines = 5
-		incrementsPerGoroutine = 5
-	}
-=======
 	const numGoroutines = 5       // Reduced from 20
 	const incrementsPerGoroutine = 5  // Reduced from 25
->>>>>>> 3f51c251
 
 	var wg sync.WaitGroup
 	startSignal := make(chan struct{})
