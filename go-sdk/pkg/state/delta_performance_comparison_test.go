--- conflicted
+++ resolved
@@ -7,16 +7,9 @@
 
 // TestPerformanceComparison compares the old O(n²) approach with the new O(n) approach
 func TestPerformanceComparison(t *testing.T) {
-<<<<<<< HEAD
-	if testing.Short() {
-		t.Skip("Skipping performance comparison test in short mode - use benchmarks instead")
-	}
-	sizes := []int{100, 500, 1000, 5000}
-=======
 	// Removed t.Parallel() to prevent resource contention
 	// t.Parallel()
 	sizes := []int{50, 100, 200, 500}  // Reduced sizes to prevent timeout
->>>>>>> 3f51c251
 
 	for _, size := range sizes {
 		t.Run(fmt.Sprintf("size_%d", size), func(t *testing.T) {
