package state

import (
	"sync"
	"testing"
	"time"

	"github.com/ag-ui/go-sdk/pkg/core/events"
	"github.com/stretchr/testify/assert"
	"github.com/stretchr/testify/require"
)

func TestStateEventHandler_HandleStateSnapshot(t *testing.T) {
	tests := []struct {
		name          string
		snapshot      interface{}
		wantErr       bool
		expectedState map[string]interface{}
	}{
		{
			name: "simple snapshot",
			snapshot: map[string]interface{}{
				"users": map[string]interface{}{
					"123": map[string]interface{}{
						"name":  "John Doe",
						"email": "john@example.com",
					},
				},
			},
			wantErr: false,
			expectedState: map[string]interface{}{
				"users": map[string]interface{}{
					"123": map[string]interface{}{
						"name":  "John Doe",
						"email": "john@example.com",
					},
				},
			},
		},
		{
			name:          "empty snapshot",
			snapshot:      map[string]interface{}{},
			wantErr:       false,
			expectedState: map[string]interface{}{},
		},
		{
			name:     "nil snapshot",
			snapshot: nil,
			wantErr:  true,
		},
	}

	for _, tt := range tests {
		t.Run(tt.name, func(t *testing.T) {
			// Create store and handler
			store := NewStateStore()
			defer store.Close()
			handler := NewStateEventHandler(store)

			// Create event
			event := events.NewStateSnapshotEvent(tt.snapshot)

			// Handle event
			err := handler.HandleStateSnapshot(event)

			if tt.wantErr {
				assert.Error(t, err)
			} else {
				assert.NoError(t, err)
				// Verify state
				state := store.GetState()
				assert.Equal(t, tt.expectedState, state)
			}
		})
	}
}

func TestStateEventHandler_HandleStateDelta(t *testing.T) {
	// Create store with initial state
	baseStore := NewStateStore()
	defer baseStore.Close()
	err := baseStore.Set("/users/123", map[string]interface{}{
		"name":  "John Doe",
		"email": "john@example.com",
	})
	require.NoError(t, err)

	// Create failing store for error injection
	failingStore := NewFailingStore(baseStore, "storage", 0.1)
	store := StoreInterface(failingStore)

	tests := []struct {
		name          string
		delta         []events.JSONPatchOperation
		wantErr       bool
		expectedState map[string]interface{}
	}{
		{
			name: "update user email",
			delta: []events.JSONPatchOperation{
				{
					Op:    "replace",
					Path:  "/users/123/email",
					Value: "john.doe@example.com",
				},
			},
			wantErr: false,
			expectedState: map[string]interface{}{
				"users": map[string]interface{}{
					"123": map[string]interface{}{
						"name":  "John Doe",
						"email": "john.doe@example.com",
					},
				},
			},
		},
		{
			name: "add new field",
			delta: []events.JSONPatchOperation{
				{
					Op:    "add",
					Path:  "/users/123/age",
					Value: float64(30), // Use float64 to match JSON unmarshaling behavior
				},
			},
			wantErr: false,
			expectedState: map[string]interface{}{
				"users": map[string]interface{}{
					"123": map[string]interface{}{
						"name":  "John Doe",
						"email": "john.doe@example.com",
<<<<<<< HEAD
						"age":   30, // Value is int
=======
						"age":   30, // Test will accept either int or float64
>>>>>>> 3f51c251
					},
				},
			},
		},
		{
			name: "remove field",
			delta: []events.JSONPatchOperation{
				{
					Op:   "remove",
					Path: "/users/123/age",
				},
			},
			wantErr: false,
		},
		{
			name: "invalid operation",
			delta: []events.JSONPatchOperation{
				{
					Op:   "invalid",
					Path: "/users/123",
				},
			},
			wantErr: true,
		},
	}

	// Create handler with small batch size for testing
	handler := NewStateEventHandler(store, WithBatchSize(1), WithBatchTimeout(10*time.Millisecond))

	for _, tt := range tests {
		t.Run(tt.name, func(t *testing.T) {
			// Create event
			event := events.NewStateDeltaEvent(tt.delta)

			// Handle event
			err := handler.HandleStateDelta(event)

			// Wait for batch processing if needed
			if !tt.wantErr {
				time.Sleep(20 * time.Millisecond)
			}

			if tt.wantErr {
				assert.Error(t, err)
			} else {
				assert.NoError(t, err)
				if tt.expectedState != nil {
					// Verify state
					state := store.GetState()
					// Special handling for the age field test case
					if tt.name == "add new field" {
						users, ok := state["users"].(map[string]interface{})
						assert.True(t, ok)
						user123, ok := users["123"].(map[string]interface{})
						assert.True(t, ok)
						assert.Equal(t, "John Doe", user123["name"])
						assert.Equal(t, "john.doe@example.com", user123["email"])
						// Accept either int or float64 for age
						age, ok := user123["age"]
						assert.True(t, ok)
						switch v := age.(type) {
						case int:
							assert.Equal(t, 30, v)
						case float64:
							assert.Equal(t, float64(30), v)
						default:
							t.Errorf("Unexpected type for age: %T", age)
						}
					} else {
						assert.Equal(t, tt.expectedState, state)
					}
				}
			}
		})
	}
}

func TestStateEventHandler_Batching(t *testing.T) {
	// Create store and handler with batching
	store := NewStateStore()
	defer store.Close()
	handler := NewStateEventHandler(store,
		WithBatchSize(3),
		WithBatchTimeout(50*time.Millisecond),
	)

	// Send multiple delta events
	deltas := [][]events.JSONPatchOperation{
		{events.JSONPatchOperation{Op: "add", Path: "/field1", Value: "value1"}},
		{events.JSONPatchOperation{Op: "add", Path: "/field2", Value: "value2"}},
		{events.JSONPatchOperation{Op: "add", Path: "/field3", Value: "value3"}},
	}

	for _, delta := range deltas {
		event := events.NewStateDeltaEvent(delta)
		err := handler.HandleStateDelta(event)
		assert.NoError(t, err)
	}

	// Since we sent 3 events and batch size is 3, they should be processed immediately

	// Verify all changes were applied
	state := store.GetState()
	assert.Equal(t, "value1", state["field1"])
	assert.Equal(t, "value2", state["field2"])
	assert.Equal(t, "value3", state["field3"])
}

func TestStateEventGenerator_GenerateSnapshot(t *testing.T) {
	// Create store with state
	store := NewStateStore()
	defer store.Close()
	err := store.Set("/users/123", map[string]interface{}{
		"name":  "John Doe",
		"email": "john@example.com",
	})
	require.NoError(t, err)

	// Create generator
	generator := NewStateEventGenerator(store)

	// Generate snapshot
	event, err := generator.GenerateSnapshot()
	assert.NoError(t, err)
	assert.NotNil(t, event)

	// Verify snapshot content
	expectedSnapshot := map[string]interface{}{
		"users": map[string]interface{}{
			"123": map[string]interface{}{
				"name":  "John Doe",
				"email": "john@example.com",
			},
		},
	}
	assert.Equal(t, expectedSnapshot, event.Snapshot)
}

func TestStateEventGenerator_GenerateDelta(t *testing.T) {
	store := NewStateStore()
	defer store.Close()
	generator := NewStateEventGenerator(store)

	oldState := map[string]interface{}{
		"users": map[string]interface{}{
			"123": map[string]interface{}{
				"name":  "John Doe",
				"email": "john@example.com",
			},
		},
	}

	newState := map[string]interface{}{
		"users": map[string]interface{}{
			"123": map[string]interface{}{
				"name":  "John Doe",
				"email": "john.doe@example.com",
				"age":   float64(30), // Use float64 to match JSON unmarshaling behavior
			},
		},
	}

	// Generate delta
	event, err := generator.GenerateDelta(oldState, newState)
	assert.NoError(t, err)
	assert.NotNil(t, event)

	// Verify delta operations
	assert.Len(t, event.Delta, 2)

	// Find the operations
	var hasEmailReplace, hasAgeAdd bool
	for _, op := range event.Delta {
		if op.Path == "/users/123/email" && op.Op == "replace" {
			hasEmailReplace = true
			assert.Equal(t, "john.doe@example.com", op.Value)
		}
		if op.Path == "/users/123/age" && op.Op == "add" {
			hasAgeAdd = true
			assert.Equal(t, float64(30), op.Value)
		}
	}

	assert.True(t, hasEmailReplace, "Expected email replace operation")
	assert.True(t, hasAgeAdd, "Expected age add operation")
}

func TestStateEventStream(t *testing.T) {
	// Create store and generator
	store := NewStateStore()
	defer store.Close()
	generator := NewStateEventGenerator(store)

	// Create stream with fast interval for testing
	stream := NewStateEventStream(store, generator,
		WithStreamInterval(50*time.Millisecond),
		WithDeltaOnly(false),
	)

	// Track received events
	var receivedEvents []events.Event
	var mu sync.Mutex

	// Subscribe to events
	unsubscribe := stream.Subscribe(func(event events.Event) error {
		mu.Lock()
		defer mu.Unlock()
		receivedEvents = append(receivedEvents, event)
		return nil
	})
	defer unsubscribe()

	// Start streaming
	err := stream.Start()
	assert.NoError(t, err)
	defer stream.Stop()

	// Wait for initial snapshot
	time.Sleep(100 * time.Millisecond)

	// Verify initial snapshot was received
	mu.Lock()
	assert.Len(t, receivedEvents, 1)
	_, ok := receivedEvents[0].(*events.StateSnapshotEvent)
	assert.True(t, ok, "First event should be a snapshot")
	mu.Unlock()

	// Make a state change
	err = store.Set("/test", "value")
	assert.NoError(t, err)

	// Wait for delta event
	time.Sleep(150 * time.Millisecond)

	// Verify delta event was received
	mu.Lock()
	assert.GreaterOrEqual(t, len(receivedEvents), 2)
	if len(receivedEvents) >= 2 {
		deltaEvent, ok := receivedEvents[1].(*events.StateDeltaEvent)
		assert.True(t, ok, "Second event should be a delta")
		if ok {
			assert.Len(t, deltaEvent.Delta, 1)
			assert.Equal(t, "add", deltaEvent.Delta[0].Op)
			assert.Equal(t, "/test", deltaEvent.Delta[0].Path)
			assert.Equal(t, "value", deltaEvent.Delta[0].Value)
		}
	}
	mu.Unlock()
}

func TestStateMetrics(t *testing.T) {
	metrics := NewStateMetrics()

	// Record some events
	metrics.IncrementEvents("snapshot")
	metrics.IncrementEvents("snapshot")
	metrics.IncrementEvents("delta")

	// Record some errors
	metrics.IncrementErrors("validation")

	// Record processing times
	metrics.RecordEventProcessing("snapshot", 10*time.Millisecond)
	metrics.RecordEventProcessing("snapshot", 20*time.Millisecond)
	metrics.RecordEventProcessing("delta", 5*time.Millisecond)

	// Get stats
	stats := metrics.GetStats()

	// Verify counters
	eventsProcessed := stats["events_processed"].(map[string]int64)
	assert.Equal(t, int64(2), eventsProcessed["snapshot"])
	assert.Equal(t, int64(1), eventsProcessed["delta"])

	errors := stats["errors"].(map[string]int64)
	assert.Equal(t, int64(1), errors["validation"])

	// Verify average processing times
	avgTimes := stats["avg_processing_times_ms"].(map[string]float64)
	assert.Equal(t, float64(15), avgTimes["snapshot"]) // (10+20)/2
	assert.Equal(t, float64(5), avgTimes["delta"])
}

func TestStateEventHandler_Callbacks(t *testing.T) {
	store := TestStore(t)

	// Track callback invocations

	var snapshotCalled, deltaCalled, stateChangeCalled bool
	var callbackMu sync.Mutex


	handler := NewStateEventHandler(store,
		WithSnapshotCallback(func(event *events.StateSnapshotEvent) error {
			snapshotCalled = true
			return nil
		}),
		WithDeltaCallback(func(event *events.StateDeltaEvent) error {
			deltaCalled = true
			return nil
		}),

		WithStateChangeCallback(func(change StateChange) {
			callbackMu.Lock()
			stateChangeCalled = true
			callbackMu.Unlock()
		}),


		WithBatchSize(1),
		WithBatchTimeout(10*time.Millisecond),
	)

	// Test snapshot callback
	snapshotEvent := events.NewStateSnapshotEvent(map[string]interface{}{"test": "snapshot"})
	err := handler.HandleStateSnapshot(snapshotEvent)
	assert.NoError(t, err)
	assert.True(t, snapshotCalled)

<<<<<<< HEAD
	// Wait a bit for async state change callback
	time.Sleep(50 * time.Millisecond)
	assert.True(t, stateChangeCalled)
=======

	// Wait for async state change callback
	AssertEventuallyTrue(t, func() bool {
		callbackMu.Lock()
		defer callbackMu.Unlock()
		return stateChangeCalled
	}, 200*time.Millisecond, "state change callback should be called")
>>>>>>> 3f51c251

	// Reset flags
	deltaCalled = false
	callbackMu.Lock()
	stateChangeCalled = false
	callbackMu.Unlock()

	// Note: State change callbacks are not triggered for Import operations (snapshots)
	// as Import replaces the entire state without individual change tracking

	// Reset flags
	deltaCalled = false


	// Test delta callback
	deltaEvent := events.NewStateDeltaEvent([]events.JSONPatchOperation{
		{Op: "add", Path: "/new", Value: "value"},
	})
	err = handler.HandleStateDelta(deltaEvent)
	assert.NoError(t, err)

	// Wait for batch processing
	time.Sleep(50 * time.Millisecond)

	assert.True(t, deltaCalled)


	// Wait for async state change callback
	AssertEventuallyTrue(t, func() bool {
		callbackMu.Lock()
		defer callbackMu.Unlock()
		return stateChangeCalled
	}, 200*time.Millisecond, "state change callback should be called after delta")

	// Note: State change callbacks may not be triggered immediately due to batching
	// and async processing. The delta callback confirms the delta was processed.

}

func TestStateEventHandler_ErrorRecovery(t *testing.T) {
	store := NewStateStore()
	defer store.Close()
	handler := NewStateEventHandler(store)

	// Set initial state
	initialState := map[string]interface{}{"initial": "state"}
	err := store.Set("/", initialState)
	require.NoError(t, err)

	// Create an invalid snapshot event that will fail validation
	event := events.NewStateSnapshotEvent(nil) // nil snapshot will fail validation

	// Handle event - should fail but preserve state
	err = handler.HandleStateSnapshot(event)
	assert.Error(t, err)

	// Verify state was not changed
	state := store.GetState()
	assert.Equal(t, initialState, state)
}

func TestConcurrentEventHandling(t *testing.T) {
	store := NewStateStore()
	defer store.Close()
	handler := NewStateEventHandler(store,
		WithBatchSize(10),
		WithBatchTimeout(50*time.Millisecond),
	)

	// Concurrent snapshot and delta handling
	var wg sync.WaitGroup
	wg.Add(2)

	// Goroutine 1: Handle a single snapshot
	go func() {
		defer wg.Done()
		snapshot := map[string]interface{}{
			"counter": float64(0), // Use float64 to match JSON unmarshaling behavior
			"base":    "value",
		}
		event := events.NewStateSnapshotEvent(snapshot)
		err := handler.HandleStateSnapshot(event)
		assert.NoError(t, err)
	}()

	// Goroutine 2: Handle deltas
	go func() {
		defer wg.Done()
		// Wait a bit to ensure snapshot is applied first
		time.Sleep(20 * time.Millisecond)

		for i := 0; i < 5; i++ {
			delta := []events.JSONPatchOperation{
				{Op: "add", Path: "/delta" + string(rune('0'+i)), Value: float64(i)},
			}
			event := events.NewStateDeltaEvent(delta)
			err := handler.HandleStateDelta(event)
			assert.NoError(t, err)
			time.Sleep(10 * time.Millisecond)
		}
	}()

	wg.Wait()

	// Wait for final batch processing
	time.Sleep(100 * time.Millisecond)

	// Verify final state has content from both operations
	state := store.GetState()
	assert.NotNil(t, state["counter"])

	// Check that at least some deltas were applied
	deltaCount := 0
	for i := 0; i < 5; i++ {
		if _, exists := state["delta"+string(rune('0'+i))]; exists {
			deltaCount++
		}
	}
	assert.Greater(t, deltaCount, 0)
}<|MERGE_RESOLUTION|>--- conflicted
+++ resolved
@@ -129,11 +129,7 @@
 					"123": map[string]interface{}{
 						"name":  "John Doe",
 						"email": "john.doe@example.com",
-<<<<<<< HEAD
-						"age":   30, // Value is int
-=======
 						"age":   30, // Test will accept either int or float64
->>>>>>> 3f51c251
 					},
 				},
 			},
@@ -453,19 +449,12 @@
 	assert.NoError(t, err)
 	assert.True(t, snapshotCalled)
 
-<<<<<<< HEAD
-	// Wait a bit for async state change callback
-	time.Sleep(50 * time.Millisecond)
-	assert.True(t, stateChangeCalled)
-=======
-
 	// Wait for async state change callback
 	AssertEventuallyTrue(t, func() bool {
 		callbackMu.Lock()
 		defer callbackMu.Unlock()
 		return stateChangeCalled
 	}, 200*time.Millisecond, "state change callback should be called")
->>>>>>> 3f51c251
 
 	// Reset flags
 	deltaCalled = false
