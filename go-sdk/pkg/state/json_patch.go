--- conflicted
+++ resolved
@@ -477,11 +477,7 @@
 		return 0, false, fmt.Errorf("invalid array index: %s", token)
 	}
 
-<<<<<<< HEAD
-	// Check for negative index
-=======
 	// Negative indices are not allowed in JSON Patch
->>>>>>> 3f51c251
 	if idx < 0 {
 		return 0, false, fmt.Errorf("negative array index not allowed: %s", token)
 	}
