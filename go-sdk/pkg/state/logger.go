package state

import (
	"context"
	"fmt"
	"io"
	"log/slog"
	"os"
	"runtime"
	"strings"
	"sync"
	"time"
)

// LogValue defines the interface for type-safe log values
// This constraint ensures only safe, serializable types can be logged
type LogValue interface {
	~string | ~int | ~int8 | ~int16 | ~int32 |
	~uint | ~uint8 | ~uint16 | ~uint32 | ~uint64 |
	~float32 | ~float64 | ~bool |
	time.Time | time.Duration
}

// SafeInt64Value is a separate constraint for int64 to avoid overlap with time.Duration
type SafeInt64Value interface {
	~int64
}

// TypedField represents a type-safe structured logging field
type TypedField[T LogValue] struct {
	Key   string
	Value T
}

// ToField converts a TypedField to a legacy Field for backward compatibility
func (tf TypedField[T]) ToField() Field {
	return Field{Key: tf.Key, Value: tf.Value}
}

// Int64Field represents an int64 field with special handling
type Int64Field struct {
	Key   string
	Value int64
}

// ToField converts an Int64Field to a legacy Field
func (i64f Int64Field) ToField() Field {
	return Field{Key: i64f.Key, Value: i64f.Value}
}

// ErrorField represents an error field with special handling
type ErrorField struct {
	Key   string
	Value error
}

// ToField converts an ErrorField to a legacy Field
func (ef ErrorField) ToField() Field {
	return Field{Key: ef.Key, Value: ef.Value}
}

// Field represents a structured logging field (legacy interface{} version for compatibility)
type Field struct {
	Key   string
	Value interface{}
}

// FieldProvider interface for type-safe field creation
type FieldProvider interface {
	ToField() Field
}

// Logger defines the interface for structured logging in the state management system
type Logger interface {
	// Legacy field-based methods for backward compatibility
	Debug(msg string, fields ...Field)
	Info(msg string, fields ...Field)
	Warn(msg string, fields ...Field)
	Error(msg string, fields ...Field)
	WithFields(fields ...Field) Logger
	WithContext(ctx context.Context) Logger
	
	// Type-safe logging methods
	DebugTyped(msg string, fields ...FieldProvider)
	InfoTyped(msg string, fields ...FieldProvider)
	WarnTyped(msg string, fields ...FieldProvider)
	ErrorTyped(msg string, fields ...FieldProvider)
	WithTypedFields(fields ...FieldProvider) Logger
}

// Backward compatible field constructors - return Field for existing code
func String(key, value string) Field {
	return Field{Key: key, Value: value}
}

func Int(key string, value int) Field {
	return Field{Key: key, Value: value}
}

func Int64(key string, value int64) Field {
	return Field{Key: key, Value: value}
}

func Float64(key string, value float64) Field {
	return Field{Key: key, Value: value}
}

func Bool(key string, value bool) Field {
	return Field{Key: key, Value: value}
}

func Time(key string, value time.Time) Field {
	return Field{Key: key, Value: value}
}

func Duration(key string, value time.Duration) Field {
	return Field{Key: key, Value: value}
}

func Err(err error) Field {
	return Field{Key: "error", Value: err}
}

func Any(key string, value interface{}) Field {
	return Field{Key: key, Value: value}
}

// New type-safe field constructors with SafeXxx naming
func SafeString(key, value string) TypedField[string] {
	return TypedField[string]{Key: key, Value: value}
}

func SafeInt(key string, value int) TypedField[int] {
	return TypedField[int]{Key: key, Value: value}
}

func SafeInt8(key string, value int8) TypedField[int8] {
	return TypedField[int8]{Key: key, Value: value}
}

func SafeInt16(key string, value int16) TypedField[int16] {
	return TypedField[int16]{Key: key, Value: value}
}

func SafeInt32(key string, value int32) TypedField[int32] {
	return TypedField[int32]{Key: key, Value: value}
}

func SafeInt64(key string, value int64) Int64Field {
	return Int64Field{Key: key, Value: value}
}

func SafeUint(key string, value uint) TypedField[uint] {
	return TypedField[uint]{Key: key, Value: value}
}

func SafeUint8(key string, value uint8) TypedField[uint8] {
	return TypedField[uint8]{Key: key, Value: value}
}

func SafeUint16(key string, value uint16) TypedField[uint16] {
	return TypedField[uint16]{Key: key, Value: value}
}

func SafeUint32(key string, value uint32) TypedField[uint32] {
	return TypedField[uint32]{Key: key, Value: value}
}

func SafeUint64(key string, value uint64) TypedField[uint64] {
	return TypedField[uint64]{Key: key, Value: value}
}

func SafeFloat32(key string, value float32) TypedField[float32] {
	return TypedField[float32]{Key: key, Value: value}
}

func SafeFloat64(key string, value float64) TypedField[float64] {
	return TypedField[float64]{Key: key, Value: value}
}

func SafeBool(key string, value bool) TypedField[bool] {
	return TypedField[bool]{Key: key, Value: value}
}

func SafeTime(key string, value time.Time) TypedField[time.Time] {
	return TypedField[time.Time]{Key: key, Value: value}
}

func SafeDuration(key string, value time.Duration) TypedField[time.Duration] {
	return TypedField[time.Duration]{Key: key, Value: value}
}

func SafeError(key string, err error) ErrorField {
	return ErrorField{Key: key, Value: err}
}

func SafeErr(err error) ErrorField {
	return ErrorField{Key: "error", Value: err}
}

// Type-safe generic field constructor
func TypedValue[T LogValue](key string, value T) TypedField[T] {
	return TypedField[T]{Key: key, Value: value}
}

// structuredLogger implements the Logger interface using slog
type structuredLogger struct {
	logger *slog.Logger
	fields []Field
}

// NewLogger creates a new structured logger
func NewLogger(handler slog.Handler) Logger {
	if handler == nil {
		handler = slog.NewJSONHandler(os.Stdout, nil)
	}
	return &structuredLogger{
		logger: slog.New(handler),
		fields: nil,
	}
}

// DefaultLogger creates a default logger with JSON output
func DefaultLogger() Logger {
	// Check if we're in a test environment
	if isTestEnvironment() {
		return NewTestLogger()
	}
	return NewLogger(nil)
}

// isTestEnvironment checks if we're currently running in a test
func isTestEnvironment() bool {
	// Check for common test environment indicators
	if os.Getenv("GO_TEST") != "" {
		return true
	}
	
	// Check if any test flags are present in command line args
	for _, arg := range os.Args {
		if strings.HasPrefix(arg, "-test.") {
			return true
		}
	}
	
	// Check if the binary name indicates test execution
	for _, arg := range os.Args {
		if strings.Contains(arg, ".test") || strings.HasSuffix(arg, "_test") {
			return true
		}
	}
	
	// Alternative: always use test-safe logger in go test runs
	// This is a more aggressive approach but should be safer
	return strings.Contains(os.Args[0], ".test") || 
		   strings.Contains(os.Args[0], "_test") ||
		   len(os.Args) > 1 && strings.HasPrefix(os.Args[1], "-test.")
}

func (l *structuredLogger) Debug(msg string, fields ...Field) {
	l.log(slog.LevelDebug, msg, fields...)
}

func (l *structuredLogger) Info(msg string, fields ...Field) {
	l.log(slog.LevelInfo, msg, fields...)
}

func (l *structuredLogger) Warn(msg string, fields ...Field) {
	l.log(slog.LevelWarn, msg, fields...)
}

func (l *structuredLogger) Error(msg string, fields ...Field) {
	l.log(slog.LevelError, msg, fields...)
}

// Type-safe logging methods
func (l *structuredLogger) DebugTyped(msg string, fields ...FieldProvider) {
	l.logTyped(slog.LevelDebug, msg, fields...)
}

func (l *structuredLogger) InfoTyped(msg string, fields ...FieldProvider) {
	l.logTyped(slog.LevelInfo, msg, fields...)
}

func (l *structuredLogger) WarnTyped(msg string, fields ...FieldProvider) {
	l.logTyped(slog.LevelWarn, msg, fields...)
}

func (l *structuredLogger) ErrorTyped(msg string, fields ...FieldProvider) {
	l.logTyped(slog.LevelError, msg, fields...)
}

func (l *structuredLogger) WithFields(fields ...Field) Logger {
	newFields := make([]Field, len(l.fields)+len(fields))
	copy(newFields, l.fields)
	copy(newFields[len(l.fields):], fields)
	return &structuredLogger{
		logger: l.logger,
		fields: newFields,
	}
}

func (l *structuredLogger) WithTypedFields(fields ...FieldProvider) Logger {
	newFields := make([]Field, len(l.fields)+len(fields))
	copy(newFields, l.fields)
	for i, field := range fields {
		newFields[len(l.fields)+i] = field.ToField()
	}
	return &structuredLogger{
		logger: l.logger,
		fields: newFields,
	}
}

func (l *structuredLogger) WithContext(ctx context.Context) Logger {
	// Extract context values if needed
	// For now, just return self
	return l
}

func (l *structuredLogger) log(level slog.Level, msg string, fields ...Field) {
	// Add goroutine ID
	gid := getGoroutineID()

	// Combine persistent fields with call fields
	allFields := make([]Field, 0, len(l.fields)+len(fields)+2)
	allFields = append(allFields, l.fields...)
	allFields = append(allFields, fields...)
	allFields = append(allFields,
		Int64("goroutine_id", gid),
		Time("timestamp", time.Now()),
	)

	// Convert to slog attributes
	attrs := make([]slog.Attr, 0, len(allFields))
	for _, f := range allFields {
		attrs = append(attrs, slog.Any(f.Key, f.Value))
	}

	l.logger.LogAttrs(context.Background(), level, msg, attrs...)
}

// logTyped handles type-safe logging
func (l *structuredLogger) logTyped(level slog.Level, msg string, fields ...FieldProvider) {
	// Add goroutine ID
	gid := getGoroutineID()
	
	// Combine persistent fields with call fields
	allFields := make([]Field, 0, len(l.fields)+len(fields)+2)
	allFields = append(allFields, l.fields...)
	for _, field := range fields {
		allFields = append(allFields, field.ToField())
	}
	allFields = append(allFields, 
		Int64("goroutine_id", gid),
		Time("timestamp", time.Now()),
	)
	
	// Convert to slog attributes
	attrs := make([]slog.Attr, 0, len(allFields))
	for _, f := range allFields {
		attrs = append(attrs, slog.Any(f.Key, f.Value))
	}
	
	l.logger.LogAttrs(context.Background(), level, msg, attrs...)
}

// getGoroutineID extracts the current goroutine ID
func getGoroutineID() int64 {
	var buf [64]byte
	n := runtime.Stack(buf[:], false)
	idField := string(buf[:n])
	var id int64
	fmt.Sscanf(idField, "goroutine %d", &id)
	return id
}

// NoOpLogger is a logger that discards all log messages
type NoOpLogger struct{}

func (n NoOpLogger) Debug(msg string, fields ...Field)      {}
func (n NoOpLogger) Info(msg string, fields ...Field)       {}
func (n NoOpLogger) Warn(msg string, fields ...Field)       {}
func (n NoOpLogger) Error(msg string, fields ...Field)      {}
func (n NoOpLogger) WithFields(fields ...Field) Logger      { return n }
func (n NoOpLogger) WithContext(ctx context.Context) Logger { return n }

<<<<<<< HEAD
// testSafeWriter wraps an io.Writer to handle write-after-close errors in tests
type testSafeWriter struct {
	writer io.Writer
	mu     sync.RWMutex
	closed bool
}

func (w *testSafeWriter) Write(p []byte) (n int, err error) {
	w.mu.RLock()
	defer w.mu.RUnlock()
	
	if w.closed {
		// Silently succeed to prevent write errors
		return len(p), nil
	}
	
	// Try to write, but catch any errors defensively
	defer func() {
		if r := recover(); r != nil {
			// If writing panics (e.g., due to closed stdout), just silently succeed
			w.mu.RUnlock()
			w.mu.Lock()
			w.closed = true
			w.mu.Unlock()
			w.mu.RLock()
			n = len(p)
			err = nil
		}
	}()
	
	n, err = w.writer.Write(p)
	if err != nil {
		// If we detect any write error to stdout/stderr, mark as closed and succeed
		// This is more aggressive but prevents the write error messages
		if strings.Contains(err.Error(), "file already closed") ||
		   strings.Contains(err.Error(), "closed pipe") ||
		   strings.Contains(err.Error(), "broken pipe") ||
		   strings.Contains(err.Error(), "bad file descriptor") ||
		   strings.Contains(err.Error(), "/dev/stdout") ||
		   strings.Contains(err.Error(), "/dev/stderr") {
			w.mu.RUnlock()
			w.mu.Lock()
			w.closed = true
			w.mu.Unlock()
			w.mu.RLock()
			return len(p), nil
		}
	}
	return n, err
}

func (w *testSafeWriter) Close() {
	w.mu.Lock()
	defer w.mu.Unlock()
	w.closed = true
}

// safeWriteFile wraps testSafeWriter to implement os.File interface for stdout/stderr replacement
type safeWriteFile struct {
	*testSafeWriter
}

func (f *safeWriteFile) Fd() uintptr {
	// Return a dummy file descriptor
	return uintptr(1) // stdout fd
}

func (f *safeWriteFile) Name() string {
	return "/dev/stdout"
}

func (f *safeWriteFile) Stat() (os.FileInfo, error) {
	// Return minimal file info
	return &safeFileInfo{name: f.Name()}, nil
}

func (f *safeWriteFile) Sync() error {
	return nil // No-op for safe writer
}

// safeFileInfo provides minimal file info implementation
type safeFileInfo struct {
	name string
}

func (fi *safeFileInfo) Name() string       { return fi.name }
func (fi *safeFileInfo) Size() int64        { return 0 }
func (fi *safeFileInfo) Mode() os.FileMode  { return 0 }
func (fi *safeFileInfo) ModTime() time.Time { return time.Now() }
func (fi *safeFileInfo) IsDir() bool        { return false }
func (fi *safeFileInfo) Sys() interface{}   { return nil }

// TestSafeLogger wraps a Logger to prevent write errors during test cleanup
type TestSafeLogger struct {
	underlying Logger
	mu         sync.RWMutex
	shutdown   bool
}

// NewTestSafeLogger creates a logger that safely handles test cleanup scenarios
func NewTestSafeLogger(handler slog.Handler) Logger {
	if handler == nil {
		// Create a test-safe handler that writes to a test-safe writer
		safeStdout := &testSafeWriter{writer: os.Stdout}
		handler = slog.NewJSONHandler(safeStdout, &slog.HandlerOptions{
			Level: slog.LevelDebug,
		})
	}
	
	baseLogger := &structuredLogger{
		logger: slog.New(handler),
		fields: nil,
	}
	
	testLogger := &TestSafeLogger{
		underlying: baseLogger,
	}
	
	// Register for shutdown
	registerTestLogger(testLogger)
	
	return testLogger
}

// Shutdown marks the logger as shut down, preventing further logging
func (t *TestSafeLogger) Shutdown() {
	t.mu.Lock()
	defer t.mu.Unlock()
	t.shutdown = true
}

// IsShutdown returns true if the logger has been shut down
func (t *TestSafeLogger) IsShutdown() bool {
	t.mu.RLock()
	defer t.mu.RUnlock()
	return t.shutdown
}

func (t *TestSafeLogger) Debug(msg string, fields ...Field) {
	t.mu.RLock()
	defer t.mu.RUnlock()
	if !t.shutdown {
		t.underlying.Debug(msg, fields...)
	}
}

func (t *TestSafeLogger) Info(msg string, fields ...Field) {
	t.mu.RLock()
	defer t.mu.RUnlock()
	if !t.shutdown {
		t.underlying.Info(msg, fields...)
	}
}

func (t *TestSafeLogger) Warn(msg string, fields ...Field) {
	t.mu.RLock()
	defer t.mu.RUnlock()
	if !t.shutdown {
		t.underlying.Warn(msg, fields...)
	}
}

func (t *TestSafeLogger) Error(msg string, fields ...Field) {
	t.mu.RLock()
	defer t.mu.RUnlock()
	if !t.shutdown {
		t.underlying.Error(msg, fields...)
	}
}

func (t *TestSafeLogger) WithFields(fields ...Field) Logger {
	t.mu.RLock()
	defer t.mu.RUnlock()
	if t.shutdown {
		return &NoOpLogger{}
	}
	return &TestSafeLogger{
		underlying: t.underlying.WithFields(fields...),
	}
}

func (t *TestSafeLogger) WithContext(ctx context.Context) Logger {
	t.mu.RLock()
	defer t.mu.RUnlock()
	if t.shutdown {
		return &NoOpLogger{}
	}
	return &TestSafeLogger{
		underlying: t.underlying.WithContext(ctx),
	}
}

// Test helper functions

// NewTestLogger creates a test-safe logger for use in tests
func NewTestLogger() Logger {
	return NewTestSafeLogger(nil)
}

// DefaultTestLogger creates a default test-safe logger
func DefaultTestLogger() Logger {
	return NewTestLogger()
}

// WithTestSafeHandler creates a test-safe logger with a custom handler
func WithTestSafeHandler(handler slog.Handler) Logger {
	return NewTestSafeLogger(handler)
}

// testLoggerRegistry tracks active test loggers for proper shutdown
var testLoggerRegistry struct {
	mu      sync.RWMutex
	loggers []*TestSafeLogger
}

// registerTestLogger adds a logger to the shutdown registry
func registerTestLogger(logger *TestSafeLogger) {
	testLoggerRegistry.mu.Lock()
	defer testLoggerRegistry.mu.Unlock()
	testLoggerRegistry.loggers = append(testLoggerRegistry.loggers, logger)
}

// ShutdownAllTestLoggers shuts down all registered test loggers
func ShutdownAllTestLoggers() {
	testLoggerRegistry.mu.Lock()
	defer testLoggerRegistry.mu.Unlock()
	
	for _, logger := range testLoggerRegistry.loggers {
		logger.Shutdown()
	}
	// Clear the registry
	testLoggerRegistry.loggers = testLoggerRegistry.loggers[:0]
}
=======
// Type-safe NoOp methods
func (n NoOpLogger) DebugTyped(msg string, fields ...FieldProvider) {}
func (n NoOpLogger) InfoTyped(msg string, fields ...FieldProvider)  {}
func (n NoOpLogger) WarnTyped(msg string, fields ...FieldProvider)  {}
func (n NoOpLogger) ErrorTyped(msg string, fields ...FieldProvider) {}
func (n NoOpLogger) WithTypedFields(fields ...FieldProvider) Logger { return n }
>>>>>>> 3f51c251
<|MERGE_RESOLUTION|>--- conflicted
+++ resolved
@@ -385,7 +385,13 @@
 func (n NoOpLogger) WithFields(fields ...Field) Logger      { return n }
 func (n NoOpLogger) WithContext(ctx context.Context) Logger { return n }
 
-<<<<<<< HEAD
+// Type-safe NoOp methods
+func (n NoOpLogger) DebugTyped(msg string, fields ...FieldProvider) {}
+func (n NoOpLogger) InfoTyped(msg string, fields ...FieldProvider)  {}
+func (n NoOpLogger) WarnTyped(msg string, fields ...FieldProvider)  {}
+func (n NoOpLogger) ErrorTyped(msg string, fields ...FieldProvider) {}
+func (n NoOpLogger) WithTypedFields(fields ...FieldProvider) Logger { return n }
+
 // testSafeWriter wraps an io.Writer to handle write-after-close errors in tests
 type testSafeWriter struct {
 	writer io.Writer
@@ -578,6 +584,50 @@
 	}
 }
 
+// Implement the type-safe methods for TestSafeLogger
+func (t *TestSafeLogger) DebugTyped(msg string, fields ...FieldProvider) {
+	t.mu.RLock()
+	defer t.mu.RUnlock()
+	if !t.shutdown {
+		t.underlying.DebugTyped(msg, fields...)
+	}
+}
+
+func (t *TestSafeLogger) InfoTyped(msg string, fields ...FieldProvider) {
+	t.mu.RLock()
+	defer t.mu.RUnlock()
+	if !t.shutdown {
+		t.underlying.InfoTyped(msg, fields...)
+	}
+}
+
+func (t *TestSafeLogger) WarnTyped(msg string, fields ...FieldProvider) {
+	t.mu.RLock()
+	defer t.mu.RUnlock()
+	if !t.shutdown {
+		t.underlying.WarnTyped(msg, fields...)
+	}
+}
+
+func (t *TestSafeLogger) ErrorTyped(msg string, fields ...FieldProvider) {
+	t.mu.RLock()
+	defer t.mu.RUnlock()
+	if !t.shutdown {
+		t.underlying.ErrorTyped(msg, fields...)
+	}
+}
+
+func (t *TestSafeLogger) WithTypedFields(fields ...FieldProvider) Logger {
+	t.mu.RLock()
+	defer t.mu.RUnlock()
+	if t.shutdown {
+		return &NoOpLogger{}
+	}
+	return &TestSafeLogger{
+		underlying: t.underlying.WithTypedFields(fields...),
+	}
+}
+
 // Test helper functions
 
 // NewTestLogger creates a test-safe logger for use in tests
@@ -618,12 +668,4 @@
 	}
 	// Clear the registry
 	testLoggerRegistry.loggers = testLoggerRegistry.loggers[:0]
-}
-=======
-// Type-safe NoOp methods
-func (n NoOpLogger) DebugTyped(msg string, fields ...FieldProvider) {}
-func (n NoOpLogger) InfoTyped(msg string, fields ...FieldProvider)  {}
-func (n NoOpLogger) WarnTyped(msg string, fields ...FieldProvider)  {}
-func (n NoOpLogger) ErrorTyped(msg string, fields ...FieldProvider) {}
-func (n NoOpLogger) WithTypedFields(fields ...FieldProvider) Logger { return n }
->>>>>>> 3f51c251
+}