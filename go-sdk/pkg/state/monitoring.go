--- conflicted
+++ resolved
@@ -346,17 +346,6 @@
 		alertHistory: make([]Alert, 0),
 		maxHistory:   DefaultMaxAlertHistory,
 	}
-
-<<<<<<< HEAD
-	// Initialize resource monitor
-	resourceMonitor := &ResourceMonitor{
-		cpuGauge:       promMetrics.CPUUsage,       // Use the already registered gauge
-		memoryGauge:    promMetrics.MemoryUsage,    // Use the already registered gauge
-		goroutineGauge: promMetrics.GoroutineCount, // Use the already registered gauge
-	}
-
-=======
->>>>>>> 7566f995
 	// Initialize operation metrics
 	operationMetrics := &OperationMetrics{
 		operationCounts:  make(map[string]*int64),
@@ -479,16 +468,10 @@
 	
 	ms.promMetrics.GCPauseDuration.Observe(gcPause.Seconds())
 
-<<<<<<< HEAD
-	// Update internal resource monitor fields
+	// Update resource monitor with proper locking and timestamp
 	ms.resourceMonitor.mu.Lock()
 	ms.resourceMonitor.memoryUsage = usage
 	ms.resourceMonitor.lastSample = time.Now()
-=======
-	// Update resource monitor with proper locking
-	ms.resourceMonitor.mu.Lock()
-	ms.resourceMonitor.memoryUsage = usage
->>>>>>> 7566f995
 	ms.resourceMonitor.mu.Unlock()
 
 	// Check memory thresholds
@@ -578,7 +561,7 @@
 	status := make(map[string]bool)
 	for name, check := range ms.healthChecks {
 		ctx, cancel := context.WithTimeout(ms.ctx, ms.config.HealthCheckTimeout)
-<<<<<<< HEAD
+		defer cancel()
 		
 		var err error
 		func() {
@@ -589,11 +572,6 @@
 			}()
 			err = check.Check(ctx)
 		}()
-		cancel()
-=======
-		defer cancel()
-		err := check.Check(ctx)
->>>>>>> 7566f995
 
 		status[name] = err == nil
 		ms.promMetrics.HealthCheckStatus.WithLabelValues(name).Set(boolToFloat(err == nil))
@@ -797,253 +775,10 @@
 		panic(err)
 	}
 }
-
 func initializePrometheusMetrics(config MonitoringConfig, registry *prometheus.Registry) *PrometheusMetrics {
 	namespace := config.PrometheusNamespace
 	subsystem := config.PrometheusSubsystem
 
-<<<<<<< HEAD
-	// Create a custom registry for this monitoring system instance
-	registry := prometheus.NewRegistry()
-
-	metrics := &PrometheusMetrics{
-		Registry: registry,
-		StateOperationsTotal: prometheus.NewCounterVec(
-			prometheus.CounterOpts{
-				Namespace: namespace,
-				Subsystem: subsystem,
-				Name:      "state_operations_total",
-				Help:      "Total number of state operations",
-			},
-			[]string{"operation"},
-		),
-		StateOperationDuration: prometheus.NewHistogramVec(
-			prometheus.HistogramOpts{
-				Namespace: namespace,
-				Subsystem: subsystem,
-				Name:      "state_operation_duration_seconds",
-				Help:      "Duration of state operations",
-				Buckets:   prometheus.DefBuckets,
-			},
-			[]string{"operation"},
-		),
-		StateOperationErrors: prometheus.NewCounterVec(
-			prometheus.CounterOpts{
-				Namespace: namespace,
-				Subsystem: subsystem,
-				Name:      "state_operation_errors_total",
-				Help:      "Total number of state operation errors",
-			},
-			[]string{"operation", "error_type"},
-		),
-		MemoryUsage: prometheus.NewGauge(
-			prometheus.GaugeOpts{
-				Namespace: namespace,
-				Subsystem: subsystem,
-				Name:      "memory_usage_bytes",
-				Help:      "Current memory usage in bytes",
-			},
-		),
-		MemoryAllocations: prometheus.NewCounter(
-			prometheus.CounterOpts{
-				Namespace: namespace,
-				Subsystem: subsystem,
-				Name:      "memory_allocations_total",
-				Help:      "Total number of memory allocations",
-			},
-		),
-		GCPauseDuration: prometheus.NewHistogram(
-			prometheus.HistogramOpts{
-				Namespace: namespace,
-				Subsystem: subsystem,
-				Name:      "gc_pause_duration_seconds",
-				Help:      "Duration of garbage collection pauses",
-				Buckets:   prometheus.DefBuckets,
-			},
-		),
-		ObjectPoolHitRate: prometheus.NewGauge(
-			prometheus.GaugeOpts{
-				Namespace: namespace,
-				Subsystem: subsystem,
-				Name:      "object_pool_hit_rate",
-				Help:      "Object pool hit rate percentage",
-			},
-		),
-		CPUUsage: prometheus.NewGauge(
-			prometheus.GaugeOpts{
-				Namespace: namespace,
-				Subsystem: subsystem,
-				Name:      "cpu_usage_percent",
-				Help:      "Current CPU usage percentage",
-			},
-		),
-		GoroutineCount: prometheus.NewGauge(
-			prometheus.GaugeOpts{
-				Namespace: namespace,
-				Subsystem: subsystem,
-				Name:      "goroutines_count",
-				Help:      "Current number of goroutines",
-			},
-		),
-		EventsProcessed: prometheus.NewCounterVec(
-			prometheus.CounterOpts{
-				Namespace: namespace,
-				Subsystem: subsystem,
-				Name:      "events_processed_total",
-				Help:      "Total number of events processed",
-			},
-			[]string{"event_type"},
-		),
-		EventProcessingLatency: prometheus.NewHistogramVec(
-			prometheus.HistogramOpts{
-				Namespace: namespace,
-				Subsystem: subsystem,
-				Name:      "event_processing_latency_seconds",
-				Help:      "Event processing latency",
-				Buckets:   prometheus.DefBuckets,
-			},
-			[]string{"event_type"},
-		),
-		EventQueueDepth: prometheus.NewGauge(
-			prometheus.GaugeOpts{
-				Namespace: namespace,
-				Subsystem: subsystem,
-				Name:      "event_queue_depth",
-				Help:      "Current event queue depth",
-			},
-		),
-		StorageOperations: prometheus.NewCounterVec(
-			prometheus.CounterOpts{
-				Namespace: namespace,
-				Subsystem: subsystem,
-				Name:      "storage_operations_total",
-				Help:      "Total number of storage operations",
-			},
-			[]string{"operation"},
-		),
-		StorageLatency: prometheus.NewHistogramVec(
-			prometheus.HistogramOpts{
-				Namespace: namespace,
-				Subsystem: subsystem,
-				Name:      "storage_latency_seconds",
-				Help:      "Storage operation latency",
-				Buckets:   prometheus.DefBuckets,
-			},
-			[]string{"operation"},
-		),
-		StorageErrors: prometheus.NewCounterVec(
-			prometheus.CounterOpts{
-				Namespace: namespace,
-				Subsystem: subsystem,
-				Name:      "storage_errors_total",
-				Help:      "Total number of storage errors",
-			},
-			[]string{"operation", "error_type"},
-		),
-		ConnectionPoolSize: prometheus.NewGauge(
-			prometheus.GaugeOpts{
-				Namespace: namespace,
-				Subsystem: subsystem,
-				Name:      "connection_pool_size",
-				Help:      "Current connection pool size",
-			},
-		),
-		ConnectionPoolActive: prometheus.NewGauge(
-			prometheus.GaugeOpts{
-				Namespace: namespace,
-				Subsystem: subsystem,
-				Name:      "connection_pool_active",
-				Help:      "Number of active connections in pool",
-			},
-		),
-		ConnectionPoolWaiting: prometheus.NewGauge(
-			prometheus.GaugeOpts{
-				Namespace: namespace,
-				Subsystem: subsystem,
-				Name:      "connection_pool_waiting",
-				Help:      "Number of waiting connections in pool",
-			},
-		),
-		ConnectionPoolErrors: prometheus.NewCounter(
-			prometheus.CounterOpts{
-				Namespace: namespace,
-				Subsystem: subsystem,
-				Name:      "connection_pool_errors_total",
-				Help:      "Total number of connection pool errors",
-			},
-		),
-		RateLimitRequests: prometheus.NewCounterVec(
-			prometheus.CounterOpts{
-				Namespace: namespace,
-				Subsystem: subsystem,
-				Name:      "rate_limit_requests_total",
-				Help:      "Total number of rate limit requests",
-			},
-			[]string{"status"},
-		),
-		RateLimitRejects: prometheus.NewCounterVec(
-			prometheus.CounterOpts{
-				Namespace: namespace,
-				Subsystem: subsystem,
-				Name:      "rate_limit_rejects_total",
-				Help:      "Total number of rate limit rejects",
-			},
-			[]string{"status"},
-		),
-		RateLimitUtilization: prometheus.NewGauge(
-			prometheus.GaugeOpts{
-				Namespace: namespace,
-				Subsystem: subsystem,
-				Name:      "rate_limit_utilization",
-				Help:      "Rate limit utilization percentage",
-			},
-		),
-		HealthCheckStatus: prometheus.NewGaugeVec(
-			prometheus.GaugeOpts{
-				Namespace: namespace,
-				Subsystem: subsystem,
-				Name:      "health_check_status",
-				Help:      "Health check status (1 = healthy, 0 = unhealthy)",
-			},
-			[]string{"check_name"},
-		),
-		HealthCheckDuration: prometheus.NewHistogramVec(
-			prometheus.HistogramOpts{
-				Namespace: namespace,
-				Subsystem: subsystem,
-				Name:      "health_check_duration_seconds",
-				Help:      "Health check duration",
-				Buckets:   prometheus.DefBuckets,
-			},
-			[]string{"check_name"},
-		),
-		AuditLogsWritten: prometheus.NewCounterVec(
-			prometheus.CounterOpts{
-				Namespace: namespace,
-				Subsystem: subsystem,
-				Name:      "audit_logs_written_total",
-				Help:      "Total number of audit logs written",
-			},
-			[]string{"action"},
-		),
-		AuditLogErrors: prometheus.NewCounter(
-			prometheus.CounterOpts{
-				Namespace: namespace,
-				Subsystem: subsystem,
-				Name:      "audit_log_errors_total",
-				Help:      "Total number of audit log errors",
-			},
-		),
-		AuditVerificationTime: prometheus.NewHistogram(
-			prometheus.HistogramOpts{
-				Namespace: namespace,
-				Subsystem: subsystem,
-				Name:      "audit_verification_time_seconds",
-				Help:      "Time taken to verify audit logs",
-				Buckets:   prometheus.DefBuckets,
-			},
-		),
-=======
 	// State operation metrics
 	stateOperationsTotal := prometheus.NewCounterVec(
 		prometheus.CounterOpts{
@@ -1347,46 +1082,9 @@
 		AuditLogsWritten:       auditLogsWritten,
 		AuditLogErrors:         auditLogErrors,
 		AuditVerificationTime:  auditVerificationTime,
->>>>>>> 7566f995
-	}
-
-<<<<<<< HEAD
-	// Register all metrics with the custom registry
-	registry.MustRegister(
-		metrics.StateOperationsTotal,
-		metrics.StateOperationDuration,
-		metrics.StateOperationErrors,
-		metrics.MemoryUsage,
-		metrics.MemoryAllocations,
-		metrics.GCPauseDuration,
-		metrics.ObjectPoolHitRate,
-		metrics.CPUUsage,
-		metrics.GoroutineCount,
-		metrics.EventsProcessed,
-		metrics.EventProcessingLatency,
-		metrics.EventQueueDepth,
-		metrics.StorageOperations,
-		metrics.StorageLatency,
-		metrics.StorageErrors,
-		metrics.ConnectionPoolSize,
-		metrics.ConnectionPoolActive,
-		metrics.ConnectionPoolWaiting,
-		metrics.ConnectionPoolErrors,
-		metrics.RateLimitRequests,
-		metrics.RateLimitRejects,
-		metrics.RateLimitUtilization,
-		metrics.HealthCheckStatus,
-		metrics.HealthCheckDuration,
-		metrics.AuditLogsWritten,
-		metrics.AuditLogErrors,
-		metrics.AuditVerificationTime,
-	)
-
-	return metrics
-}
-
-// These methods are no longer needed as the gauges are created in initializePrometheusMetrics
-=======
+	}
+}
+
 func (ms *MonitoringSystem) createCPUGauge() prometheus.Gauge {
 	gauge := prometheus.NewGauge(prometheus.GaugeOpts{
 		Namespace: ms.config.PrometheusNamespace,
@@ -1419,7 +1117,6 @@
 	safeRegister(ms.registry, gauge)
 	return gauge
 }
->>>>>>> 7566f995
 
 func (ms *MonitoringSystem) startResourceMonitoring() {
 	ms.wg.Add(1)
