--- conflicted
+++ resolved
@@ -838,10 +838,6 @@
 func initializePrometheusMetrics(config MonitoringConfig, registry *prometheus.Registry) *PrometheusMetrics {
 	namespace := config.PrometheusNamespace
 	subsystem := config.PrometheusSubsystem
-	
-	// Create a new registry for this monitoring system to avoid conflicts in tests
-	registry := prometheus.NewRegistry()
-	factory := promauto.With(registry)
 
 	// State operation metrics
 	stateOperationsTotal := prometheus.NewCounterVec(
@@ -1121,234 +1117,7 @@
 	safeRegister(registry, auditVerificationTime)
 
 	return &PrometheusMetrics{
-<<<<<<< HEAD
-		StateOperationsTotal: factory.NewCounterVec(
-			prometheus.CounterOpts{
-				Namespace: namespace,
-				Subsystem: subsystem,
-				Name:      "state_operations_total",
-				Help:      "Total number of state operations",
-			},
-			[]string{"operation"},
-		),
-		StateOperationDuration: factory.NewHistogramVec(
-			prometheus.HistogramOpts{
-				Namespace: namespace,
-				Subsystem: subsystem,
-				Name:      "state_operation_duration_seconds",
-				Help:      "Duration of state operations",
-				Buckets:   prometheus.DefBuckets,
-			},
-			[]string{"operation"},
-		),
-		StateOperationErrors: factory.NewCounterVec(
-			prometheus.CounterOpts{
-				Namespace: namespace,
-				Subsystem: subsystem,
-				Name:      "state_operation_errors_total",
-				Help:      "Total number of state operation errors",
-			},
-			[]string{"operation", "error_type"},
-		),
-		MemoryUsage: factory.NewGauge(
-			prometheus.GaugeOpts{
-				Namespace: namespace,
-				Subsystem: subsystem,
-				Name:      "memory_usage_bytes",
-				Help:      "Current memory usage in bytes",
-			},
-		),
-		MemoryAllocations: factory.NewCounter(
-			prometheus.CounterOpts{
-				Namespace: namespace,
-				Subsystem: subsystem,
-				Name:      "memory_allocations_total",
-				Help:      "Total number of memory allocations",
-			},
-		),
-		GCPauseDuration: factory.NewHistogram(
-			prometheus.HistogramOpts{
-				Namespace: namespace,
-				Subsystem: subsystem,
-				Name:      "gc_pause_duration_seconds",
-				Help:      "Duration of garbage collection pauses",
-				Buckets:   prometheus.DefBuckets,
-			},
-		),
-		ObjectPoolHitRate: factory.NewGauge(
-			prometheus.GaugeOpts{
-				Namespace: namespace,
-				Subsystem: subsystem,
-				Name:      "object_pool_hit_rate",
-				Help:      "Object pool hit rate percentage",
-			},
-		),
-		EventsProcessed: factory.NewCounterVec(
-			prometheus.CounterOpts{
-				Namespace: namespace,
-				Subsystem: subsystem,
-				Name:      "events_processed_total",
-				Help:      "Total number of events processed",
-			},
-			[]string{"event_type"},
-		),
-		EventProcessingLatency: factory.NewHistogramVec(
-			prometheus.HistogramOpts{
-				Namespace: namespace,
-				Subsystem: subsystem,
-				Name:      "event_processing_latency_seconds",
-				Help:      "Event processing latency",
-				Buckets:   prometheus.DefBuckets,
-			},
-			[]string{"event_type"},
-		),
-		EventQueueDepth: factory.NewGauge(
-			prometheus.GaugeOpts{
-				Namespace: namespace,
-				Subsystem: subsystem,
-				Name:      "event_queue_depth",
-				Help:      "Current event queue depth",
-			},
-		),
-		StorageOperations: factory.NewCounterVec(
-			prometheus.CounterOpts{
-				Namespace: namespace,
-				Subsystem: subsystem,
-				Name:      "storage_operations_total",
-				Help:      "Total number of storage operations",
-			},
-			[]string{"operation"},
-		),
-		StorageLatency: factory.NewHistogramVec(
-			prometheus.HistogramOpts{
-				Namespace: namespace,
-				Subsystem: subsystem,
-				Name:      "storage_latency_seconds",
-				Help:      "Storage operation latency",
-				Buckets:   prometheus.DefBuckets,
-			},
-			[]string{"operation"},
-		),
-		StorageErrors: factory.NewCounterVec(
-			prometheus.CounterOpts{
-				Namespace: namespace,
-				Subsystem: subsystem,
-				Name:      "storage_errors_total",
-				Help:      "Total number of storage errors",
-			},
-			[]string{"operation", "error_type"},
-		),
-		ConnectionPoolSize: factory.NewGauge(
-			prometheus.GaugeOpts{
-				Namespace: namespace,
-				Subsystem: subsystem,
-				Name:      "connection_pool_size",
-				Help:      "Current connection pool size",
-			},
-		),
-		ConnectionPoolActive: factory.NewGauge(
-			prometheus.GaugeOpts{
-				Namespace: namespace,
-				Subsystem: subsystem,
-				Name:      "connection_pool_active",
-				Help:      "Number of active connections in pool",
-			},
-		),
-		ConnectionPoolWaiting: factory.NewGauge(
-			prometheus.GaugeOpts{
-				Namespace: namespace,
-				Subsystem: subsystem,
-				Name:      "connection_pool_waiting",
-				Help:      "Number of waiting connections in pool",
-			},
-		),
-		ConnectionPoolErrors: factory.NewCounter(
-			prometheus.CounterOpts{
-				Namespace: namespace,
-				Subsystem: subsystem,
-				Name:      "connection_pool_errors_total",
-				Help:      "Total number of connection pool errors",
-			},
-		),
-		RateLimitRequests: factory.NewCounterVec(
-			prometheus.CounterOpts{
-				Namespace: namespace,
-				Subsystem: subsystem,
-				Name:      "rate_limit_requests_total",
-				Help:      "Total number of rate limit requests",
-			},
-			[]string{"status"},
-		),
-		RateLimitRejects: factory.NewCounterVec(
-			prometheus.CounterOpts{
-				Namespace: namespace,
-				Subsystem: subsystem,
-				Name:      "rate_limit_rejects_total",
-				Help:      "Total number of rate limit rejects",
-			},
-			[]string{"status"},
-		),
-		RateLimitUtilization: factory.NewGauge(
-			prometheus.GaugeOpts{
-				Namespace: namespace,
-				Subsystem: subsystem,
-				Name:      "rate_limit_utilization",
-				Help:      "Rate limit utilization percentage",
-			},
-		),
-		HealthCheckStatus: factory.NewGaugeVec(
-			prometheus.GaugeOpts{
-				Namespace: namespace,
-				Subsystem: subsystem,
-				Name:      "health_check_status",
-				Help:      "Health check status (1 = healthy, 0 = unhealthy)",
-			},
-			[]string{"check_name"},
-		),
-		HealthCheckDuration: factory.NewHistogramVec(
-			prometheus.HistogramOpts{
-				Namespace: namespace,
-				Subsystem: subsystem,
-				Name:      "health_check_duration_seconds",
-				Help:      "Health check duration",
-				Buckets:   prometheus.DefBuckets,
-			},
-			[]string{"check_name"},
-		),
-		AuditLogsWritten: factory.NewCounterVec(
-			prometheus.CounterOpts{
-				Namespace: namespace,
-				Subsystem: subsystem,
-				Name:      "audit_logs_written_total",
-				Help:      "Total number of audit logs written",
-			},
-			[]string{"action"},
-		),
-		AuditLogErrors: factory.NewCounter(
-			prometheus.CounterOpts{
-				Namespace: namespace,
-				Subsystem: subsystem,
-				Name:      "audit_log_errors_total",
-				Help:      "Total number of audit log errors",
-			},
-		),
-		AuditVerificationTime: factory.NewHistogram(
-			prometheus.HistogramOpts{
-				Namespace: namespace,
-				Subsystem: subsystem,
-				Name:      "audit_verification_time_seconds",
-				Help:      "Time taken to verify audit logs",
-				Buckets:   prometheus.DefBuckets,
-			},
-		),
-	}
-}
-
-func (pm *PrometheusMetrics) createCPUGauge() prometheus.Gauge {
-	return prometheus.NewGauge(prometheus.GaugeOpts{
-		Name: "cpu_usage_percent",
-		Help: "Current CPU usage percentage",
-=======
+		Registry:               registry,
 		StateOperationsTotal:   stateOperationsTotal,
 		StateOperationDuration: stateOperationDuration,
 		StateOperationErrors:   stateOperationErrors,
@@ -1383,43 +1152,28 @@
 		Subsystem: ms.config.PrometheusSubsystem,
 		Name:      "cpu_usage_percent",
 		Help:      "Current CPU usage percentage",
->>>>>>> 3f51c251
 	})
 	safeRegister(ms.registry, gauge)
 	return gauge
 }
 
-<<<<<<< HEAD
-func (pm *PrometheusMetrics) createMemoryGauge() prometheus.Gauge {
-	return prometheus.NewGauge(prometheus.GaugeOpts{
-		Name: "memory_usage_bytes",
-		Help: "Current memory usage in bytes",
-=======
 func (ms *MonitoringSystem) createMemoryGauge() prometheus.Gauge {
 	gauge := prometheus.NewGauge(prometheus.GaugeOpts{
 		Namespace: ms.config.PrometheusNamespace,
 		Subsystem: ms.config.PrometheusSubsystem,
 		Name:      "memory_usage_bytes_resource",
 		Help:      "Current memory usage in bytes (resource monitor)",
->>>>>>> 3f51c251
 	})
 	safeRegister(ms.registry, gauge)
 	return gauge
 }
 
-<<<<<<< HEAD
-func (pm *PrometheusMetrics) createGoroutineGauge() prometheus.Gauge {
-	return prometheus.NewGauge(prometheus.GaugeOpts{
-		Name: "goroutines_count",
-		Help: "Current number of goroutines",
-=======
 func (ms *MonitoringSystem) createGoroutineGauge() prometheus.Gauge {
 	gauge := prometheus.NewGauge(prometheus.GaugeOpts{
 		Namespace: ms.config.PrometheusNamespace,
 		Subsystem: ms.config.PrometheusSubsystem,
 		Name:      "goroutines_count",
 		Help:      "Current number of goroutines",
->>>>>>> 3f51c251
 	})
 	safeRegister(ms.registry, gauge)
 	return gauge
@@ -1565,16 +1319,10 @@
 	ms.resourceMonitor.lastSample = time.Now()
 	ms.resourceMonitor.mu.Unlock()
 
-<<<<<<< HEAD
-	// Check context again before updating metrics
-	select {
-	case <-ms.ctx.Done():
-		return
-	default:
-		// Update Prometheus metrics
-		ms.resourceMonitor.memoryGauge.Set(float64(memStats.Alloc))
-		ms.resourceMonitor.goroutineGauge.Set(float64(runtime.NumGoroutine()))
-	}
+	// Update Prometheus metrics (both main metrics and resource monitor gauges)
+	ms.promMetrics.MemoryUsage.Set(float64(memStats.Alloc))
+	ms.resourceMonitor.memoryGauge.Set(float64(memStats.Alloc))
+	ms.resourceMonitor.goroutineGauge.Set(float64(runtime.NumGoroutine()))
 }
 
 func (ms *MonitoringSystem) runHealthChecks() {
@@ -1582,118 +1330,6 @@
 	ctx, cancel := context.WithTimeout(ms.ctx, ms.config.HealthCheckTimeout)
 	defer cancel()
 	ms.runHealthChecksWithContext(ctx)
-=======
-	// Update Prometheus metrics (both main metrics and resource monitor gauges)
-	ms.promMetrics.MemoryUsage.Set(float64(memStats.Alloc))
-	ms.resourceMonitor.memoryGauge.Set(float64(memStats.Alloc))
-	ms.resourceMonitor.goroutineGauge.Set(float64(runtime.NumGoroutine()))
-}
-
-func (ms *MonitoringSystem) runHealthChecks() {
-	ms.healthMu.RLock()
-	defer ms.healthMu.RUnlock()
-
-	// Create a local wait group for this batch of health checks
-	var localWG sync.WaitGroup
-	
-	for name, check := range ms.healthChecks {
-		// Check if we're shutting down before launching new goroutines
-		select {
-		case <-ms.ctx.Done():
-			return
-		default:
-		}
-		
-		localWG.Add(1)
-		go func(name string, check HealthCheck) {
-			defer localWG.Done()
-			
-			// Check if context is cancelled before proceeding
-			select {
-			case <-ms.ctx.Done():
-				return
-			default:
-			}
-			
-			start := time.Now()
-			// Ensure health check timeout is reasonable and doesn't exceed shutdown timeout
-			timeout := ms.config.HealthCheckTimeout
-			if timeout <= 0 || timeout > 30*time.Second {
-				timeout = 5 * time.Second // Reasonable default
-			}
-			
-			ctx, cancel := context.WithTimeout(ms.ctx, timeout)
-			defer cancel()
-
-			var err error
-			
-			// Use a channel to handle timeouts more reliably
-			done := make(chan bool, 1)
-			go func() {
-				defer func() {
-					if r := recover(); r != nil {
-						err = fmt.Errorf("health check panicked: %v", r)
-					}
-					done <- true
-				}()
-				err = check.Check(ctx)
-			}()
-			
-			// Wait for health check completion or timeout
-			select {
-			case <-done:
-				// Health check completed
-			case <-ctx.Done():
-				// Context cancelled or timed out
-				if ctx.Err() != nil {
-					err = fmt.Errorf("health check timed out: %w", ctx.Err())
-				}
-			case <-ms.ctx.Done():
-				// System shutting down
-				return
-			}
-			
-			duration := time.Since(start)
-
-			// Record metrics only if we haven't shut down
-			select {
-			case <-ms.ctx.Done():
-				return
-			default:
-				ms.promMetrics.HealthCheckDuration.WithLabelValues(name).Observe(duration.Seconds())
-				ms.promMetrics.HealthCheckStatus.WithLabelValues(name).Set(boolToFloat(err == nil))
-
-				if err != nil {
-					// Only log health check failures at debug level for tests to reduce noise
-					ms.logger.Debug("Health check failed",
-						zap.String("check_name", name),
-						zap.Duration("duration", duration),
-						zap.Error(err))
-				}
-			}
-		}(name, check)
-	}
-	
-	// Wait for all health checks to complete with a timeout
-	done := make(chan struct{})
-	go func() {
-		localWG.Wait()
-		close(done)
-	}()
-	
-	// Wait for completion or system shutdown
-	select {
-	case <-done:
-		// All health checks completed
-	case <-ms.ctx.Done():
-		// System is shutting down, don't wait any longer
-		return
-	case <-time.After(ms.config.HealthCheckTimeout + 5*time.Second):
-		// Extra timeout buffer to prevent hanging
-		ms.logger.Warn("Health checks taking too long, continuing without waiting")
-		return
-	}
->>>>>>> 3f51c251
 }
 
 func (ms *MonitoringSystem) collectMetrics() {
@@ -1804,29 +1440,8 @@
 		zap.Float64("value", alert.Value),
 		zap.Float64("threshold", alert.Threshold))
 
-<<<<<<< HEAD
-	// Send to notifiers synchronously to avoid goroutine management issues during tests
+	// Send to notifiers
 	for _, notifier := range notifiers {
-		// Check context before each notifier
-		select {
-		case <-ms.ctx.Done():
-			return // Don't send more alerts during shutdown
-		default:
-		}
-		
-		// Use a short timeout for alert sending
-		alertTimeout := 100 * time.Millisecond // Always use short timeout to prevent blocking
-		ctx, cancel := context.WithTimeout(ms.ctx, alertTimeout)
-		
-		if err := notifier.SendAlert(ctx, alert); err != nil {
-			// Only log errors if not shutting down
-			select {
-			case <-ms.ctx.Done():
-				// Ignore errors during shutdown
-			default:
-=======
-	// Send to notifiers
-	for _, notifier := range ms.alertManager.notifiers {
 		// Check if system is shutting down before launching goroutine
 		select {
 		case <-ms.ctx.Done():
@@ -1850,11 +1465,9 @@
 			}
 			
 			if err := notifier.SendAlert(ctx, alert); err != nil {
->>>>>>> 3f51c251
 				ms.logger.Error("Failed to send alert", zap.Error(err))
 			}
-		}
-		cancel()
+		}(notifier)
 	}
 }
 
