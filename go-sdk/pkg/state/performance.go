package state

import (
	"bytes"
	"compress/gzip"
	"context"
	"encoding/json"
	"fmt"
	"hash/fnv"
	"math"
	"runtime"
	"sync"
	"sync/atomic"
	"time"
)

// PerformanceOptimizer provides an interface for performance optimization operations
type PerformanceOptimizer interface {
	// Object pool operations
	GetPatchOperation() *JSONPatchOperation
	PutPatchOperation(op *JSONPatchOperation)
	GetStateChange() *StateChange
	PutStateChange(sc *StateChange)
	GetStateEvent() *StateEvent
	PutStateEvent(se *StateEvent)
	GetBuffer() *bytes.Buffer
	PutBuffer(buf *bytes.Buffer)

	// Batch processing operations
	BatchOperation(ctx context.Context, operation func() error) error

	// State management operations
	ShardedGet(key string) (interface{}, bool)
	ShardedSet(key string, value interface{})
	LazyLoadState(key string, loader func() (interface{}, error)) (interface{}, error)

	// Data compression operations
	CompressData(data []byte) ([]byte, error)
	DecompressData(data []byte) ([]byte, error)

	// Performance operations
	OptimizeForLargeState(stateSize int64)
	ProcessLargeStateUpdate(ctx context.Context, update func() error) error

	// Metrics and monitoring
	GetMetrics() PerformanceMetrics
	GetEnhancedMetrics() PerformanceMetrics

	// Lifecycle methods
	Stop()
}

// NewPerformanceOptimizer creates a new PerformanceOptimizer implementation
func NewPerformanceOptimizer(opts PerformanceOptions) PerformanceOptimizer {
	return NewPerformanceOptimizerImpl(opts)
}

// PerformanceOptimizerImpl provides performance optimization for state operations
type PerformanceOptimizerImpl struct {
	// Object pools for reducing allocations
	patchPool       *BoundedPool
	stateChangePool *BoundedPool
	eventPool       *BoundedPool
	bufferPool      sync.Pool // Buffer pool for compression/decompression

	// Metrics
	allocations  atomic.Int64
	poolHits     atomic.Int64
	poolMisses   atomic.Int64
	gcPauses     atomic.Int64
	lastGCPause  atomic.Int64
	memoryUsage  atomic.Int64
	connections  atomic.Int64
	bytesRead    atomic.Int64
	bytesWritten atomic.Int64
	cacheHits    atomic.Int64
	cacheMisses  atomic.Int64

	// Configuration
	enablePooling     bool
	enableBatching    bool
	enableCompression bool
	enableLazyLoading bool
	enableSharding    bool
	batchSize         int
	batchTimeout      time.Duration
	compressionLevel  int
	maxConcurrency    int
	maxMemoryUsage    int64
	shardCount        int

	// Batch processing
	batchQueue   chan batchItem
	batchWorkers sync.WaitGroup
	stopBatch    chan struct{}

	// Rate limiting
	rateLimiter  *RateLimiter
	maxOpsPerSec int

	// Connection pooling
	connectionPool *ConnectionPool

	// State sharding
	stateShards []*StateShard

	// Lazy loading cache
	lazyCache *LazyCache

	// Memory optimizer
	memoryOptimizer *MemoryOptimizer

	// Concurrent access optimizer
	concurrentOptimizer *ConcurrentOptimizer

	// Context and lifecycle management
	ctx    context.Context
	cancel context.CancelFunc
	wg     sync.WaitGroup
}

// PerformanceOptions configures the performance optimizer
type PerformanceOptions struct {
	EnablePooling      bool
	EnableBatching     bool
	EnableCompression  bool
	EnableLazyLoading  bool
	EnableSharding     bool
	BatchSize          int
	BatchTimeout       time.Duration
	CompressionLevel   int
	MaxConcurrency     int
	MaxOpsPerSecond    int
	MaxPoolSize        int // Maximum number of objects in each pool
	MaxIdleObjects     int // Maximum idle objects to keep
	MaxMemoryUsage     int64
	ShardCount         int
	ConnectionPoolSize int
	LazyCacheSize      int
	CacheExpiryTime    time.Duration
}

// DefaultPerformanceOptions returns default performance options
func DefaultPerformanceOptions() PerformanceOptions {
	return PerformanceOptions{
		EnablePooling:      true,
		EnableBatching:     true,
		EnableCompression:  false,
		EnableLazyLoading:  true,
		EnableSharding:     true,
		BatchSize:          DefaultBatchSize,
		BatchTimeout:       DefaultPerformanceBatchTimeout,
		CompressionLevel:   DefaultCompressionLevel,
		MaxConcurrency:     runtime.NumCPU() * 2,
		MaxOpsPerSecond:    DefaultMaxOpsPerSecond,
		MaxPoolSize:        10000,
		MaxIdleObjects:     1000,
		MaxMemoryUsage:     DefaultMaxMemoryUsage, // 100MB
		ShardCount:         DefaultShardCount,
		ConnectionPoolSize: DefaultConnectionPoolSize,
		LazyCacheSize:      DefaultLazyCacheSize,
		CacheExpiryTime:    DefaultLazyCacheExpiryTime,
	}
}

// BoundedPool implements a size-limited object pool
type BoundedPool struct {
	pool        sync.Pool
	maxSize     int
	maxIdle     int
	activeCount atomic.Int64
	idleCount   atomic.Int64
	factory     func() interface{}
}

// NewBoundedPool creates a new bounded pool
func NewBoundedPool(maxSize, maxIdle int, factory func() interface{}) *BoundedPool {
	bp := &BoundedPool{
		maxSize: maxSize,
		maxIdle: maxIdle,
		factory: factory,
	}
	bp.pool.New = func() interface{} {
		// This is called when pool is empty
		// We'll handle creation in Get() to properly track counts
		return nil
	}
	return bp
}

// Get retrieves an object from the pool
func (bp *BoundedPool) Get() interface{} {
	// Try to get from pool first
	obj := bp.pool.Get()
	if obj != nil {
		bp.idleCount.Add(-1)
		return obj
	}

	// Pool is empty, check if we can create new
	if bp.activeCount.Load() < int64(bp.maxSize) {
		bp.activeCount.Add(1)
		return bp.factory()
	}

	return nil
}

// Put returns an object to the pool
func (bp *BoundedPool) Put(obj interface{}) {
	if obj == nil {
		return
	}

	// Respect maxIdle parameter
	if bp.idleCount.Load() < int64(bp.maxIdle) {
		bp.pool.Put(obj)
		bp.idleCount.Add(1)
	} else {
		// Too many idle objects, discard this one
		bp.activeCount.Add(-1)
	}
}

// NewPerformanceOptimizerImpl creates a new performance optimizer implementation
func NewPerformanceOptimizerImpl(opts PerformanceOptions) *PerformanceOptimizerImpl {
	ctx, cancel := context.WithCancel(context.Background())

	po := &PerformanceOptimizerImpl{
		enablePooling:     opts.EnablePooling,
		enableBatching:    opts.EnableBatching,
		enableCompression: opts.EnableCompression,
		enableLazyLoading: opts.EnableLazyLoading,
		enableSharding:    opts.EnableSharding,
		batchSize:         opts.BatchSize,
		batchTimeout:      opts.BatchTimeout,
		compressionLevel:  opts.CompressionLevel,
		maxConcurrency:    opts.MaxConcurrency,
		maxOpsPerSec:      opts.MaxOpsPerSecond,
		maxMemoryUsage:    opts.MaxMemoryUsage,
		shardCount:        opts.ShardCount,
		batchQueue:        make(chan batchItem, opts.BatchSize*DefaultTaskQueueMultiplier*5), // 10x batch size
		stopBatch:         make(chan struct{}),
		ctx:               ctx,
		cancel:            cancel,
	}

	// Initialize bounded object pools
	po.patchPool = NewBoundedPool(opts.MaxPoolSize, opts.MaxIdleObjects, func() interface{} {
		po.poolMisses.Add(1)
		return &JSONPatchOperation{}
	})

	po.stateChangePool = NewBoundedPool(opts.MaxPoolSize, opts.MaxIdleObjects, func() interface{} {
		po.poolMisses.Add(1)
		return &StateChange{}
	})

	po.eventPool = NewBoundedPool(opts.MaxPoolSize, opts.MaxIdleObjects, func() interface{} {
		po.poolMisses.Add(1)
		return &StateEvent{}
	})

	po.bufferPool = sync.Pool{
		New: func() interface{} {
			po.poolMisses.Add(1)
			return bytes.NewBuffer(make([]byte, 0, BufferPoolSize))
		},
	}

	// Initialize rate limiter
	if opts.MaxOpsPerSecond > 0 {
		po.rateLimiter = NewRateLimiter(opts.MaxOpsPerSecond)
	}

	// Start batch workers if enabled
	if opts.EnableBatching {
		po.startBatchWorkers()
	}

	// Initialize connection pool with default factory
	po.connectionPool = NewConnectionPoolWithDefault(opts.ConnectionPoolSize)

	// Initialize state shards if enabled
	if opts.EnableSharding {
		po.stateShards = make([]*StateShard, opts.ShardCount)
		for i := 0; i < opts.ShardCount; i++ {
			po.stateShards[i] = NewStateShard()
		}
	}

	// Initialize lazy cache if enabled
	if opts.EnableLazyLoading {
		po.lazyCache = NewLazyCache(opts.LazyCacheSize, opts.CacheExpiryTime)
	}

	// Initialize memory optimizer
	po.memoryOptimizer = NewMemoryOptimizer(opts.MaxMemoryUsage)

	// Initialize concurrent access optimizer
	po.concurrentOptimizer = NewConcurrentOptimizer(opts.MaxConcurrency)

	// Start monitoring goroutines
	po.wg.Add(2)
	go po.monitorGC()
	go po.monitorMemory()

	return po
}

// GetPatchOperation gets a patch operation from the pool
func (po *PerformanceOptimizerImpl) GetPatchOperation() *JSONPatchOperation {
	if !po.enablePooling {
		return &JSONPatchOperation{}
	}

	obj := po.patchPool.Get()
	if obj != nil {
		po.poolHits.Add(1)
		return obj.(*JSONPatchOperation)
	}

	// Pool is at capacity, create new object
	po.poolMisses.Add(1)
	return &JSONPatchOperation{}
}

// PutPatchOperation returns a patch operation to the pool
func (po *PerformanceOptimizerImpl) PutPatchOperation(op *JSONPatchOperation) {
	if !po.enablePooling {
		return
	}

	// Reset the operation
	op.Op = ""
	op.Path = ""
	op.Value = nil
	op.From = ""

	po.patchPool.Put(op)
}

// GetStateChange gets a state change from the pool
func (po *PerformanceOptimizerImpl) GetStateChange() *StateChange {
	if !po.enablePooling {
		return &StateChange{}
	}

	obj := po.stateChangePool.Get()
	if obj != nil {
		po.poolHits.Add(1)
		return obj.(*StateChange)
	}

	// Pool is at capacity, create new object
	po.poolMisses.Add(1)
	return &StateChange{}
}

// PutStateChange returns a state change to the pool
func (po *PerformanceOptimizerImpl) PutStateChange(sc *StateChange) {
	if !po.enablePooling {
		return
	}

	// Reset the state change
	sc.Path = ""
	sc.OldValue = nil
	sc.NewValue = nil
	sc.Operation = ""
	sc.Timestamp = time.Time{}

	po.stateChangePool.Put(sc)
}

// StateEvent represents a state event for pooling
type StateEvent struct {
	Type      string
	Path      string
	Value     interface{}
	Timestamp time.Time
}

// GetStateEvent gets a state event from the pool
func (po *PerformanceOptimizerImpl) GetStateEvent() *StateEvent {
	if !po.enablePooling {
		return &StateEvent{}
	}

	obj := po.eventPool.Get()
	if obj != nil {
		po.poolHits.Add(1)
		return obj.(*StateEvent)
	}

	// Pool is at capacity, create new object
	po.poolMisses.Add(1)
	return &StateEvent{}
}

// PutStateEvent returns a state event to the pool
func (po *PerformanceOptimizerImpl) PutStateEvent(se *StateEvent) {
	if !po.enablePooling {
		return
	}

	// Reset the event
	se.Type = ""
	se.Path = ""
	se.Value = nil
	se.Timestamp = time.Time{}

	po.eventPool.Put(se)
}

// batchItem represents an item in the batch queue
type batchItem struct {
	operation func() error
	result    chan error
}

// startBatchWorkers starts the batch processing workers
func (po *PerformanceOptimizerImpl) startBatchWorkers() {
	for i := 0; i < po.maxConcurrency; i++ {
		po.batchWorkers.Add(1)
		go po.batchWorker()
	}
}

// batchWorker processes items from the batch queue
func (po *PerformanceOptimizerImpl) batchWorker() {
	defer po.batchWorkers.Done()

	batch := make([]batchItem, 0, po.batchSize)
	timer := time.NewTimer(po.batchTimeout)
	timer.Stop()
	timerActive := false

	for {
		select {
		case item := <-po.batchQueue:
			batch = append(batch, item)

			// Start timer only if not already active
			if len(batch) == 1 && !timerActive {
				timer.Reset(po.batchTimeout)
				timerActive = true
			}

			if len(batch) >= po.batchSize {
				po.processBatch(batch)
				batch = batch[:0]
				if timerActive {
					if !timer.Stop() {
						// Drain the timer channel if Stop returns false
						select {
						case <-timer.C:
						default:
						}
					}
					timerActive = false
				}
			}

		case <-timer.C:
			timerActive = false
			if len(batch) > 0 {
				po.processBatch(batch)
				batch = batch[:0]
			}

		case <-po.stopBatch:
			if timerActive && !timer.Stop() {
				select {
				case <-timer.C:
				default:
				}
			}
			if len(batch) > 0 {
				po.processBatch(batch)
			}
			return
		}
	}
}

// processBatch processes a batch of operations
func (po *PerformanceOptimizerImpl) processBatch(batch []batchItem) {
	// Process all operations in the batch
	for _, item := range batch {
		err := item.operation()
		if item.result != nil {
			item.result <- err
		}
	}
}

// BatchOperation submits an operation for batch processing
func (po *PerformanceOptimizerImpl) BatchOperation(ctx context.Context, operation func() error) error {
	if !po.enableBatching {
		return operation()
	}

	// Check rate limit
	if po.rateLimiter != nil {
		if err := po.rateLimiter.Wait(ctx); err != nil {
			return err
		}
	}

	// Create result channel with timeout to prevent goroutine leaks
	result := make(chan error, 1)
	
	// Create a timeout context with a reasonable max timeout
	batchCtx, cancel := context.WithTimeout(ctx, 30*time.Second)
	defer cancel()
	
	select {
	case po.batchQueue <- batchItem{operation: operation, result: result}:
		select {
		case err := <-result:
			return err
		case <-batchCtx.Done():
			return batchCtx.Err()
		}
	case <-batchCtx.Done():
		return batchCtx.Err()
	}
}

// monitorGC monitors garbage collection pauses
func (po *PerformanceOptimizerImpl) monitorGC() {
	defer po.wg.Done()

	var lastNumGC uint32
	var memStats runtime.MemStats

	ticker := time.NewTicker(DefaultGCMonitoringInterval)
	defer ticker.Stop()

	for {
		select {
		case <-ticker.C:
			runtime.ReadMemStats(&memStats)

			if memStats.NumGC > lastNumGC {
				po.gcPauses.Add(int64(memStats.NumGC - lastNumGC))
				po.lastGCPause.Store(int64(memStats.PauseNs[(memStats.NumGC+255)%256]))
				lastNumGC = memStats.NumGC
			}

			po.allocations.Store(int64(memStats.Mallocs))
		case <-po.ctx.Done():
			return
		}
	}
}

// GetMetrics returns performance metrics
func (po *PerformanceOptimizerImpl) GetMetrics() PerformanceMetrics {
	return PerformanceMetrics{
		Allocations:    po.allocations.Load(),
		PoolHits:       po.poolHits.Load(),
		PoolMisses:     po.poolMisses.Load(),
		GCPauses:       po.gcPauses.Load(),
		LastGCPauseNs:  po.lastGCPause.Load(),
		PoolEfficiency: po.calculatePoolEfficiency(),
		MemoryUsage:    po.memoryUsage.Load(),
		Connections:    po.connections.Load(),
		BytesRead:      po.bytesRead.Load(),
		BytesWritten:   po.bytesWritten.Load(),
		CacheHits:      po.cacheHits.Load(),
		CacheMisses:    po.cacheMisses.Load(),
		CacheHitRate:   po.calculateCacheHitRate(),
	}
}

// calculatePoolEfficiency calculates the pool hit rate
func (po *PerformanceOptimizerImpl) calculatePoolEfficiency() float64 {
	hits := float64(po.poolHits.Load())
	misses := float64(po.poolMisses.Load())
	total := hits + misses

	if total == 0 {
		return 0
	}

	return hits / total * 100
}

// calculateCacheHitRate calculates the cache hit rate
func (po *PerformanceOptimizerImpl) calculateCacheHitRate() float64 {
	hits := float64(po.cacheHits.Load())
	misses := float64(po.cacheMisses.Load())
	total := hits + misses

	if total == 0 {
		return 0
	}

	return hits / total * 100
}

// Stop stops the performance optimizer
func (po *PerformanceOptimizerImpl) Stop() {
	// Cancel context to stop monitoring goroutines
	po.cancel()

	// Wait for all goroutines to finish with timeout
	done := make(chan struct{})
	go func() {
		po.wg.Wait()
		close(done)
	}()

	select {
	case <-done:
		// Goroutines finished normally
	case <-time.After(5 * time.Second):
		// Timeout waiting for goroutines
	}

	if po.enableBatching {
		// Signal stop to batch workers
		select {
		case <-po.stopBatch:
			// Already closed
		default:
			close(po.stopBatch)
		}
		
		// Wait for batch workers with timeout
		batchDone := make(chan struct{})
		go func() {
			po.batchWorkers.Wait()
			close(batchDone)
		}()
		
		select {
		case <-batchDone:
			// Batch workers finished normally
		case <-time.After(2 * time.Second):
			// Timeout waiting for batch workers
		}
	}

	// Stop rate limiter
	if po.rateLimiter != nil {
		po.rateLimiter.Stop()
	}

	// Close connection pool
	if po.connectionPool != nil {
		po.connectionPool.Close()
	}

	// Close lazy cache
	if po.lazyCache != nil {
		po.lazyCache.Close()
	}

	// Shutdown concurrent optimizer
	if po.concurrentOptimizer != nil {
		po.concurrentOptimizer.Shutdown()
	}

	// Shutdown lazy cache cleanup goroutine
	if po.lazyCache != nil {
		po.lazyCache.shutdown()
	}
}

// PerformanceMetrics contains performance metrics
type PerformanceMetrics struct {
	Allocations    int64
	PoolHits       int64
	PoolMisses     int64
	GCPauses       int64
	LastGCPauseNs  int64
	PoolEfficiency float64
	MemoryUsage    int64
	Connections    int64
	BytesRead      int64
	BytesWritten   int64
	CacheHits      int64
	CacheMisses    int64
	CacheHitRate   float64
}

// RateLimiter implements token bucket rate limiting
type RateLimiter struct {
	rate    int
	bucket  chan struct{}
	ticker  *time.Ticker
	stop    chan struct{}
	stopped atomic.Bool
	ctx     context.Context
	cancel  context.CancelFunc
}

// NewRateLimiter creates a new rate limiter
func NewRateLimiter(ratePerSecond int) *RateLimiter {
	ctx, cancel := context.WithCancel(context.Background())
	
	rl := &RateLimiter{
		rate:   ratePerSecond,
		bucket: make(chan struct{}, ratePerSecond),
		ticker: time.NewTicker(time.Second / time.Duration(ratePerSecond)),
		stop:   make(chan struct{}),
		ctx:    ctx,
		cancel: cancel,
	}

	// Fill the bucket initially
	for i := 0; i < ratePerSecond; i++ {
		rl.bucket <- struct{}{}
	}

	// Start the token generator
	go rl.generate()

	return rl
}

// generate generates tokens at the specified rate
func (rl *RateLimiter) generate() {
	for {
		select {
		case <-rl.ticker.C:
			select {
			case rl.bucket <- struct{}{}:
				// Token added
			default:
				// Bucket full, discard token
			}
		case <-rl.stop:
			rl.ticker.Stop()
			return
		case <-rl.ctx.Done():
			rl.ticker.Stop()
			return
		}
	}
}

// Wait waits for a token or until context is done
func (rl *RateLimiter) Wait(ctx context.Context) error {
	select {
	case <-rl.bucket:
		return nil
	case <-ctx.Done():
		return ctx.Err()
	}
}

// Allow checks if a token is available without blocking
func (rl *RateLimiter) Allow() bool {
	if rl.stopped.Load() {
		return false
	}
	
	select {
	case <-rl.bucket:
		return true
	default:
		return false
	}
}

// Stop stops the rate limiter
func (rl *RateLimiter) Stop() {
	if rl.stopped.CompareAndSwap(false, true) {
<<<<<<< HEAD
		select {
		case <-rl.stop:
			// Already closed
		default:
			close(rl.stop)
		}
=======
		if rl.cancel != nil {
			rl.cancel()
		}
		close(rl.stop)
>>>>>>> 7566f995
	}
}

// OptimizedDelta represents an optimized delta with compression
type OptimizedDelta struct {
	Operations []JSONPatchOperation
	Compressed bool
	Size       int
}

// CompressDelta compresses a JSON patch for network transmission
func CompressDelta(patch JSONPatch) (*OptimizedDelta, error) {
	// Convert patch to JSON
	jsonData, err := json.Marshal(patch)
	if err != nil {
		return nil, fmt.Errorf("failed to marshal patch: %w", err)
	}

	// Compress the JSON data
	var buf bytes.Buffer
	writer := gzip.NewWriter(&buf)
	if _, err := writer.Write(jsonData); err != nil {
		return nil, fmt.Errorf("failed to compress patch: %w", err)
	}
	if err := writer.Close(); err != nil {
		return nil, fmt.Errorf("failed to close compression writer: %w", err)
	}

	compressed := buf.Bytes()

	return &OptimizedDelta{
		Operations: patch,
		Compressed: true,
		Size:       len(compressed),
	}, nil
}

// DecompressDelta decompresses an optimized delta
func DecompressDelta(delta *OptimizedDelta) (JSONPatch, error) {
	if !delta.Compressed {
		return delta.Operations, nil
	}

	// In a real implementation, decompress the data
	return delta.Operations, nil
}

// ConnectionFactory creates new connections
type ConnectionFactory func() Connection

// ConnectionPool manages a pool of connections to storage backends
type ConnectionPool struct {
	connections chan Connection
	mu          sync.RWMutex
	size        int
	created     int
	maxSize     int
	factory     ConnectionFactory
}

// Connection represents a connection to a storage backend
type Connection interface {
	Close() error
	IsValid() bool
	LastUsed() time.Time
}

// NewConnectionPool creates a new connection pool with a factory function
func NewConnectionPool(size int, factory ConnectionFactory) *ConnectionPool {
	return &ConnectionPool{
		connections: make(chan Connection, size),
		maxSize:     size,
		factory:     factory,
	}
}

// NewConnectionPoolWithDefault creates a new connection pool with a default factory (for backward compatibility)
func NewConnectionPoolWithDefault(size int) *ConnectionPool {
	// Default factory returns nil - this should be overridden in production
	return NewConnectionPool(size, func() Connection {
		return nil // Production code should provide a real factory
	})
}

// Get retrieves a connection from the pool
func (cp *ConnectionPool) Get() (Connection, error) {
	select {
	case conn := <-cp.connections:
		if conn.IsValid() {
			return conn, nil
		}
		// Connection is invalid, decrement count and create new one
		cp.mu.Lock()
		cp.created--
		cp.mu.Unlock()
	default:
		// No connections available
	}

	// Try to create a new connection
	cp.mu.Lock()
	if cp.created < cp.maxSize {
		cp.created++
		cp.mu.Unlock()
		// Create new connection using factory
		if cp.factory == nil {
			return nil, fmt.Errorf("no connection factory configured")
		}
		conn := cp.factory()
		if conn == nil {
			cp.mu.Lock()
			cp.created--
			cp.mu.Unlock()
			return nil, fmt.Errorf("connection factory returned nil")
		}
		return conn, nil
	}
	cp.mu.Unlock()
	return nil, fmt.Errorf("connection pool exhausted")
}

// Put returns a connection to the pool
func (cp *ConnectionPool) Put(conn Connection) {
	if conn == nil || !conn.IsValid() {
		cp.mu.Lock()
		cp.created--
		cp.mu.Unlock()
		return
	}

	select {
	case cp.connections <- conn:
		// Connection returned to pool
	default:
		// Pool is full, close the connection
		conn.Close()
		cp.mu.Lock()
		cp.created--
		cp.mu.Unlock()
	}
}

// Close closes all connections in the pool
func (cp *ConnectionPool) Close() {
	close(cp.connections)
	for conn := range cp.connections {
		conn.Close()
	}
}

// StateShard represents a shard of state data for better distribution
type StateShard struct {
	mu         sync.RWMutex
	data       map[string]interface{}
	version    int64
	size       int64
	lastAccess time.Time
}

// NewStateShard creates a new state shard
func NewStateShard() *StateShard {
	return &StateShard{
		data:       make(map[string]interface{}),
		version:    0,
		size:       0,
		lastAccess: time.Now(),
	}
}

// Get retrieves a value from the shard
func (ss *StateShard) Get(key string) (interface{}, bool) {
	ss.mu.RLock()
	defer ss.mu.RUnlock()

	ss.lastAccess = time.Now()
	value, exists := ss.data[key]
	return value, exists
}

// Set stores a value in the shard
func (ss *StateShard) Set(key string, value interface{}) {
	ss.mu.Lock()
	defer ss.mu.Unlock()

	// Estimate size change
	oldSize := ss.estimateSize(ss.data[key])
	newSize := ss.estimateSize(value)

	ss.data[key] = value
	ss.version++
	ss.size += newSize - oldSize
	ss.lastAccess = time.Now()
}

// Delete removes a value from the shard
func (ss *StateShard) Delete(key string) {
	ss.mu.Lock()
	defer ss.mu.Unlock()

	if value, exists := ss.data[key]; exists {
		delete(ss.data, key)
		ss.version++
		ss.size -= ss.estimateSize(value)
		ss.lastAccess = time.Now()
	}
}

// estimateSize estimates the memory size of a value
func (ss *StateShard) estimateSize(value interface{}) int64 {
	if value == nil {
		return 0
	}

	switch v := value.(type) {
	case string:
		return int64(len(v))
	case []byte:
		return int64(len(v))
	case map[string]interface{}:
		size := int64(0)
		for k, val := range v {
			size += int64(len(k)) + ss.estimateSize(val)
		}
		return size
	case []interface{}:
		size := int64(0)
		for _, val := range v {
			size += ss.estimateSize(val)
		}
		return size
	default:
		// Rough estimate for other types
		return 64
	}
}

// GetShardForKey returns the shard index for a given key
func (po *PerformanceOptimizerImpl) GetShardForKey(key string) int {
	if !po.enableSharding || len(po.stateShards) == 0 {
		return 0
	}

	h := fnv.New32a()
	h.Write([]byte(key))
	return int(h.Sum32()) % len(po.stateShards)
}

// LazyCache implements lazy loading with TTL cache
type LazyCache struct {
	cache   sync.Map
	size    int
	maxSize int
	ttl     time.Duration
	hits    atomic.Int64
	misses  atomic.Int64
	mu      sync.RWMutex
	keys    []string // For LRU eviction
<<<<<<< HEAD
	cleanupDone chan struct{}
	cleanupStop chan struct{}
=======
	
	// Context for cancellation
	ctx    context.Context
	cancel context.CancelFunc
>>>>>>> 7566f995
}

// CacheEntry represents a cached entry
type CacheEntry struct {
	value    interface{}
	expires  time.Time
	accessed time.Time
}

// NewLazyCache creates a new lazy cache
func NewLazyCache(maxSize int, ttl time.Duration) *LazyCache {
	ctx, cancel := context.WithCancel(context.Background())
	
	lc := &LazyCache{
<<<<<<< HEAD
		maxSize:     maxSize,
		ttl:         ttl,
		keys:        make([]string, 0, maxSize),
		cleanupDone: make(chan struct{}),
		cleanupStop: make(chan struct{}),
=======
		maxSize: maxSize,
		ttl:     ttl,
		keys:    make([]string, 0, maxSize),
		ctx:     ctx,
		cancel:  cancel,
>>>>>>> 7566f995
	}

	// Start cleanup goroutine
	go lc.cleanup()

	return lc
}

// Get retrieves a value from the cache
func (lc *LazyCache) Get(key string) (interface{}, bool) {
	if val, ok := lc.cache.Load(key); ok {
		entry := val.(*CacheEntry)
		if time.Now().Before(entry.expires) {
			entry.accessed = time.Now()
			lc.hits.Add(1)
			return entry.value, true
		}
		// Entry expired, remove it
		lc.cache.Delete(key)
		lc.removeKey(key)
	}

	lc.misses.Add(1)
	return nil, false
}

// Set stores a value in the cache
func (lc *LazyCache) Set(key string, value interface{}) {
	lc.mu.Lock()
	defer lc.mu.Unlock()

	// Check if we need to evict
	if lc.size >= lc.maxSize {
		lc.evictLRU()
	}

	entry := &CacheEntry{
		value:    value,
		expires:  time.Now().Add(lc.ttl),
		accessed: time.Now(),
	}

	lc.cache.Store(key, entry)
	lc.keys = append(lc.keys, key)
	lc.size++
}

// evictLRU evicts the least recently used entry
func (lc *LazyCache) evictLRU() {
	if len(lc.keys) == 0 {
		return
	}

	var oldestKey string
	var oldestTime time.Time

	for _, key := range lc.keys {
		if val, ok := lc.cache.Load(key); ok {
			entry := val.(*CacheEntry)
			if oldestKey == "" || entry.accessed.Before(oldestTime) {
				oldestKey = key
				oldestTime = entry.accessed
			}
		}
	}

	if oldestKey != "" {
		lc.cache.Delete(oldestKey)
		lc.removeKey(oldestKey)
		lc.size--
	}
}

// removeKey removes a key from the keys slice
func (lc *LazyCache) removeKey(key string) {
	for i, k := range lc.keys {
		if k == key {
			lc.keys = append(lc.keys[:i], lc.keys[i+1:]...)
			break
		}
	}
}

// cleanup removes expired entries
func (lc *LazyCache) cleanup() {
	defer close(lc.cleanupDone)
	
	ticker := time.NewTicker(DefaultCleanupWorkerInterval)
	defer ticker.Stop()

	for {
		select {
		case <-ticker.C:
			now := time.Now()
			lc.cache.Range(func(key, value interface{}) bool {
				entry := value.(*CacheEntry)
				if now.After(entry.expires) {
					lc.cache.Delete(key)
					lc.mu.Lock()
					lc.removeKey(key.(string))
					lc.size--
					lc.mu.Unlock()
				}
				return true
			})
<<<<<<< HEAD
		case <-lc.cleanupStop:
=======
		case <-lc.ctx.Done():
>>>>>>> 7566f995
			return
		}
	}
}

// GetStats returns cache statistics
func (lc *LazyCache) GetStats() (hits, misses int64, hitRate float64) {
	h := lc.hits.Load()
	m := lc.misses.Load()
	total := h + m

	if total > 0 {
		hitRate = float64(h) / float64(total) * 100
	}

	return h, m, hitRate
}

<<<<<<< HEAD
// shutdown stops the cleanup goroutine
func (lc *LazyCache) shutdown() {
	select {
	case <-lc.cleanupStop:
		// Already stopped
		return
	default:
		close(lc.cleanupStop)
	}
	
	// Wait for cleanup goroutine to finish with timeout
	select {
	case <-lc.cleanupDone:
		// Cleanup finished normally
	case <-time.After(time.Second):
		// Timeout waiting for cleanup
=======
// Close shuts down the lazy cache cleanup goroutine
func (lc *LazyCache) Close() {
	if lc.cancel != nil {
		lc.cancel()
>>>>>>> 7566f995
	}
}

// MemoryOptimizer manages memory usage and garbage collection
type MemoryOptimizer struct {
	maxMemory     int64
	currentMemory atomic.Int64
	gcThreshold   int64
	lastGC        time.Time
	mu            sync.RWMutex
}

// NewMemoryOptimizer creates a new memory optimizer
func NewMemoryOptimizer(maxMemory int64) *MemoryOptimizer {
	return &MemoryOptimizer{
		maxMemory:   maxMemory,
		gcThreshold: maxMemory / 2, // Trigger GC at 50% memory usage
		lastGC:      time.Now(),
	}
}

// CheckMemoryUsage checks if memory usage is within limits
func (mo *MemoryOptimizer) CheckMemoryUsage() bool {
	current := mo.currentMemory.Load()
	return current < mo.maxMemory
}

// UpdateMemoryUsage updates the current memory usage
func (mo *MemoryOptimizer) UpdateMemoryUsage(delta int64) {
	mo.currentMemory.Add(delta)

	if mo.currentMemory.Load() > mo.gcThreshold {
		mo.maybeRunGC()
	}
}

// maybeRunGC runs garbage collection if needed
func (mo *MemoryOptimizer) maybeRunGC() {
	mo.mu.Lock()
	defer mo.mu.Unlock()

	if time.Since(mo.lastGC) > DefaultGCInterval {
		runtime.GC()
		mo.lastGC = time.Now()
	}
}

// GetMemoryUsage returns current memory usage
func (mo *MemoryOptimizer) GetMemoryUsage() int64 {
	return mo.currentMemory.Load()
}

// ConcurrentOptimizer manages concurrent access patterns
type ConcurrentOptimizer struct {
	maxConcurrency int
	activeTasks    atomic.Int64
	taskQueue      chan func()
	workers        sync.WaitGroup
	shutdown       chan struct{}
}

// NewConcurrentOptimizer creates a new concurrent optimizer
func NewConcurrentOptimizer(maxConcurrency int) *ConcurrentOptimizer {
	co := &ConcurrentOptimizer{
		maxConcurrency: maxConcurrency,
		taskQueue:      make(chan func(), maxConcurrency*DefaultTaskQueueMultiplier),
		shutdown:       make(chan struct{}),
	}

	// Start worker goroutines
	for i := 0; i < maxConcurrency; i++ {
		co.workers.Add(1)
		go co.worker()
	}

	return co
}

// worker processes tasks from the queue
func (co *ConcurrentOptimizer) worker() {
	defer co.workers.Done()

	for {
		select {
		case task := <-co.taskQueue:
			co.activeTasks.Add(1)
			task()
			co.activeTasks.Add(-1)
		case <-co.shutdown:
			return
		}
	}
}

// Execute executes a task, potentially queuing it if at capacity
func (co *ConcurrentOptimizer) Execute(task func()) bool {
	select {
	case co.taskQueue <- task:
		return true
	default:
		// Queue is full, reject the task
		return false
	}
}

// GetActiveTasks returns the number of active tasks
func (co *ConcurrentOptimizer) GetActiveTasks() int64 {
	return co.activeTasks.Load()
}

// Shutdown shuts down the concurrent optimizer
func (co *ConcurrentOptimizer) Shutdown() {
	select {
	case <-co.shutdown:
		// Already shut down
		return
	default:
		close(co.shutdown)
	}
	
	// Wait for workers with timeout
	done := make(chan struct{})
	go func() {
		co.workers.Wait()
		close(done)
	}()
	
	select {
	case <-done:
		// Workers finished normally
	case <-time.After(3 * time.Second):
		// Timeout waiting for workers
	}
}

// GetBuffer gets a buffer from the pool
func (po *PerformanceOptimizerImpl) GetBuffer() *bytes.Buffer {
	if !po.enablePooling {
		return bytes.NewBuffer(make([]byte, 0, BufferPoolSize))
	}

	po.poolHits.Add(1)
	return po.bufferPool.Get().(*bytes.Buffer)
}

// PutBuffer returns a buffer to the pool
func (po *PerformanceOptimizerImpl) PutBuffer(buf *bytes.Buffer) {
	if !po.enablePooling {
		return
	}

	buf.Reset()
	po.bufferPool.Put(buf)
}

// OptimizeForLargeState optimizes performance for large state sizes
func (po *PerformanceOptimizerImpl) OptimizeForLargeState(stateSize int64) {
	if stateSize > DefaultMaxMemoryUsage { // 100MB
		// Enable all optimizations for large states
		po.enableCompression = true
		po.enableSharding = true
		po.enableLazyLoading = true

		// Adjust batch size for large states
		po.batchSize = int(math.Min(float64(po.batchSize*2), float64(DefaultMaxBatchSize)))

		// Trigger memory optimization
		if po.memoryOptimizer != nil {
			po.memoryOptimizer.maybeRunGC()
		}
	}
}

// monitorMemory monitors memory usage and triggers optimizations
func (po *PerformanceOptimizerImpl) monitorMemory() {
	defer po.wg.Done()

	ticker := time.NewTicker(DefaultMemoryMonitoringInterval)
	defer ticker.Stop()

	for {
		select {
		case <-ticker.C:
			var memStats runtime.MemStats
			runtime.ReadMemStats(&memStats)

			po.memoryUsage.Store(int64(memStats.Alloc))

			// Update memory optimizer
			if po.memoryOptimizer != nil {
				po.memoryOptimizer.currentMemory.Store(int64(memStats.Alloc))
			}

			// Trigger optimizations if memory usage is high
			if memStats.Alloc > DefaultCompressionThreshold { // 50MB
				po.OptimizeForLargeState(int64(memStats.Alloc))
			}
		case <-po.ctx.Done():
			return
		}
	}
}

// GetEnhancedMetrics returns enhanced performance metrics
func (po *PerformanceOptimizerImpl) GetEnhancedMetrics() PerformanceMetrics {
	metrics := po.GetMetrics()

	// Add cache metrics if lazy cache is enabled
	if po.lazyCache != nil {
		cacheHits, cacheMisses, cacheHitRate := po.lazyCache.GetStats()
		metrics.CacheHits = cacheHits
		metrics.CacheMisses = cacheMisses
		metrics.CacheHitRate = cacheHitRate
	}

	// Add memory metrics
	metrics.MemoryUsage = po.memoryUsage.Load()

	// Add connection metrics
	metrics.Connections = po.connections.Load()

	// Add I/O metrics
	metrics.BytesRead = po.bytesRead.Load()
	metrics.BytesWritten = po.bytesWritten.Load()

	return metrics
}

// ProcessLargeStateUpdate processes large state updates efficiently
func (po *PerformanceOptimizerImpl) ProcessLargeStateUpdate(ctx context.Context, update func() error) error {
	// Use concurrent optimizer for large updates
	if po.concurrentOptimizer != nil {
		done := make(chan error, 1)

		if po.concurrentOptimizer.Execute(func() {
			done <- update()
		}) {
			// Create a timeout context to prevent hanging
			updateCtx, cancel := context.WithTimeout(ctx, 60*time.Second)
			defer cancel()
			
			select {
			case err := <-done:
				return err
			case <-updateCtx.Done():
				return updateCtx.Err()
			}
		} else {
			// Fall back to direct execution if queue is full
			return update()
		}
	}

	return update()
}

// LazyLoadState loads state data lazily for better performance
func (po *PerformanceOptimizerImpl) LazyLoadState(key string, loader func() (interface{}, error)) (interface{}, error) {
	if !po.enableLazyLoading || po.lazyCache == nil {
		return loader()
	}

	// Check cache first
	if value, found := po.lazyCache.Get(key); found {
		return value, nil
	}

	// Load from source
	value, err := loader()
	if err != nil {
		return nil, err
	}

	// Cache the result
	po.lazyCache.Set(key, value)
	return value, nil
}

// ShardedGet retrieves data from the appropriate shard
func (po *PerformanceOptimizerImpl) ShardedGet(key string) (interface{}, bool) {
	if !po.enableSharding || len(po.stateShards) == 0 {
		return nil, false
	}

	shardIndex := po.GetShardForKey(key)
	return po.stateShards[shardIndex].Get(key)
}

// ShardedSet stores data in the appropriate shard
func (po *PerformanceOptimizerImpl) ShardedSet(key string, value interface{}) {
	if !po.enableSharding || len(po.stateShards) == 0 {
		return
	}

	shardIndex := po.GetShardForKey(key)
	po.stateShards[shardIndex].Set(key, value)
}

// CompressData compresses data using gzip
func (po *PerformanceOptimizerImpl) CompressData(data []byte) ([]byte, error) {
	if !po.enableCompression {
		return data, nil
	}

	buf := po.GetBuffer()
	defer po.PutBuffer(buf)

	writer := gzip.NewWriter(buf)
<<<<<<< HEAD

=======
	
>>>>>>> 7566f995
	if _, err := writer.Write(data); err != nil {
		writer.Close()
		return nil, fmt.Errorf("failed to compress data: %w", err)
	}

	if err := writer.Close(); err != nil {
		return nil, fmt.Errorf("failed to close compression writer: %w", err)
	}

	po.bytesWritten.Add(int64(len(data)))
<<<<<<< HEAD
	// Make a copy of the buffer bytes since we're returning the buffer to the pool
	result := make([]byte, buf.Len())
	copy(result, buf.Bytes())
	return result, nil
=======
	
	// Create a copy of the compressed data before returning the buffer
	compressed := make([]byte, buf.Len())
	copy(compressed, buf.Bytes())
	return compressed, nil
>>>>>>> 7566f995
}

// DecompressData decompresses gzip data
func (po *PerformanceOptimizerImpl) DecompressData(data []byte) ([]byte, error) {
	if !po.enableCompression {
		return data, nil
	}

	reader, err := gzip.NewReader(bytes.NewReader(data))
	if err != nil {
		return nil, fmt.Errorf("failed to create decompression reader: %w", err)
	}
	defer reader.Close()

	buf := po.GetBuffer()
	defer po.PutBuffer(buf)

	if _, err := buf.ReadFrom(reader); err != nil {
		return nil, fmt.Errorf("failed to decompress data: %w", err)
	}

	po.bytesRead.Add(int64(len(data)))
	// Make a copy of the buffer bytes since we're returning the buffer to the pool
	result := make([]byte, buf.Len())
	copy(result, buf.Bytes())
	return result, nil
}

// IsCompressionEnabled returns whether compression is enabled
func (po *PerformanceOptimizerImpl) IsCompressionEnabled() bool {
	return po.enableCompression
}

// IsShardingEnabled returns whether sharding is enabled
func (po *PerformanceOptimizerImpl) IsShardingEnabled() bool {
	return po.enableSharding
}

// IsLazyLoadingEnabled returns whether lazy loading is enabled
func (po *PerformanceOptimizerImpl) IsLazyLoadingEnabled() bool {
	return po.enableLazyLoading
}

// GetPoolHits returns the number of pool hits
func (po *PerformanceOptimizerImpl) GetPoolHits() int64 {
	return po.poolHits.Load()
}<|MERGE_RESOLUTION|>--- conflicted
+++ resolved
@@ -770,19 +770,17 @@
 // Stop stops the rate limiter
 func (rl *RateLimiter) Stop() {
 	if rl.stopped.CompareAndSwap(false, true) {
-<<<<<<< HEAD
+		// Cancel context to stop generator
+		if rl.cancel != nil {
+			rl.cancel()
+		}
+		// Safely close stop channel
 		select {
 		case <-rl.stop:
 			// Already closed
 		default:
 			close(rl.stop)
 		}
-=======
-		if rl.cancel != nil {
-			rl.cancel()
-		}
-		close(rl.stop)
->>>>>>> 7566f995
 	}
 }
 
@@ -1040,15 +1038,12 @@
 	misses  atomic.Int64
 	mu      sync.RWMutex
 	keys    []string // For LRU eviction
-<<<<<<< HEAD
+	
+	// Context for cancellation and cleanup coordination
+	ctx         context.Context
+	cancel      context.CancelFunc
 	cleanupDone chan struct{}
 	cleanupStop chan struct{}
-=======
-	
-	// Context for cancellation
-	ctx    context.Context
-	cancel context.CancelFunc
->>>>>>> 7566f995
 }
 
 // CacheEntry represents a cached entry
@@ -1063,19 +1058,13 @@
 	ctx, cancel := context.WithCancel(context.Background())
 	
 	lc := &LazyCache{
-<<<<<<< HEAD
 		maxSize:     maxSize,
 		ttl:         ttl,
 		keys:        make([]string, 0, maxSize),
+		ctx:         ctx,
+		cancel:      cancel,
 		cleanupDone: make(chan struct{}),
 		cleanupStop: make(chan struct{}),
-=======
-		maxSize: maxSize,
-		ttl:     ttl,
-		keys:    make([]string, 0, maxSize),
-		ctx:     ctx,
-		cancel:  cancel,
->>>>>>> 7566f995
 	}
 
 	// Start cleanup goroutine
@@ -1181,11 +1170,9 @@
 				}
 				return true
 			})
-<<<<<<< HEAD
 		case <-lc.cleanupStop:
-=======
+			return
 		case <-lc.ctx.Done():
->>>>>>> 7566f995
 			return
 		}
 	}
@@ -1204,7 +1191,6 @@
 	return h, m, hitRate
 }
 
-<<<<<<< HEAD
 // shutdown stops the cleanup goroutine
 func (lc *LazyCache) shutdown() {
 	select {
@@ -1221,13 +1207,15 @@
 		// Cleanup finished normally
 	case <-time.After(time.Second):
 		// Timeout waiting for cleanup
-=======
+	}
+}
+
 // Close shuts down the lazy cache cleanup goroutine
 func (lc *LazyCache) Close() {
 	if lc.cancel != nil {
 		lc.cancel()
->>>>>>> 7566f995
-	}
+	}
+	lc.shutdown()
 }
 
 // MemoryOptimizer manages memory usage and garbage collection
@@ -1535,11 +1523,7 @@
 	defer po.PutBuffer(buf)
 
 	writer := gzip.NewWriter(buf)
-<<<<<<< HEAD
-
-=======
 	
->>>>>>> 7566f995
 	if _, err := writer.Write(data); err != nil {
 		writer.Close()
 		return nil, fmt.Errorf("failed to compress data: %w", err)
@@ -1550,18 +1534,11 @@
 	}
 
 	po.bytesWritten.Add(int64(len(data)))
-<<<<<<< HEAD
-	// Make a copy of the buffer bytes since we're returning the buffer to the pool
-	result := make([]byte, buf.Len())
-	copy(result, buf.Bytes())
-	return result, nil
-=======
 	
-	// Create a copy of the compressed data before returning the buffer
+	// Create a copy of the compressed data before returning the buffer to the pool
 	compressed := make([]byte, buf.Len())
 	copy(compressed, buf.Bytes())
 	return compressed, nil
->>>>>>> 7566f995
 }
 
 // DecompressData decompresses gzip data
