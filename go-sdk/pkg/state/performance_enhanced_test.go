--- conflicted
+++ resolved
@@ -208,12 +208,12 @@
 }
 
 func testConcurrentOptimization(t *testing.T) {
-<<<<<<< HEAD
+
 	maxConcurrency := 2 // Reduced for testing
-=======
+
 	t.Parallel()
 	maxConcurrency := 4
->>>>>>> 7566f995
+
 	co := NewConcurrentOptimizer(maxConcurrency)
 	defer co.Shutdown()
 
@@ -222,11 +222,11 @@
 	var wg sync.WaitGroup
 	successCount := 0
 
-<<<<<<< HEAD
+
 	for i := 0; i < 5; i++ {
-=======
+
 	for i := 0; i < 10; i++ {
->>>>>>> 7566f995
+
 		idx := i
 		success := co.Execute(func() {
 			executed[idx] = true
@@ -235,20 +235,20 @@
 
 		if success {
 			wg.Add(1)
-<<<<<<< HEAD
+
 			successCount++
 		}
 	}
 
 	// Wait with a timeout to prevent hanging
-=======
+
 		} else if idx < maxConcurrency*2 {
 			t.Errorf("Expected task %d to be accepted", idx)
 		}
 	}
 
 	// Give tasks time to execute
->>>>>>> 7566f995
+
 	done := make(chan struct{})
 	go func() {
 		wg.Wait()
@@ -257,16 +257,16 @@
 
 	select {
 	case <-done:
-<<<<<<< HEAD
+
 		// Completed normally
 	case <-time.After(2 * time.Second):
 		t.Error("Test timed out waiting for tasks to complete")
 		return
-=======
+
 		// Success
 	case <-time.After(2 * time.Second):
 		t.Fatal("Test timed out waiting for tasks to complete")
->>>>>>> 7566f995
+
 	}
 
 	// Check that some tasks were executed
@@ -361,26 +361,26 @@
 	}
 
 	opts := DefaultPerformanceOptions()
-<<<<<<< HEAD
+
 	opts.MaxConcurrency = 50 // Reduced for testing
 	opts.MaxOpsPerSecond = 5000 // Reduced for testing
-=======
+
 	opts.MaxConcurrency = 5  // Further reduced from 10
 	opts.MaxOpsPerSecond = 500  // Further reduced from 1000
->>>>>>> 7566f995
-
-	po := NewPerformanceOptimizer(opts)
-	defer po.Stop()
-
-<<<<<<< HEAD
+
+
+	po := NewPerformanceOptimizer(opts)
+	defer po.Stop()
+
+
 	// Test high concurrency operations (reduced numbers)
 	numGoroutines := 100 // Reduced from 1000
 	numOpsPerGoroutine := 5 // Reduced from 10
-=======
+
 	// Test high concurrency operations with much reduced scale
 	numGoroutines := 10  // Further reduced from 50
 	numOpsPerGoroutine := 2  // Further reduced from 5
->>>>>>> 7566f995
+
 
 	var wg sync.WaitGroup
 	errors := make(chan error, numGoroutines*numOpsPerGoroutine)
@@ -395,25 +395,25 @@
 			defer wg.Done()
 
 			for j := 0; j < numOpsPerGoroutine; j++ {
-<<<<<<< HEAD
+
 				ctx, cancel := context.WithTimeout(context.Background(), 500*time.Millisecond) // Reduced timeout
-=======
+
 				select {
 				case <-testCtx.Done():
 					errors <- testCtx.Err()
 					return
 				default:
 				}
->>>>>>> 7566f995
+
 
 				ctx, cancel := context.WithTimeout(context.Background(), 200*time.Millisecond)
 				err := po.ProcessLargeStateUpdate(ctx, func() error {
-<<<<<<< HEAD
+
 					// Simulate minimal work
 					runtime.Gosched()
-=======
+
 					// Minimal work to avoid timeouts
->>>>>>> 7566f995
+
 					return nil
 				})
 				cancel()
@@ -442,16 +442,16 @@
 
 	close(errors)
 
-<<<<<<< HEAD
+
 	// Check for errors (allow some errors)
-=======
+
 	// Check for errors
->>>>>>> 7566f995
+
 	errorCount := 0
 	for err := range errors {
 		if err != nil {
 			errorCount++
-<<<<<<< HEAD
+
 		}
 	}
 	
@@ -459,7 +459,7 @@
 	maxErrors := (numGoroutines * numOpsPerGoroutine) / 10
 	if errorCount > maxErrors {
 		t.Errorf("Too many concurrent operation failures: %d errors", errorCount)
-=======
+
 			if errorCount <= 5 { // Only log first 5 errors
 				t.Logf("Concurrent operation failed: %v", err)
 			}
@@ -468,7 +468,7 @@
 
 	if errorCount > numGoroutines/5 { // Allow up to 20% errors
 		t.Errorf("Too many errors: %d/%d", errorCount, numGoroutines*numOpsPerGoroutine)
->>>>>>> 7566f995
+
 	}
 }
 
@@ -596,12 +596,12 @@
 }
 
 func testHighConcurrencyTarget(t *testing.T) {
-<<<<<<< HEAD
+
 	// Target: Support >100 concurrent clients (reduced for faster testing)
 	opts := DefaultPerformanceOptions()
 	opts.MaxConcurrency = 100 // Reduced for testing
 	opts.MaxOpsPerSecond = 10000 // Reduced for testing
-=======
+
 	// Skip this test in short mode as it's stress testing
 	if testing.Short() {
 		t.Skip("Skipping high concurrency target test in short mode")
@@ -615,16 +615,16 @@
 	opts := DefaultPerformanceOptions()
 	opts.MaxConcurrency = 10  // Further reduced from 50
 	opts.MaxOpsPerSecond = 1000  // Further reduced from 5000
->>>>>>> 7566f995
-
-	po := NewPerformanceOptimizer(opts)
-	defer po.Stop()
-
-<<<<<<< HEAD
+
+
+	po := NewPerformanceOptimizer(opts)
+	defer po.Stop()
+
+
 	numClients := 120 // Reduced from 1200 to 120
-=======
+
 	numClients := 20  // Further reduced from 100
->>>>>>> 7566f995
+
 	var wg sync.WaitGroup
 	errors := make(chan error, numClients)
 
@@ -639,14 +639,14 @@
 		go func(clientID int) {
 			defer wg.Done()
 
-<<<<<<< HEAD
+
 			ctx, cancel := context.WithTimeout(context.Background(), 2*time.Second) // Reduced timeout
 			defer cancel()
 
 			err := po.ProcessLargeStateUpdate(ctx, func() error {
 				// Simulate client work (reduced sleep)
 				time.Sleep(10 * time.Microsecond)
-=======
+
 			select {
 			case <-testCtx.Done():
 				errors <- testCtx.Err()
@@ -659,7 +659,7 @@
 
 			err := po.ProcessLargeStateUpdate(ctx, func() error {
 				// Minimal work to avoid timeouts
->>>>>>> 7566f995
+
 				return nil
 			})
 
