--- conflicted
+++ resolved
@@ -8,26 +8,13 @@
 	"sync/atomic"
 	"testing"
 	"time"
-
-	"github.com/ag-ui/go-sdk/pkg/testhelper"
 )
-
-// NOTE: This file contains optimized tests for CI/CD environments.
-// For stress testing with higher loads, use: go test -tags stress
-// The stress tests are in security_limits_stress_test.go
 
 // TestSecurityLimits verifies that all security limits are properly enforced
 func TestSecurityLimits(t *testing.T) {
-<<<<<<< HEAD
-	if testing.Short() {
-		t.Skip("Skipping TestSecurityLimits in short mode to prevent background goroutines")
-	}
-	sm, err := NewStateManager(DefaultManagerOptions())
-=======
 	opts := DefaultManagerOptions()
 	opts.EnableAudit = false // Disable audit for faster testing
 	sm, err := NewStateManager(opts)
->>>>>>> 3f51c251
 	if err != nil {
 		t.Fatalf("Failed to create state manager: %v", err)
 	}
@@ -235,31 +222,18 @@
 
 // TestConcurrentSecurityValidation tests security validation under concurrent load
 func TestConcurrentSecurityValidation(t *testing.T) {
-	if testing.Short() {
-		t.Skip("Skipping concurrent security validation test in short mode")
-	}
-	
-	// Add timeout protection to prevent indefinite hangs
-	ctx, cancel := context.WithTimeout(context.Background(), testhelper.GetCITimeouts().Long)
-	defer cancel()
-	
 	sm, err := NewStateManager(DefaultManagerOptions())
 	if err != nil {
 		t.Fatalf("Failed to create state manager: %v", err)
 	}
 	defer sm.Close()
 
-<<<<<<< HEAD
-	// Create multiple contexts
-	numContexts := 5  // Reduced from 10
-=======
 	// Create context with shorter timeout to prevent test hangs
 	ctx, cancel := context.WithTimeout(context.Background(), 15*time.Second)
 	defer cancel()
 
 	// Create fewer contexts to reduce resource usage
 	numContexts := 3  // Reduced from 10 to prevent resource exhaustion
->>>>>>> 3f51c251
 	contexts := make([]string, numContexts)
 	for i := 0; i < numContexts; i++ {
 		contextID, err := sm.CreateContext(ctx, fmt.Sprintf("state-%d", i), nil)
@@ -269,18 +243,6 @@
 		contexts[i] = contextID
 	}
 
-<<<<<<< HEAD
-	// Concurrent updates with various security violations - reduced load
-	var wg sync.WaitGroup
-	numWorkers := 5      // Reduced from 20
-	updatesPerWorker := 20  // Reduced from 100
-	
-	// Further reduce load in testing.Short() mode for CI
-	if testing.Short() {
-		numWorkers = 2
-		updatesPerWorker = 5
-	}
-=======
 	// Concurrent updates with various security violations
 	// Significantly reduced concurrency to prevent timeout and resource contention
 	var wg sync.WaitGroup
@@ -302,7 +264,6 @@
 		<-ctx.Done()
 		close(done)
 	}()
->>>>>>> 3f51c251
 
 	for i := 0; i < numWorkers; i++ {
 		wg.Add(1)
@@ -310,17 +271,10 @@
 			defer wg.Done()
 
 			for j := 0; j < updatesPerWorker; j++ {
-<<<<<<< HEAD
-				// Check for timeout
-				select {
-				case <-ctx.Done():
-					t.Errorf("Worker %d: Test timed out after %d updates", workerID, j)
-=======
 				// Check if test should terminate early
 				select {
 				case <-done:
 					t.Logf("Worker %d: Terminating early due to context cancellation", workerID)
->>>>>>> 3f51c251
 					return
 				default:
 				}
@@ -462,23 +416,11 @@
 
 // TestRateLimitingIntegration tests rate limiting in the state manager
 func TestRateLimitingIntegration(t *testing.T) {
-<<<<<<< HEAD
-	if testing.Short() {
-		t.Skip("Skipping rate limiting integration test in short mode")
-	}
-
-	// Add timeout protection to prevent indefinite hangs
-	ctx, cancel := context.WithTimeout(context.Background(), testhelper.GetCITimeouts().Long)
-	defer cancel()
-
-	// Create state manager with custom rate limiting optimized for testing
-=======
 
 	// Create state manager with custom rate limiting for testing
 
 	// Create state manager with more restrictive rate limiting for testing
 
->>>>>>> 3f51c251
 	opts := DefaultManagerOptions()
 	
 	// Configure restrictive rate limiting for testing
@@ -496,31 +438,18 @@
 	}
 	defer sm.Close()
 
-<<<<<<< HEAD
-=======
 	// Create context with 15-second timeout to prevent hangs
 	ctx, cancel := context.WithTimeout(context.Background(), 15*time.Second)
 	defer cancel()
 
->>>>>>> 3f51c251
 	contextID, err := sm.CreateContext(ctx, "rate-test", nil)
 	if err != nil {
 		t.Fatalf("Failed to create context: %v", err)
 	}
 
-<<<<<<< HEAD
-	// Reduced load for faster test completion
-	numRequests := 50  // Reduced from 150
-	
-	// Further reduce load in testing.Short() mode for CI
-	if testing.Short() {
-		numRequests = 10
-	}
-=======
 
 	// Reduced from 150 to 30 for faster test execution
 	numRequests := 30
->>>>>>> 3f51c251
 	errors := 0
 	successes := 0
 	start := time.Now()
@@ -528,16 +457,6 @@
 	// Since the default limits are generous (100 ops/sec + 200 burst), 
 	// we need to exhaust the burst size first to trigger rate limiting
 	for i := 0; i < numRequests; i++ {
-<<<<<<< HEAD
-		// Check for timeout
-		select {
-		case <-ctx.Done():
-			t.Errorf("Test timed out after %d requests", i)
-			return
-		default:
-		}
-
-=======
 		// Check if context is cancelled to prevent hangs
 		select {
 		case <-ctx.Done():
@@ -546,7 +465,6 @@
 		}
 
 
->>>>>>> 3f51c251
 		updates := map[string]interface{}{
 			fmt.Sprintf("burst_%d", i): i,
 		}
@@ -590,18 +508,12 @@
 	}
 	duration := time.Since(start)
 
-<<<<<<< HEAD
-	// Should have some rate limit errors (but allow for different rate limiting behavior)
-	if errors == 0 {
-		t.Logf("No rate limit errors encountered - this may be acceptable with current configuration")
-=======
 
 	// We should have rate limit errors from sustained requests
 	if errors == 0 {
 		t.Error("Expected some rate limit errors during sustained requests")
 	} else {
 		t.Logf("Sustained rate limiting: %d/%d requests failed in %v", errors, sustainedRequests, duration)
->>>>>>> 3f51c251
 	}
 
 	// With default limits (100 ops/sec + 200 burst), 30 sequential requests should mostly succeed
