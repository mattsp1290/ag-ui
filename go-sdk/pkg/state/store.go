--- conflicted
+++ resolved
@@ -798,13 +798,6 @@
 	// Notify subscribers
 	s.notifySubscribers(changes)
 
-<<<<<<< HEAD
-	// Create version for history tracking
-	// We can call createVersion directly since we're not holding the history lock
-	s.createVersion(patch, nil)
-
-=======
->>>>>>> 3f51c251
 	return nil
 }
 
@@ -1308,20 +1301,12 @@
 	return &StateView{
 		data: merged,
 		cleanup: func() {
-<<<<<<< HEAD
-			// Decrement reference count for all shards
-			for _, shard := range s.shards {
-				state := shard.current.Load().(*ImmutableState)
-				atomic.AddInt32(&state.refs, -1)
-			}
-=======
 			// Decrement reference counts for all states
 			for _, state := range states {
 				atomic.AddInt32(&state.refs, -1)
 			}
 			// Decrement view count
 			atomic.AddInt32(&s.viewCount, -1)
->>>>>>> 3f51c251
 		},
 	}
 }
@@ -1433,16 +1418,6 @@
 	patch := JSONPatch{JSONPatchOperation{Op: JSONPatchOpReplace, Path: "/", Value: newStateData}}
 	s.createVersionWithState(patch, deepCopy(newStateData).(map[string]interface{}), nil)
 
-<<<<<<< HEAD
-	// Notify subscribers about the change
-	changes := []StateChange{{
-		Path:      "/",
-		OldValue:  nil,
-		NewValue:  newStateData,
-		Operation: "replace",
-		Timestamp: time.Now(),
-	}}
-=======
 	// Notify subscribers of the import operation
 	// Create a change notification for the root path
 	changes := []StateChange{
@@ -1451,9 +1426,9 @@
 			Operation: "replace",
 			NewValue:  newStateData,
 			OldValue:  nil,
+			Timestamp: time.Now(),
 		},
 	}
->>>>>>> 3f51c251
 	s.notifySubscribers(changes)
 
 	return nil
@@ -1516,19 +1491,7 @@
 // GetReferenceCount returns the current reference count for the state
 // This is mainly for debugging and testing
 func (s *StateStore) GetReferenceCount() int32 {
-<<<<<<< HEAD
-	// For testing compatibility, return 1 if any shard has references, 0 otherwise
-	for _, shard := range s.shards {
-		state := shard.current.Load().(*ImmutableState)
-		if atomic.LoadInt32(&state.refs) > 0 {
-			return 1
-		}
-	}
-	return 0
-}
-=======
 	// Return the logical view count instead of sum of all shard references
 	// This matches what tests expect: 1 view = 1 reference
 	return atomic.LoadInt32(&s.viewCount)
 }
->>>>>>> 3f51c251
