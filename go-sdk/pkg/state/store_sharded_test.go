--- conflicted
+++ resolved
@@ -10,14 +10,10 @@
 
 // TestShardedStateStore_ConcurrentAccess tests concurrent access to different shards
 func TestShardedStateStore_ConcurrentAccess(t *testing.T) {
-<<<<<<< HEAD
-	t.Skip("Skipping sharded store test - sharding not implemented in StateStore")
-=======
 	if testing.Short() {
 		t.Skip("skipping concurrent access test in short mode")
 	}
 
->>>>>>> 3f51c251
 	store := NewStateStore(WithShardCount(16))
 
 	// Number of concurrent operations - reduced for faster execution
@@ -101,14 +97,9 @@
 
 // TestShardedStateStore_ShardDistribution verifies even distribution across shards
 func TestShardedStateStore_ShardDistribution(t *testing.T) {
-<<<<<<< HEAD
-	t.Skip("Skipping sharded store test - sharding not implemented in StateStore")
-=======
 	if testing.Short() {
 		t.Skip("skipping shard distribution test in short mode")
 	}
-
->>>>>>> 3f51c251
 	store := NewStateStore(WithShardCount(16))
 
 	// Track which shard each path maps to
@@ -316,20 +307,8 @@
 // TestShardedStateStore_LockContentionReduction demonstrates lock contention improvement with sharding
 // This test is intentionally skipped as it's meant to show why sharding is important
 func TestShardedStateStore_LockContentionReduction(t *testing.T) {
-<<<<<<< HEAD
-	t.Skip("Skipping sharded store test - sharding not implemented in StateStore")
-	
-	// Skip if short testing
-	if testing.Short() {
-		t.Skip("Skipping lock contention test in short mode")
-	}
-
-	// Test with different shard counts
-	shardCounts := []uint32{1, 16}
-=======
 	t.Skip("This test demonstrates single-shard contention and intentionally takes a long time. Use BenchmarkShardedStateStore_ContentionDemonstration instead.")
 }
->>>>>>> 3f51c251
 
 // BenchmarkShardedStateStore_ContentionDemonstration benchmarks the lock contention reduction with sharding
 // This benchmark demonstrates how sharding significantly improves performance under high concurrency
@@ -340,28 +319,6 @@
 	for _, shardCount := range shardCounts {
 		b.Run(fmt.Sprintf("%d_shards", shardCount), func(b *testing.B) {
 			store := NewStateStore(WithShardCount(shardCount))
-
-<<<<<<< HEAD
-			// Reduce scope for single shard to avoid extreme contention
-			numGoroutines := 50
-			numOperations := 1000
-			if shardCount == 1 {
-				numGoroutines = 10
-				numOperations = 100
-			}
-			start := time.Now()
-
-			var wg sync.WaitGroup
-			for i := 0; i < numGoroutines; i++ {
-				wg.Add(1)
-				go func(id int) {
-					defer wg.Done()
-					for j := 0; j < numOperations; j++ {
-						path := fmt.Sprintf("/worker%d/item%d", id, j)
-						store.Set(path, map[string]interface{}{"value": j})
-					}
-				}(i)
-=======
 			
 			// Use a smaller number of operations for benchmarking
 			numGoroutines := 20
@@ -382,7 +339,6 @@
 					}(g)
 				}
 				wg.Wait()
->>>>>>> 3f51c251
 			}
 			
 			b.ReportMetric(float64(numGoroutines*opsPerGoroutine), "ops/iteration")
