package state

import (
	"testing"
	"time"
)

// TestStateValidation tests state validation functionality.
func TestStateValidation(t *testing.T) {
	// Create schema
	schema := &StateSchema{
		Type: "object",
		Properties: map[string]*SchemaProperty{
			"user": {
				Type: "object",
				Properties: map[string]*SchemaProperty{
					"id": {
						Type:    "string",
						Pattern: "^[a-zA-Z0-9-]+$",
					},
					"name": {
						Type:      "string",
						MinLength: intPtr(1),
						MaxLength: intPtr(100),
					},
					"age": {
						Type:    "integer",
						Minimum: float64Ptr(0),
						Maximum: float64Ptr(150),
					},
					"email": {
						Type:   "string",
						Format: "email",
					},
				},
				Required: []string{"id", "name"},
			},
			"settings": {
				Type: "object",
				Properties: map[string]*SchemaProperty{
					"theme": {
						Type: "string",
						Enum: []interface{}{"light", "dark", "auto"},
					},
					"notifications": {
						Type: "boolean",
					},
				},
			},
		},
		Required: []string{"user"},
	}

	validator := NewStateValidator(schema)

	t.Run("Valid State", func(t *testing.T) {
		state := map[string]interface{}{
			"user": map[string]interface{}{
				"id":    "user-123",
				"name":  "John Doe",
				"age":   30,
				"email": "john@example.com",
			},
			"settings": map[string]interface{}{
				"theme":         "dark",
				"notifications": true,
			},
		}

		result, err := validator.Validate(state)
		if err != nil {
			t.Fatalf("Validation failed with error: %v", err)
		}

		if !result.Valid {
			t.Errorf("Expected valid state, got invalid. Errors: %v", result.Errors)
		}
	})

	t.Run("Missing Required Field", func(t *testing.T) {
		state := map[string]interface{}{
			"user": map[string]interface{}{
				"id": "user-123",
				// Missing required "name" field
			},
		}

		result, err := validator.Validate(state)
		if err != nil {
			t.Fatalf("Validation failed with error: %v", err)
		}

		if result.Valid {
			t.Error("Expected invalid state due to missing required field")
		}

		foundError := false
		for _, e := range result.Errors {
			if e.Code == "REQUIRED_PROPERTY_MISSING" && e.Path == "/user/name" {
				foundError = true
				break
			}
		}

		if !foundError {
			t.Errorf("Expected error for missing required field, got: %v", result.Errors)
		}
	})

	t.Run("Invalid Type", func(t *testing.T) {
		state := map[string]interface{}{
			"user": map[string]interface{}{
				"id":   "user-123",
				"name": "John Doe",
				"age":  "thirty", // Should be integer
			},
		}

		result, err := validator.Validate(state)
		if err != nil {
			t.Fatalf("Validation failed with error: %v", err)
		}

		if result.Valid {
			t.Error("Expected invalid state due to type mismatch")
		}

		foundError := false
		for _, e := range result.Errors {
			if e.Code == "TYPE_MISMATCH" && e.Path == "/user/age" {
				foundError = true
				break
			}
		}

		if !foundError {
			t.Errorf("Expected type mismatch error, got: %v", result.Errors)
		}
	})

	t.Run("Enum Violation", func(t *testing.T) {
		state := map[string]interface{}{
			"user": map[string]interface{}{
				"id":   "user-123",
				"name": "John Doe",
			},
			"settings": map[string]interface{}{
				"theme": "blue", // Not in enum
			},
		}

		result, err := validator.Validate(state)
		if err != nil {
			t.Fatalf("Validation failed with error: %v", err)
		}

		if result.Valid {
			t.Error("Expected invalid state due to enum violation")
		}

		foundError := false
		for _, e := range result.Errors {
			if e.Code == "ENUM_VIOLATION" && e.Path == "/settings/theme" {
				foundError = true
				break
			}
		}

		if !foundError {
			t.Errorf("Expected enum violation error, got: %v", result.Errors)
		}
	})

	t.Run("Custom Validation Rule", func(t *testing.T) {
		// Add custom rule that requires user ID to start with "user-"
		rule := NewFuncValidationRule(
			"user-id-format",
			"User ID must start with 'user-'",
			func(state map[string]interface{}) []ValidationError {
				errors := []ValidationError{}

				if user, ok := state["user"].(map[string]interface{}); ok {
					if id, ok := user["id"].(string); ok {
						if len(id) < 5 || id[:5] != "user-" {
							errors = append(errors, ValidationError{
								Path:    "/user/id",
								Message: "User ID must start with 'user-'",
								Code:    "CUSTOM_USER_ID_FORMAT",
							})
						}
					}
				}

				return errors
			},
		)

		err := validator.AddRule(rule)
		if err != nil {
			t.Fatalf("Failed to add rule: %v", err)
		}

		// Test with invalid user ID
		state := map[string]interface{}{
			"user": map[string]interface{}{
				"id":   "123", // Should start with "user-"
				"name": "John Doe",
			},
		}

		result, err := validator.Validate(state)
		if err != nil {
			t.Fatalf("Validation failed with error: %v", err)
		}

		if result.Valid {
			t.Error("Expected invalid state due to custom rule violation")
		}

		foundError := false
		for _, e := range result.Errors {
			if e.Code == "CUSTOM_USER_ID_FORMAT" {
				foundError = true
				break
			}
		}

		if !foundError {
			t.Errorf("Expected custom rule error, got: %v", result.Errors)
		}
	})
}

// TestStateRollback tests state rollback functionality.
func TestStateRollback(t *testing.T) {
	store := TestStore(t)
	validator := NewStateValidator(nil) // No schema for these tests
	rollback := NewStateRollback(store, WithValidator(validator))

	t.Run("Rollback to Version", func(t *testing.T) {
<<<<<<< HEAD
		// Set initial state using root path to ensure version creation
=======
		// Set initial state
>>>>>>> 7566f995
		err := store.Set("/", map[string]interface{}{
			"data": map[string]interface{}{
				"value": "initial",
			},
		})
		if err != nil {
			t.Fatalf("Failed to set initial state: %v", err)
		}

		// Get initial version
		history, _ := store.GetHistory()
		if len(history) == 0 {
			t.Fatalf("No history available after setting initial state")
		}
		initialVersion := history[len(history)-1].ID

		// Make changes
		err = store.Set("/", map[string]interface{}{
			"data": map[string]interface{}{
				"value": "changed",
			},
		})
		if err != nil {
			t.Fatalf("Failed to update state: %v", err)
		}

		// Verify change
		data, _ := store.Get("/data/value")
		if data != "changed" {
			t.Errorf("Expected 'changed', got %v", data)
		}

		// Rollback to initial version
		err = rollback.RollbackToVersion(initialVersion)
		if err != nil {
			t.Fatalf("Rollback failed: %v", err)
		}

		// Verify rollback
		data, _ = store.Get("/data/value")
		if data != "initial" {
			t.Errorf("Expected 'initial' after rollback, got %v", data)
		}
	})

	t.Run("Rollback with Markers", func(t *testing.T) {
		// Clear store
		store.Clear()

<<<<<<< HEAD
		// Set initial state using root path to ensure version creation
=======
		// Set initial state
>>>>>>> 7566f995
		err := store.Set("/", map[string]interface{}{
			"config": map[string]interface{}{
				"version": "1.0",
				"enabled": true,
			},
		})
		if err != nil {
			t.Fatalf("Failed to set initial state: %v", err)
		}

		// Create marker
		err = rollback.CreateMarker("stable-v1")
		if err != nil {
			t.Fatalf("Failed to create marker: %v", err)
		}

		// Make changes
		err = store.Set("/", map[string]interface{}{
			"config": map[string]interface{}{
				"version": "2.0",
				"enabled": false,
			},
		})
		if err != nil {
			t.Fatalf("Failed to update config: %v", err)
		}

		// Verify changes
		config, _ := store.Get("/config")
		configMap := config.(map[string]interface{})
		if configMap["version"] != "2.0" || configMap["enabled"] != false {
			t.Errorf("Unexpected state before rollback: %v", config)
		}

		// Rollback to marker
		err = rollback.RollbackToMarker("stable-v1")
		if err != nil {
			t.Fatalf("Rollback to marker failed: %v", err)
		}

		// Verify rollback
		config, _ = store.Get("/config")
		configMap = config.(map[string]interface{})
		if configMap["version"] != "1.0" || configMap["enabled"] != true {
			t.Errorf("Expected original state after rollback, got: %v", config)
		}

		// List markers
		markers, err := rollback.ListMarkers()
		if err != nil {
			t.Fatalf("Failed to list markers: %v", err)
		}
		if len(markers) != 1 || markers[0].Name != "stable-v1" {
			t.Errorf("Expected one marker 'stable-v1', got: %v", markers)
		}
	})

	t.Run("Rollback History", func(t *testing.T) {
		// Get rollback history
		history, err := rollback.GetRollbackHistory()
		if err != nil {
			t.Fatalf("Failed to get rollback history: %v", err)
		}

		// Should have at least 2 operations from previous tests
		if len(history) < 2 {
			t.Errorf("Expected at least 2 rollback operations, got %d", len(history))
		}

		// Check last operation was successful
		if len(history) > 0 {
			lastOp := history[len(history)-1]
			if !lastOp.Success {
				t.Errorf("Expected last rollback to be successful, got: %v", lastOp)
			}
		}
	})

	t.Run("Rollback Strategies", func(t *testing.T) {
		// Test with different strategies
		strategies := []RollbackStrategy{
			NewSafeRollbackStrategy(),
			NewFastRollbackStrategy(),
			NewIncrementalRollbackStrategy(2),
		}

		for _, strategy := range strategies {
			t.Run(strategy.Name(), func(t *testing.T) {
				// Create new rollback with strategy
				rb := NewStateRollback(store, WithStrategy(strategy))

				// Clear and set initial state
				store.Clear()
<<<<<<< HEAD
				// Use root path to ensure version is created
=======
>>>>>>> 7566f995
				err := store.Set("/", map[string]interface{}{
					"test": map[string]interface{}{
						"strategy": strategy.Name(),
						"data":     []interface{}{1, 2, 3},
					},
				})
				if err != nil {
					t.Fatalf("Failed to set initial state: %v", err)
				}

				// Get initial version
				history, _ := store.GetHistory()
				if len(history) == 0 {
<<<<<<< HEAD
					t.Fatalf("No history available after setting initial state for strategy %s", strategy.Name())
=======
					t.Fatalf("No history available after setting initial state")
>>>>>>> 7566f995
				}
				initialVersion := history[len(history)-1].ID

				// Make changes
				err = store.Set("/", map[string]interface{}{
					"test": map[string]interface{}{
						"strategy": strategy.Name(),
						"data":     []interface{}{4, 5, 6},
					},
				})
				if err != nil {
					t.Fatalf("Failed to update state: %v", err)
				}

				// Rollback
				err = rb.RollbackToVersion(initialVersion)
				if err != nil {
					t.Fatalf("Rollback with %s strategy failed: %v", strategy.Name(), err)
				}

				// Verify
				data, _ := store.Get("/test/data")
				dataArr := data.([]interface{})
<<<<<<< HEAD
				if len(dataArr) != 3 {
					t.Errorf("Rollback with %s strategy failed, expected 3 elements, got: %v", strategy.Name(), data)
				} else {
					// Check first element - handle both int and json.Number types
					firstElem := dataArr[0]
					var firstValue int
					switch v := firstElem.(type) {
					case int:
						firstValue = v
					case json.Number:
						if intVal, err := v.Int64(); err == nil {
							firstValue = int(intVal)
						}
					case float64:
						firstValue = int(v)
					}
					if firstValue != 1 {
						t.Errorf("Rollback with %s strategy failed, expected first element to be 1, got: %v (type: %T)", strategy.Name(), firstElem, firstElem)
					}
=======
				if len(dataArr) != 3 || dataArr[0] != 1 {
					t.Errorf("Rollback with %s strategy failed, got: %v", strategy.Name(), data)
>>>>>>> 7566f995
				}
			})
		}
	})

	t.Run("Rollback Validation", func(t *testing.T) {
		// Create schema that requires positive numbers
		schema := &StateSchema{
			Type: "object",
			Properties: map[string]*SchemaProperty{
				"count": {
					Type:    "integer",
					Minimum: float64Ptr(0),
				},
			},
		}

		validator := NewStateValidator(schema)
		rb := NewStateRollback(store, WithValidator(validator))

		// Clear and set valid state
		store.Clear()
<<<<<<< HEAD
		// Use root path to ensure version is created
		err := store.Set("/", map[string]interface{}{"count": 10})
=======
		err := store.Set("/", map[string]interface{}{
			"count": 10,
		})
>>>>>>> 7566f995
		if err != nil {
			t.Fatalf("Failed to set initial state: %v", err)
		}

		// Get valid version
		history, _ := store.GetHistory()
		if len(history) == 0 {
<<<<<<< HEAD
			t.Fatalf("No history available after setting valid state")
=======
			t.Fatalf("No history available after setting initial state")
>>>>>>> 7566f995
		}
		validVersion := history[len(history)-1].ID

		// Set invalid state (negative number)
		// Note: We bypass validation by directly manipulating history
		store.history = append(store.history, &StateVersion{
			ID:        "invalid-version",
			Timestamp: time.Now(),
			State:     map[string]interface{}{"count": -5},
		})

		// Try to rollback to invalid version
		err = rb.RollbackToVersion("invalid-version")
		if err == nil {
			t.Error("Expected rollback to fail due to validation")
		}

		// Rollback to valid version should succeed
		err = rb.RollbackToVersion(validVersion)
		if err != nil {
			t.Errorf("Rollback to valid version failed: %v", err)
		}
	})
}

// TestIntegration tests validation and rollback working together.
func TestIntegration(t *testing.T) {
	// Create schema for a user management system
	schema := &StateSchema{
		Type: "object",
		Properties: map[string]*SchemaProperty{
			"users": {
				Type: "object",
				PatternProperties: map[string]*SchemaProperty{
					"^user-[0-9]+$": {
						Type: "object",
						Properties: map[string]*SchemaProperty{
							"name": {
								Type:      "string",
								MinLength: intPtr(1),
							},
							"role": {
								Type: "string",
								Enum: []interface{}{"admin", "user", "guest"},
							},
							"active": {
								Type: "boolean",
							},
						},
						Required: []string{"name", "role"},
					},
				},
			},
			"metadata": {
				Type: "object",
				Properties: map[string]*SchemaProperty{
					"version": {
						Type:    "string",
						Pattern: `^\d+\.\d+\.\d+$`,
					},
					"lastUpdated": {
						Type:   "string",
						Format: "date-time",
					},
				},
			},
		},
	}

	store := TestStore(t)
	validator := NewStateValidator(schema)
	rollback := NewStateRollback(store, WithValidator(validator))

	// Set initial valid state
	initialState := map[string]interface{}{
		"users": map[string]interface{}{
			"user-1": map[string]interface{}{
				"name":   "Admin User",
				"role":   "admin",
				"active": true,
			},
			"user-2": map[string]interface{}{
				"name":   "Regular User",
				"role":   "user",
				"active": true,
			},
		},
		"metadata": map[string]interface{}{
			"version":     "1.0.0",
			"lastUpdated": time.Now().Format(time.RFC3339),
		},
	}

	err := store.Set("/", initialState)
	if err != nil {
		t.Fatalf("Failed to set initial state: %v", err)
	}

	// Create a stable marker
	err = rollback.CreateMarker("stable-release")
	if err != nil {
		t.Fatalf("Failed to create marker: %v", err)
	}

	// Make valid changes
	err = store.Set("/users/user-3", map[string]interface{}{
		"name":   "New User",
		"role":   "guest",
		"active": false,
	})
	if err != nil {
		t.Fatalf("Failed to add new user: %v", err)
	}

	// Update metadata
	err = store.Set("/metadata/version", "1.1.0")
	if err != nil {
		t.Fatalf("Failed to update version: %v", err)
	}

	// Validate current state
	currentState := store.GetState()
	result, err := validator.Validate(currentState)
	if err != nil {
		t.Fatalf("Validation failed: %v", err)
	}
	if !result.Valid {
		t.Errorf("Current state should be valid, got errors: %v", result.Errors)
	}

	// Try to make invalid change (this would normally be prevented by middleware)
	// For testing, we'll check validation separately
	invalidUser := map[string]interface{}{
		"name": "Invalid User",
		"role": "superadmin", // Not in enum
	}

	testState := deepCopy(currentState).(map[string]interface{})
	users := testState["users"].(map[string]interface{})
	users["user-4"] = invalidUser

	result, err = validator.Validate(testState)
	if err != nil {
		t.Fatalf("Validation failed: %v", err)
	}
	if result.Valid {
		t.Error("State with invalid role should fail validation")
	}

	// Rollback to stable release
	err = rollback.RollbackToMarker("stable-release")
	if err != nil {
		t.Fatalf("Failed to rollback to stable release: %v", err)
	}

	// Verify we're back to initial state
	state := store.GetState()
	users = state["users"].(map[string]interface{})
	if len(users) != 2 {
		t.Errorf("Expected 2 users after rollback, got %d", len(users))
	}

	metadata := state["metadata"].(map[string]interface{})
	if metadata["version"] != "1.0.0" {
		t.Errorf("Expected version 1.0.0 after rollback, got %v", metadata["version"])
	}
}

// Helper functions for tests
func intPtr(i int) *int {
	return &i
}

func float64Ptr(f float64) *float64 {
	return &f
}

func boolPtr(b bool) *bool {
	return &b
}<|MERGE_RESOLUTION|>--- conflicted
+++ resolved
@@ -238,11 +238,11 @@
 	rollback := NewStateRollback(store, WithValidator(validator))
 
 	t.Run("Rollback to Version", func(t *testing.T) {
-<<<<<<< HEAD
+
 		// Set initial state using root path to ensure version creation
-=======
+
 		// Set initial state
->>>>>>> 7566f995
+
 		err := store.Set("/", map[string]interface{}{
 			"data": map[string]interface{}{
 				"value": "initial",
@@ -292,11 +292,11 @@
 		// Clear store
 		store.Clear()
 
-<<<<<<< HEAD
+
 		// Set initial state using root path to ensure version creation
-=======
+
 		// Set initial state
->>>>>>> 7566f995
+
 		err := store.Set("/", map[string]interface{}{
 			"config": map[string]interface{}{
 				"version": "1.0",
@@ -390,10 +390,10 @@
 
 				// Clear and set initial state
 				store.Clear()
-<<<<<<< HEAD
+
 				// Use root path to ensure version is created
-=======
->>>>>>> 7566f995
+
+
 				err := store.Set("/", map[string]interface{}{
 					"test": map[string]interface{}{
 						"strategy": strategy.Name(),
@@ -407,11 +407,11 @@
 				// Get initial version
 				history, _ := store.GetHistory()
 				if len(history) == 0 {
-<<<<<<< HEAD
+
 					t.Fatalf("No history available after setting initial state for strategy %s", strategy.Name())
-=======
+
 					t.Fatalf("No history available after setting initial state")
->>>>>>> 7566f995
+
 				}
 				initialVersion := history[len(history)-1].ID
 
@@ -435,7 +435,7 @@
 				// Verify
 				data, _ := store.Get("/test/data")
 				dataArr := data.([]interface{})
-<<<<<<< HEAD
+
 				if len(dataArr) != 3 {
 					t.Errorf("Rollback with %s strategy failed, expected 3 elements, got: %v", strategy.Name(), data)
 				} else {
@@ -455,10 +455,10 @@
 					if firstValue != 1 {
 						t.Errorf("Rollback with %s strategy failed, expected first element to be 1, got: %v (type: %T)", strategy.Name(), firstElem, firstElem)
 					}
-=======
+
 				if len(dataArr) != 3 || dataArr[0] != 1 {
 					t.Errorf("Rollback with %s strategy failed, got: %v", strategy.Name(), data)
->>>>>>> 7566f995
+
 				}
 			})
 		}
@@ -481,14 +481,14 @@
 
 		// Clear and set valid state
 		store.Clear()
-<<<<<<< HEAD
+
 		// Use root path to ensure version is created
 		err := store.Set("/", map[string]interface{}{"count": 10})
-=======
+
 		err := store.Set("/", map[string]interface{}{
 			"count": 10,
 		})
->>>>>>> 7566f995
+
 		if err != nil {
 			t.Fatalf("Failed to set initial state: %v", err)
 		}
@@ -496,11 +496,11 @@
 		// Get valid version
 		history, _ := store.GetHistory()
 		if len(history) == 0 {
-<<<<<<< HEAD
+
 			t.Fatalf("No history available after setting valid state")
-=======
+
 			t.Fatalf("No history available after setting initial state")
->>>>>>> 7566f995
+
 		}
 		validVersion := history[len(history)-1].ID
 
