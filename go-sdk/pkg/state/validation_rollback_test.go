--- conflicted
+++ resolved
@@ -1,6 +1,7 @@
 package state
 
 import (
+	"encoding/json"
 	"testing"
 	"time"
 )
@@ -405,11 +406,6 @@
 				}
 
 				// Get initial version
-<<<<<<< HEAD
-				history, err := store.GetHistory()
-				if err != nil || len(history) == 0 {
-					t.Skip("No history available for rollback test")
-=======
 				history, _ := store.GetHistory()
 				if len(history) == 0 {
 
@@ -417,7 +413,6 @@
 
 					t.Fatalf("No history available after setting initial state")
 
->>>>>>> 3f51c251
 				}
 				initialVersion := history[len(history)-1].ID
 
@@ -441,10 +436,6 @@
 				// Verify
 				data, _ := store.Get("/test/data")
 				dataArr := data.([]interface{})
-<<<<<<< HEAD
-				if len(dataArr) != 3 || dataArr[0] != 1 {
-					t.Errorf("Rollback with %s strategy failed, got: %v", strategy.Name(), data)
-=======
 
 				if len(dataArr) != 3 {
 					t.Errorf("Rollback with %s strategy failed, expected 3 elements, got: %v", strategy.Name(), data)
@@ -465,7 +456,6 @@
 					if firstValue != 1 {
 						t.Errorf("Rollback with %s strategy failed, expected first element to be 1, got: %v (type: %T)", strategy.Name(), firstElem, firstElem)
 					}
->>>>>>> 3f51c251
 				}
 			})
 		}
