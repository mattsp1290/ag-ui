package tools

import (
	"context"
	"encoding/json"
	"fmt"
	"io/ioutil"
	"math"
	"os"
	"path/filepath"
	"runtime"
	"strings"
	"sync"
	"sync/atomic"
	"testing"
	"time"
)

// CIPerformanceTestFramework integrates performance testing with CI/CD pipelines
type CIPerformanceTestFramework struct {
	config           *CIPerformanceConfig
	baselineManager  *BaselineManager
	reportGenerator  *CIReportGenerator
	alertManager     *AlertManager
	artifactManager  *ArtifactManager
	testOrchestrator *TestOrchestrator
	results          *CIPerformanceResults
}

// CIPerformanceConfig defines CI/CD performance testing configuration
type CIPerformanceConfig struct {
	// CI/CD Integration
	CIProvider           string // "github", "gitlab", "jenkins", "azure", "circleci"
	PipelineID           string
	BuildID              string
	CommitHash           string
	Branch               string
	PullRequestID        string
	
	// Test Configuration
	TestSuite            string
	TestEnvironment      string
	TestLabels           map[string]string
	TestTimeout          time.Duration
	
	// Baseline Management
	BaselineStrategy     BaselineStrategy
	BaselineStorage      string // "filesystem", "s3", "gcs", "azure-blob"
	BaselineRetention    time.Duration
	BaselineComparison   bool
	
	// Performance Thresholds
	PerformanceThresholds *PerformanceThresholds
	RegressionThresholds  *RegressionThresholds
	
	// Reporting
	ReportFormats        []string // "json", "xml", "html", "markdown"
	ReportOutputDir      string
	ReportUpload         bool
	ReportUploadURL      string
	
	// Alerts
	AlertsEnabled        bool
	AlertChannels        []AlertChannel
	AlertThresholds      *AlertThresholds
	
	// Artifacts
	ArtifactCollection   bool
	ArtifactStorage      string
	ArtifactRetention    time.Duration
	
	// Test Selection
	TestSelection        *TestSelection
	ParallelExecution    bool
	MaxParallelTests     int
	
	// Quality Gates
	QualityGates         []QualityGate
	FailOnRegression     bool
	FailOnThreshold      bool
	
	// Monitoring
	MonitoringEnabled    bool
	MonitoringEndpoints  []string
	MetricsCollection    bool
}

// BaselineStrategy defines how baselines are managed
type BaselineStrategy string

const (
	BaselineStrategyNone       BaselineStrategy = "none"
	BaselineStrategyFixed      BaselineStrategy = "fixed"
	BaselineStrategyRolling    BaselineStrategy = "rolling"
	BaselineStrategyBranch     BaselineStrategy = "branch"
	BaselineStrategyAutomatic  BaselineStrategy = "automatic"
)

// PerformanceThresholds defines performance thresholds for CI
type PerformanceThresholds struct {
	MaxResponseTime      time.Duration
	MinThroughput        float64
	MaxErrorRate         float64
	MaxMemoryUsage       uint64
	MaxCPUUsage          float64
	MaxGoroutines        int
	MaxLatencyP95        time.Duration
	MaxLatencyP99        time.Duration
}

// RegressionThresholds defines regression detection thresholds
type RegressionThresholds struct {
	ResponseTimeRegression float64 // Percentage
	ThroughputRegression   float64 // Percentage
	ErrorRateRegression    float64 // Percentage
	MemoryRegression       float64 // Percentage
	LatencyRegression      float64 // Percentage
}

// AlertChannel defines alert notification channels
type AlertChannel struct {
	Type     string            // "slack", "email", "teams", "webhook"
	Config   map[string]string // Channel-specific configuration
	Enabled  bool
	Severity []string          // Alert severities to send
}

// AlertThresholds defines when alerts should be triggered
type AlertThresholds struct {
	CriticalThreshold  float64
	WarningThreshold   float64
	RegressionThreshold float64
	ErrorRateThreshold  float64
}

// TestSelection defines which tests to run
type TestSelection struct {
	IncludePatterns []string
	ExcludePatterns []string
	Tags            []string
	Categories      []string
	RunAll          bool
}

// QualityGate defines quality gates for CI/CD
type QualityGate struct {
	Name        string
	Metric      string
	Threshold   float64
	Operator    string // "gt", "lt", "gte", "lte", "eq"
	Critical    bool
	Description string
}

// CIPerformanceResults stores CI performance test results
type CIPerformanceResults struct {
	TestRun          *TestRunInfo
	TestResults      []*CITestResult
	BaselineResults  *BaselineComparisonResult
	QualityGateResults []*QualityGateResult
	Alerts           []*PerformanceAlert
	Artifacts        []*TestArtifact
	Summary          *CIResultSummary
	Metadata         *CIMetadata
}

// TestRunInfo contains information about the test run
type TestRunInfo struct {
	RunID           string
	Timestamp       time.Time
	Duration        time.Duration
	Environment     string
	PipelineInfo    *PipelineInfo
	TestConfig      *CIPerformanceConfig
	SystemInfo      *SystemInfo
}

// PipelineInfo contains CI/CD pipeline information
type PipelineInfo struct {
	Provider        string
	PipelineID      string
	BuildID         string
	BuildNumber     int
	CommitHash      string
	Branch          string
	PullRequestID   string
	TriggerEvent    string
	Actor           string
	Repository      string
}

// SystemInfo contains system information
type SystemInfo struct {
	OS              string
	Architecture    string
	CPUCount        int
	MemoryTotal     uint64
	GoVersion       string
	Hostname        string
	Environment     map[string]string
}

// CITestResult represents a single test result
type CITestResult struct {
	TestName        string
	TestCategory    string
	TestDuration    time.Duration
	Status          TestStatus
	Metrics         *TestMetrics
	Baseline        *BaselineComparisonResult
	QualityGates    []*QualityGateResult
	Errors          []string
	Warnings        []string
	Artifacts       []string
}

// TestStatus represents test execution status
type TestStatus string

const (
	TestStatusPassed  TestStatus = "passed"
	TestStatusFailed  TestStatus = "failed"
	TestStatusSkipped TestStatus = "skipped"
	TestStatusError   TestStatus = "error"
)

// TestMetrics contains test performance metrics
type TestMetrics struct {
	Throughput      float64
	ResponseTime    *ResponseTimeMetrics
	ErrorRate       float64
	MemoryUsage     uint64
	CPUUsage        float64
	GoroutineCount  int
	CustomMetrics   map[string]float64
}

// BaselineComparisonResult contains baseline comparison results
type BaselineComparisonResult struct {
	BaselineExists      bool
	BaselineTimestamp   time.Time
	BaselineHash        string
	Comparisons         []*MetricComparison
	OverallRegression   bool
	RegressionSeverity  string
	RegressionMetrics   []string
}

// MetricComparison compares a metric against baseline
type MetricComparison struct {
	Metric          string
	Current         float64
	Baseline        float64
	Change          float64
	ChangePercent   float64
	Regression      bool
	Severity        string
	ThresholdMet    bool
}

// QualityGateResult contains quality gate evaluation results
type QualityGateResult struct {
	Gate            *QualityGate
	ActualValue     float64
	ThresholdMet    bool
	Status          QualityGateStatus
	Message         string
}

// QualityGateStatus represents quality gate status
type QualityGateStatus string

const (
	QualityGateStatusPassed  QualityGateStatus = "passed"
	QualityGateStatusFailed  QualityGateStatus = "failed"
	QualityGateStatusWarning QualityGateStatus = "warning"
)

// PerformanceAlert represents a performance alert
type PerformanceAlert struct {
	ID              string
	Timestamp       time.Time
	Severity        AlertSeverity
	Title           string
	Description     string
	Metric          string
	CurrentValue    float64
	ThresholdValue  float64
	TestName        string
	Channel         string
	Acknowledged    bool
}

// AlertSeverity represents alert severity levels
type AlertSeverity string

const (
	AlertSeverityInfo     AlertSeverity = "info"
	AlertSeverityWarning  AlertSeverity = "warning"
	AlertSeverityError    AlertSeverity = "error"
	AlertSeverityCritical AlertSeverity = "critical"
)

// TestArtifact represents a test artifact
type TestArtifact struct {
	Name            string
	Type            string
	Path            string
	Size            int64
	Timestamp       time.Time
	TestName        string
	Description     string
	UploadURL       string
}

// CIResultSummary contains summary of CI performance results
type CIResultSummary struct {
	TotalTests      int
	PassedTests     int
	FailedTests     int
	SkippedTests    int
	ErrorTests      int
	TotalDuration   time.Duration
	
	QualityGatesStatus map[string]int
	AlertsGenerated    int
	RegressionsFound   int
	
	OverallStatus      string
	PerformanceScore   float64
	RecommendedActions []string
}

// CIMetadata contains additional metadata
type CIMetadata struct {
	Labels          map[string]string
	Tags            []string
	CustomFields    map[string]interface{}
	Links           map[string]string
}

// BaselineManager manages performance baselines
type BaselineManager struct {
	config          *CIPerformanceConfig
	storage         BaselineStorage
	mu              sync.RWMutex
	cachedBaselines map[string]*PerformanceBaseline
}

// BaselineStorage defines interface for baseline storage
type BaselineStorage interface {
	Store(key string, baseline *PerformanceBaseline) error
	Load(key string) (*PerformanceBaseline, error)
	List(prefix string) ([]string, error)
	Delete(key string) error
	Exists(key string) bool
}

// FilesystemBaselineStorage implements filesystem-based baseline storage
type FilesystemBaselineStorage struct {
	basePath string
}

// CIReportGenerator generates CI/CD performance reports
type CIReportGenerator struct {
	config    *CIPerformanceConfig
	templates map[string]string
}

// AlertManager manages performance alerts
type AlertManager struct {
	config   *CIPerformanceConfig
	channels map[string]AlertChannel
	mu       sync.RWMutex
}

// ArtifactManager manages test artifacts
type ArtifactManager struct {
	config      *CIPerformanceConfig
	storage     ArtifactStorage
	artifacts   []*TestArtifact
	mu          sync.RWMutex
}

// ArtifactStorage defines interface for artifact storage
type ArtifactStorage interface {
	Store(artifact *TestArtifact, data []byte) error
	Load(artifact *TestArtifact) ([]byte, error)
	Delete(artifact *TestArtifact) error
	List(prefix string) ([]*TestArtifact, error)
}

// TestOrchestrator orchestrates test execution
type TestOrchestrator struct {
	config      *CIPerformanceConfig
	testSuite   *PerformanceTestSuite
	mu          sync.RWMutex
}

// PerformanceTestSuite contains the test suite
type PerformanceTestSuite struct {
	Tests       []*PerformanceTest
	Setup       func() error
	Teardown    func() error
	BeforeTest  func(test *PerformanceTest) error
	AfterTest   func(test *PerformanceTest, result *CITestResult) error
}

// PerformanceTest represents a single performance test
type PerformanceTest struct {
	Name        string
	Category    string
	Description string
	Tags        []string
	Timeout     time.Duration
	Baseline    bool
	Critical    bool
	RunFunc     func(t *testing.T) *CITestResult
}

// NewCIPerformanceTestFramework creates a new CI performance test framework
func NewCIPerformanceTestFramework(config *CIPerformanceConfig) *CIPerformanceTestFramework {
	if config == nil {
		config = DefaultCIPerformanceConfig()
	}
	
	framework := &CIPerformanceTestFramework{
		config: config,
		results: &CIPerformanceResults{
			TestRun: &TestRunInfo{
				RunID:       generateRunID(),
				Timestamp:   time.Now(),
				Environment: config.TestEnvironment,
				PipelineInfo: &PipelineInfo{
					Provider:      config.CIProvider,
					PipelineID:    config.PipelineID,
					BuildID:       config.BuildID,
					CommitHash:    config.CommitHash,
					Branch:        config.Branch,
					PullRequestID: config.PullRequestID,
				},
				SystemInfo: collectSystemInfo(),
			},
			TestResults:        make([]*CITestResult, 0),
			QualityGateResults: make([]*QualityGateResult, 0),
			Alerts:             make([]*PerformanceAlert, 0),
			Artifacts:          make([]*TestArtifact, 0),
		},
	}
	
	// Initialize components
	framework.baselineManager = NewBaselineManager(config)
	framework.reportGenerator = NewCIReportGenerator(config)
	framework.alertManager = NewAlertManager(config)
	framework.artifactManager = NewArtifactManager(config)
	framework.testOrchestrator = NewTestOrchestrator(config)
	
	return framework
}

// DefaultCIPerformanceConfig returns default CI performance configuration
func DefaultCIPerformanceConfig() *CIPerformanceConfig {
	// Use shorter timeouts in CI or short mode
	testTimeout := 30 * time.Minute
	if testing.Short() || os.Getenv("CI") != "" {
		testTimeout = 2 * time.Minute
	}
	
	return &CIPerformanceConfig{
		CIProvider:         "github",
		TestSuite:          "default",
		TestEnvironment:    "ci",
		TestTimeout:        testTimeout,
		BaselineStrategy:   BaselineStrategyRolling,
		BaselineStorage:    "filesystem",
		BaselineRetention:  30 * 24 * time.Hour,
		BaselineComparison: true,
		PerformanceThresholds: &PerformanceThresholds{
			MaxResponseTime:   100 * time.Millisecond,
			MinThroughput:     1000,
			MaxErrorRate:      1.0,
			MaxMemoryUsage:    1024 * 1024 * 1024,
			MaxCPUUsage:       80.0,
			MaxGoroutines:     1000,
			MaxLatencyP95:     200 * time.Millisecond,
			MaxLatencyP99:     500 * time.Millisecond,
		},
		RegressionThresholds: &RegressionThresholds{
			ResponseTimeRegression: 20.0,
			ThroughputRegression:   10.0,
			ErrorRateRegression:    5.0,
			MemoryRegression:       15.0,
			LatencyRegression:      25.0,
		},
		ReportFormats:     []string{"json", "html"},
		ReportOutputDir:   "./performance-reports",
		AlertsEnabled:     true,
		AlertThresholds: &AlertThresholds{
			CriticalThreshold:   90.0,
			WarningThreshold:    75.0,
			RegressionThreshold: 20.0,
			ErrorRateThreshold:  5.0,
		},
		ArtifactCollection: true,
		ArtifactStorage:    "filesystem",
		ArtifactRetention:  7 * 24 * time.Hour,
		TestSelection: &TestSelection{
			RunAll: true,
		},
		QualityGates: []QualityGate{
			{
				Name:        "Response Time",
				Metric:      "response_time_p95",
				Threshold:   100.0,
				Operator:    "lt",
				Critical:    true,
				Description: "95th percentile response time must be under 100ms",
			},
			{
				Name:        "Throughput",
				Metric:      "throughput",
				Threshold:   1000.0,
				Operator:    "gt",
				Critical:    true,
				Description: "Throughput must be above 1000 ops/sec",
			},
			{
				Name:        "Error Rate",
				Metric:      "error_rate",
				Threshold:   1.0,
				Operator:    "lt",
				Critical:    true,
				Description: "Error rate must be below 1%",
			},
		},
		FailOnRegression: true,
		FailOnThreshold:  true,
		ParallelExecution: true,
		MaxParallelTests:  4,
	}
}

// RunCIPerformanceTests runs CI performance tests
func (framework *CIPerformanceTestFramework) RunCIPerformanceTests(t *testing.T) error {
	startTime := time.Now()
	
	// Setup test environment
	if err := framework.setupTestEnvironment(t); err != nil {
		return fmt.Errorf("failed to setup test environment: %w", err)
	}
	
	// Load or create baseline
	if framework.config.BaselineComparison {
		if err := framework.loadBaseline(t); err != nil {
			t.Logf("Warning: Failed to load baseline: %v", err)
		}
	}
	
	// Run tests
	if err := framework.runTests(t); err != nil {
		return fmt.Errorf("failed to run tests: %w", err)
	}
	
	// Compare against baseline
	if framework.config.BaselineComparison {
		if err := framework.compareBaseline(t); err != nil {
			t.Logf("Warning: Failed to compare baseline: %v", err)
		}
	}
	
	// Evaluate quality gates
	if err := framework.evaluateQualityGates(t); err != nil {
		return fmt.Errorf("failed to evaluate quality gates: %w", err)
	}
	
	// Generate alerts
	if framework.config.AlertsEnabled {
		if err := framework.generateAlerts(t); err != nil {
			t.Logf("Warning: Failed to generate alerts: %v", err)
		}
	}
	
	// Collect artifacts
	if framework.config.ArtifactCollection {
		if err := framework.collectArtifacts(t); err != nil {
			t.Logf("Warning: Failed to collect artifacts: %v", err)
		}
	}
	
	// Generate reports
	if err := framework.generateReports(t); err != nil {
		return fmt.Errorf("failed to generate reports: %w", err)
	}
	
	// Update baseline if needed
	if framework.shouldUpdateBaseline() {
		if err := framework.updateBaseline(t); err != nil {
			t.Logf("Warning: Failed to update baseline: %v", err)
		}
	}
	
	// Finalize results
	framework.finalizeResults(time.Since(startTime))
	
	// Check if tests should fail the CI build
	if framework.shouldFailBuild() {
		return fmt.Errorf("performance tests failed CI quality gates")
	}
	
	return nil
}

// setupTestEnvironment sets up the test environment
func (framework *CIPerformanceTestFramework) setupTestEnvironment(t *testing.T) error {
	// Create output directories
	if err := os.MkdirAll(framework.config.ReportOutputDir, 0755); err != nil {
		return fmt.Errorf("failed to create report output directory: %w", err)
	}
	
	// Use shorter timeouts in CI or short mode (reduced for faster execution)
	executionTimeout := 10 * time.Second     // Reduced from 5 minutes to 10s
	registryTimeout := 5 * time.Second       // Reduced from 3 minutes to 5s
	concurrencyTimeout := 10 * time.Second   // Reduced from 10 minutes to 10s
	memoryTimeout := 5 * time.Second         // Reduced from 5 minutes to 5s
	stressTimeout := 10 * time.Second        // Reduced from 15 minutes to 10s
	
	if testing.Short() || os.Getenv("CI") != "" {
		executionTimeout = 5 * time.Second     // Reduced from 20s to 5s
		registryTimeout = 3 * time.Second      // Reduced from 10s to 3s
		concurrencyTimeout = 5 * time.Second   // Reduced from 30s to 5s
		memoryTimeout = 5 * time.Second        // Reduced from 20s to 5s
		stressTimeout = 5 * time.Second        // Reduced from 30s to 5s
	}
	
	// Initialize test suite
	framework.testOrchestrator.testSuite = &PerformanceTestSuite{
		Tests: []*PerformanceTest{
			{
				Name:        "ExecutionEnginePerformance",
				Category:    "core",
				Description: "Tests ExecutionEngine performance",
				Tags:        []string{"core", "execution"},
<<<<<<< HEAD
				Timeout:     60 * time.Second,
=======
				Timeout:     executionTimeout,
>>>>>>> 7566f995
				Baseline:    true,
				Critical:    true,
				RunFunc:     framework.runExecutionEngineTest,
			},
			{
				Name:        "RegistryPerformance",
				Category:    "core",
				Description: "Tests Registry performance",
				Tags:        []string{"core", "registry"},
<<<<<<< HEAD
				Timeout:     30 * time.Second,
=======
				Timeout:     registryTimeout,
>>>>>>> 7566f995
				Baseline:    true,
				Critical:    true,
				RunFunc:     framework.runRegistryTest,
			},
			{
				Name:        "ConcurrencyScalability",
				Category:    "scalability",
				Description: "Tests concurrency scalability",
				Tags:        []string{"scalability", "concurrency"},
<<<<<<< HEAD
				Timeout:     45 * time.Second,
=======
				Timeout:     concurrencyTimeout,
>>>>>>> 7566f995
				Baseline:    true,
				Critical:    false,
				RunFunc:     framework.runConcurrencyScalabilityTest,
			},
			{
				Name:        "MemoryUsage",
				Category:    "memory",
				Description: "Tests memory usage and leaks",
				Tags:        []string{"memory", "leaks"},
<<<<<<< HEAD
				Timeout:     45 * time.Second,
=======
				Timeout:     memoryTimeout,
>>>>>>> 7566f995
				Baseline:    true,
				Critical:    true,
				RunFunc:     framework.runMemoryTest,
			},
			{
				Name:        "StressTest",
				Category:    "stress",
				Description: "Tests system under stress",
				Tags:        []string{"stress", "load"},
<<<<<<< HEAD
				Timeout:     60 * time.Second,
=======
				Timeout:     stressTimeout,
>>>>>>> 7566f995
				Baseline:    false,
				Critical:    false,
				RunFunc:     framework.runStressTest,
			},
		},
	}
	
	return nil
}

// loadBaseline loads the baseline for comparison
func (framework *CIPerformanceTestFramework) loadBaseline(t *testing.T) error {
	baselineKey := framework.generateBaselineKey()
	
	baseline, err := framework.baselineManager.LoadBaseline(baselineKey)
	if err != nil {
		return fmt.Errorf("failed to load baseline: %w", err)
	}
	
	if baseline != nil {
		framework.results.BaselineResults = &BaselineComparisonResult{
			BaselineExists:    true,
			BaselineTimestamp: baseline.CreatedAt,
			BaselineHash:      baseline.CommitHash,
			Comparisons:       make([]*MetricComparison, 0),
		}
	}
	
	return nil
}

// runTests executes the performance tests
func (framework *CIPerformanceTestFramework) runTests(t *testing.T) error {
	testSuite := framework.testOrchestrator.testSuite
	
	// Filter tests based on selection criteria
	selectedTests := framework.filterTests(testSuite.Tests)
	
	// Run tests
	if framework.config.ParallelExecution {
		return framework.runTestsParallel(t, selectedTests)
	} else {
		return framework.runTestsSequential(t, selectedTests)
	}
}

// runTestsParallel runs tests in parallel
func (framework *CIPerformanceTestFramework) runTestsParallel(t *testing.T, tests []*PerformanceTest) error {
	semaphore := make(chan struct{}, framework.config.MaxParallelTests)
	var wg sync.WaitGroup
	var mu sync.Mutex
	
	for _, test := range tests {
		wg.Add(1)
		go func(test *PerformanceTest) {
			defer wg.Done()
			
			// Acquire semaphore
			semaphore <- struct{}{}
			defer func() { <-semaphore }()
			
			result := framework.runSingleTest(t, test)
			
			mu.Lock()
			framework.results.TestResults = append(framework.results.TestResults, result)
			mu.Unlock()
		}(test)
	}
	
	wg.Wait()
	return nil
}

// runTestsSequential runs tests sequentially
func (framework *CIPerformanceTestFramework) runTestsSequential(t *testing.T, tests []*PerformanceTest) error {
	for _, test := range tests {
		result := framework.runSingleTest(t, test)
		framework.results.TestResults = append(framework.results.TestResults, result)
	}
	return nil
}

// runSingleTest runs a single performance test
func (framework *CIPerformanceTestFramework) runSingleTest(t *testing.T, test *PerformanceTest) *CITestResult {
	startTime := time.Now()
	
	result := &CITestResult{
		TestName:     test.Name,
		TestCategory: test.Category,
		Status:       TestStatusPassed,
		Errors:       make([]string, 0),
		Warnings:     make([]string, 0),
		Artifacts:    make([]string, 0),
	}
	
	// Run test with timeout
	ctx, cancel := context.WithTimeout(context.Background(), test.Timeout)
	defer cancel()
	
	done := make(chan *CITestResult, 1)
	go func() {
		defer func() {
			if r := recover(); r != nil {
				result.Status = TestStatusError
				result.Errors = append(result.Errors, fmt.Sprintf("Test panicked: %v", r))
			}
			done <- result
		}()
		
		// Run the actual test
		testResult := test.RunFunc(t)
		if testResult != nil {
			result.Metrics = testResult.Metrics
			result.Status = testResult.Status
			result.Errors = testResult.Errors
			result.Warnings = testResult.Warnings
		}
	}()
	
	select {
	case <-ctx.Done():
		result.Status = TestStatusError
		result.Errors = append(result.Errors, "Test timed out")
	case result = <-done:
	}
	
	result.TestDuration = time.Since(startTime)
	
	return result
}

// Test implementation methods
func (framework *CIPerformanceTestFramework) runExecutionEngineTest(t *testing.T) *CITestResult {
	result := &CITestResult{
		TestName:     "ExecutionEnginePerformance",
		TestCategory: "core",
		Status:       TestStatusPassed,
		Errors:       make([]string, 0),
		Warnings:     make([]string, 0),
	}
	
	// Create test environment
	registry := NewRegistry()
	engine := NewExecutionEngine(registry)
	
	// Create test tools
	tools := make([]*Tool, 100)
	for i := 0; i < 100; i++ {
		tools[i] = createCITestTool(fmt.Sprintf("ci-test-%d", i))
		if err := registry.Register(tools[i]); err != nil {
			result.Status = TestStatusError
			result.Errors = append(result.Errors, fmt.Sprintf("Failed to register tool: %v", err))
			return result
		}
	}
	
	// Warmup
	ctx := context.Background()
	for i := 0; i < 50; i++ {
		tool := tools[i%len(tools)]
		engine.Execute(ctx, tool.ID, map[string]interface{}{
			"input": "warmup",
		})
	}
	
	// Performance test
	var operations int64
	var errors int64
	var responseTimesMutex sync.Mutex
	var responseTimes []time.Duration
	
<<<<<<< HEAD
	// Use optimized duration for CI
	testDuration := 5 * time.Second
	if !isCI() {
		testDuration = 15 * time.Second
=======
	testDuration := 5 * time.Second  // Reduced from 30s to 5s
	// Reduce test duration in CI or short mode
	if testing.Short() || os.Getenv("CI") != "" {
		testDuration = 2 * time.Second
>>>>>>> 7566f995
	}
	testCtx, cancel := context.WithTimeout(ctx, testDuration)
	defer cancel()
	
	var wg sync.WaitGroup
	for i := 0; i < 10; i++ {
		wg.Add(1)
		go func(workerID int) {
			defer wg.Done()
			localOps := int64(0)
			
			for {
				select {
				case <-testCtx.Done():
					return
				default:
					// Add a small delay to prevent tight loops from consuming too much CPU
					time.Sleep(100 * time.Microsecond)
					
					// Check cancellation again after sleep
					select {
					case <-testCtx.Done():
						return
					default:
					}
					
					tool := tools[localOps%int64(len(tools))]
					execStart := time.Now()
					
					_, err := engine.Execute(testCtx, tool.ID, map[string]interface{}{
						"input": fmt.Sprintf("test-%d-%d", workerID, localOps),
					})
					
					execTime := time.Since(execStart)
					localOps++
					atomic.AddInt64(&operations, 1)
					
					if err != nil {
						atomic.AddInt64(&errors, 1)
					}
					
					responseTimesMutex.Lock()
					if len(responseTimes) < 10000 { // Limit response times collection to prevent memory issues
						responseTimes = append(responseTimes, execTime)
					}
					responseTimesMutex.Unlock()
				}
			}
		}(i)
	}
	
	wg.Wait()
	
	// Calculate metrics
	finalOps := atomic.LoadInt64(&operations)
	finalErrors := atomic.LoadInt64(&errors)
	throughput := float64(finalOps) / testDuration.Seconds()
	errorRate := float64(finalErrors) / float64(finalOps) * 100
	
	responseTimeMetrics := calculateResponseTimeMetrics(responseTimes)
	
	result.Metrics = &TestMetrics{
		Throughput:   throughput,
		ResponseTime: responseTimeMetrics,
		ErrorRate:    errorRate,
	}
	
	// Check thresholds
	if throughput < framework.config.PerformanceThresholds.MinThroughput {
		result.Status = TestStatusFailed
		result.Errors = append(result.Errors, 
			fmt.Sprintf("Throughput %.2f below threshold %.2f", 
				throughput, framework.config.PerformanceThresholds.MinThroughput))
	}
	
	if errorRate > framework.config.PerformanceThresholds.MaxErrorRate {
		result.Status = TestStatusFailed
		result.Errors = append(result.Errors, 
			fmt.Sprintf("Error rate %.2f%% above threshold %.2f%%", 
				errorRate, framework.config.PerformanceThresholds.MaxErrorRate))
	}
	
	if responseTimeMetrics.P95 > framework.config.PerformanceThresholds.MaxLatencyP95 {
		result.Status = TestStatusFailed
		result.Errors = append(result.Errors, 
			fmt.Sprintf("P95 latency %v above threshold %v", 
				responseTimeMetrics.P95, framework.config.PerformanceThresholds.MaxLatencyP95))
	}
	
	return result
}

func (framework *CIPerformanceTestFramework) runRegistryTest(t *testing.T) *CITestResult {
	result := &CITestResult{
		TestName:     "RegistryPerformance",
		TestCategory: "core",
		Status:       TestStatusPassed,
		Errors:       make([]string, 0),
		Warnings:     make([]string, 0),
	}
	
	// Create registry
	registry := NewRegistry()
	
	// Test registration performance
	registrationStart := time.Now()
	toolCount := 1000
	
	for i := 0; i < toolCount; i++ {
		tool := createCITestTool(fmt.Sprintf("reg-test-%d", i))
		if err := registry.Register(tool); err != nil {
			result.Status = TestStatusError
			result.Errors = append(result.Errors, fmt.Sprintf("Registration failed: %v", err))
			return result
		}
	}
	
	registrationTime := time.Since(registrationStart)
	
	// Test lookup performance
	lookupStart := time.Now()
	lookupCount := 10000
	
	for i := 0; i < lookupCount; i++ {
		toolID := fmt.Sprintf("reg-test-%d", i%toolCount)
		if _, err := registry.Get(toolID); err != nil {
			result.Status = TestStatusError
			result.Errors = append(result.Errors, fmt.Sprintf("Lookup failed: %v", err))
			return result
		}
	}
	
	lookupTime := time.Since(lookupStart)
	
	// Calculate metrics
	registrationThroughput := float64(toolCount) / registrationTime.Seconds()
	lookupThroughput := float64(lookupCount) / lookupTime.Seconds()
	
	result.Metrics = &TestMetrics{
		Throughput: lookupThroughput,
		CustomMetrics: map[string]float64{
			"registration_throughput": registrationThroughput,
			"lookup_throughput":       lookupThroughput,
		},
	}
	
	return result
}

func (framework *CIPerformanceTestFramework) runConcurrencyScalabilityTest(t *testing.T) *CITestResult {
	result := &CITestResult{
		TestName:     "ConcurrencyScalability",
		TestCategory: "scalability",
		Status:       TestStatusPassed,
		Errors:       make([]string, 0),
		Warnings:     make([]string, 0),
	}
	
	// Run simplified scalability test to avoid hanging
	registry := NewRegistry()
	engine := NewExecutionEngine(registry)
	
	// Create test tools
	tools := make([]*Tool, 10)
	for i := 0; i < 10; i++ {
		tools[i] = createCITestTool(fmt.Sprintf("scalability-test-%d", i))
		if err := registry.Register(tools[i]); err != nil {
			result.Status = TestStatusError
			result.Errors = append(result.Errors, fmt.Sprintf("Failed to register tool: %v", err))
			return result
		}
	}
	
	// Test with limited duration and proper timeout
	timeout := 10 * time.Second
	if isCI() {
		timeout = 5 * time.Second
	}
	ctx, cancel := context.WithTimeout(context.Background(), timeout)
	defer cancel()
	
	var operations int64
	var errors int64
	start := time.Now()
	
	// Run with limited concurrency to avoid hanging
	var wg sync.WaitGroup
	for i := 0; i < 5; i++ { // Limited to 5 workers instead of unlimited
		wg.Add(1)
		go func(workerID int) {
			defer wg.Done()
			localOps := int64(0)
			for {
				select {
				case <-ctx.Done():
					return
				default:
					// Add small delay to prevent overwhelming
					time.Sleep(time.Millisecond)
					
					// Check cancellation again after sleep
					select {
					case <-ctx.Done():
						return
					default:
					}
					
					tool := tools[localOps%int64(len(tools))]
					_, err := engine.Execute(ctx, tool.ID, map[string]interface{}{
						"input": fmt.Sprintf("scalability-test-%d", workerID),
					})
					
					localOps++
					atomic.AddInt64(&operations, 1)
					if err != nil {
						atomic.AddInt64(&errors, 1)
					}
				}
			}
		}(i)
	}
	
	wg.Wait()
	
	duration := time.Since(start)
	finalOps := atomic.LoadInt64(&operations)
	finalErrors := atomic.LoadInt64(&errors)
	throughput := float64(finalOps) / duration.Seconds()
	errorRate := float64(finalErrors) / float64(finalOps) * 100
	
	result.Metrics = &TestMetrics{
		Throughput: throughput,
		ErrorRate:  errorRate,
		CustomMetrics: map[string]float64{
			"scalability_factor": 1.0, // Simplified
			"efficiency_score":   math.Max(0, 100-errorRate),
			"stability":         1.0, // Simplified
		},
	}
	
	// Check if test passed based on basic criteria
	if errorRate > 5.0 || throughput < 10.0 {
		result.Status = TestStatusFailed
		result.Errors = append(result.Errors, "Concurrency scalability test failed")
	}
	
	return result
}

func (framework *CIPerformanceTestFramework) runMemoryTest(t *testing.T) *CITestResult {
	result := &CITestResult{
		TestName:     "MemoryUsage",
		TestCategory: "memory",
		Status:       TestStatusPassed,
		Errors:       make([]string, 0),
		Warnings:     make([]string, 0),
	}
	
	// Run simplified memory test to avoid hanging
	registry := NewRegistry()
	engine := NewExecutionEngine(registry)
	
	// Create test tools
	tools := make([]*Tool, 10)
	for i := 0; i < 10; i++ {
		tools[i] = createCITestTool(fmt.Sprintf("memory-test-%d", i))
		if err := registry.Register(tools[i]); err != nil {
			result.Status = TestStatusError
			result.Errors = append(result.Errors, fmt.Sprintf("Failed to register tool: %v", err))
			return result
		}
	}
	
	// Get baseline memory
	runtime.GC()
	var before runtime.MemStats
	runtime.ReadMemStats(&before)
	
	// Run memory test with timeout
	timeout := 10 * time.Second
	if isCI() {
		timeout = 5 * time.Second
	}
	ctx, cancel := context.WithTimeout(context.Background(), timeout)
	defer cancel()
	
	// Execute operations to test memory usage
	for i := 0; i < 100; i++ {
		select {
		case <-ctx.Done():
			break
		default:
			tool := tools[i%len(tools)]
			engine.Execute(ctx, tool.ID, map[string]interface{}{
				"input": fmt.Sprintf("memory-test-%d", i),
			})
		}
	}
	
	// Get final memory usage
	runtime.GC()
	var after runtime.MemStats
	runtime.ReadMemStats(&after)
	
	result.Metrics = &TestMetrics{
		MemoryUsage: after.Alloc,
		CustomMetrics: map[string]float64{
			"heap_size":        float64(after.HeapAlloc),
			"gc_count":         float64(after.NumGC),
			"gc_cpu_fraction":  after.GCCPUFraction * 100,
			"memory_delta":     float64(after.Alloc - before.Alloc),
		},
	}
	
	// Check memory thresholds
	if after.Alloc > framework.config.PerformanceThresholds.MaxMemoryUsage {
		result.Status = TestStatusFailed
		result.Errors = append(result.Errors, 
			fmt.Sprintf("Memory usage %d above threshold %d", 
				after.Alloc, framework.config.PerformanceThresholds.MaxMemoryUsage))
	}
	
	return result
}

func (framework *CIPerformanceTestFramework) runStressTest(t *testing.T) *CITestResult {
	result := &CITestResult{
		TestName:     "StressTest",
		TestCategory: "stress",
		Status:       TestStatusPassed,
		Errors:       make([]string, 0),
		Warnings:     make([]string, 0),
	}
	
	// Run simplified stress test to avoid hanging
	registry := NewRegistry()
	engine := NewExecutionEngine(registry)
	
	// Create test tools
	tools := make([]*Tool, 10)
	for i := 0; i < 10; i++ {
		tools[i] = createCITestTool(fmt.Sprintf("stress-test-%d", i))
		if err := registry.Register(tools[i]); err != nil {
			result.Status = TestStatusError
			result.Errors = append(result.Errors, fmt.Sprintf("Failed to register tool: %v", err))
			return result
		}
	}
	
	// Stress test with limited duration and controlled concurrency
	timeout := 10 * time.Second
	if isCI() {
		timeout = 5 * time.Second
	}
	ctx, cancel := context.WithTimeout(context.Background(), timeout)
	defer cancel()
	
	var operations int64
	var errors int64
	var maxMemory uint64
	start := time.Now()
	
	// Run controlled stress test with limited workers
	var wg sync.WaitGroup
	for i := 0; i < 10; i++ { // Limited to 10 workers to prevent hanging
		wg.Add(1)
		go func(workerID int) {
			defer wg.Done()
			localOps := int64(0)
			for {
				select {
				case <-ctx.Done():
					return
				default:
					// Small delay to prevent overwhelming
					time.Sleep(time.Millisecond)
					
					// Check cancellation again after sleep
					select {
					case <-ctx.Done():
						return
					default:
					}
					
					// Use local operation count to avoid race in tool selection
					tool := tools[localOps%int64(len(tools))]
					_, err := engine.Execute(ctx, tool.ID, map[string]interface{}{
						"input": fmt.Sprintf("stress-test-%d", workerID),
					})
					
					localOps++
					atomic.AddInt64(&operations, 1)
					if err != nil {
						atomic.AddInt64(&errors, 1)
					}
					
					// Track memory usage with atomic operations
					var m runtime.MemStats
					runtime.ReadMemStats(&m)
					for {
						currentMax := atomic.LoadUint64(&maxMemory)
						if m.Alloc <= currentMax {
							break
						}
						if atomic.CompareAndSwapUint64(&maxMemory, currentMax, m.Alloc) {
							break
						}
					}
				}
			}
		}(i)
	}
	
	wg.Wait()
	
	duration := time.Since(start)
	finalOps := atomic.LoadInt64(&operations)
	finalErrors := atomic.LoadInt64(&errors)
	throughput := float64(finalOps) / duration.Seconds()
	errorRate := float64(finalErrors) / float64(finalOps) * 100
	
	finalMaxMemory := atomic.LoadUint64(&maxMemory)
	result.Metrics = &TestMetrics{
		Throughput:     throughput,
		MemoryUsage:    finalMaxMemory,
		GoroutineCount: runtime.NumGoroutine(),
		ErrorRate:      errorRate,
		CustomMetrics: map[string]float64{
			"max_concurrency":         10.0, // Fixed concurrency
			"performance_degradation": errorRate,
			"operations_completed":    float64(operations),
		},
	}
	
	// Check if stress test passed based on error rate and throughput
	if errorRate > 10.0 || throughput < 1.0 {
		result.Status = TestStatusFailed
		result.Errors = append(result.Errors, "Stress test failed")
	}
	
	return result
}

// Helper functions
func createCITestTool(id string) *Tool {
	return &Tool{
		ID:          id,
		Name:        fmt.Sprintf("CI Test Tool %s", id),
		Description: "A tool for CI performance testing",
		Version:     "1.0.0",
		Schema: &ToolSchema{
			Type: "object",
			Properties: map[string]*Property{
				"input": {
					Type:        "string",
					Description: "Input for processing",
				},
			},
			Required: []string{"input"},
		},
		Executor: &CITestExecutor{},
	}
}

type CITestExecutor struct{}

func (e *CITestExecutor) Execute(ctx context.Context, params map[string]interface{}) (*ToolExecutionResult, error) {
	// Check context cancellation before processing
	select {
	case <-ctx.Done():
		return &ToolExecutionResult{
			Success:   false,
			Error:     ctx.Err().Error(),
			Timestamp: time.Now(),
		}, ctx.Err()
	default:
	}
	
	// Simulate processing
	time.Sleep(1 * time.Millisecond)
	
	// Safe type assertion with nil checks
	if params == nil {
		return &ToolExecutionResult{
			Success:   false,
			Error:     "parameters cannot be nil",
			Timestamp: time.Now(),
		}, fmt.Errorf("parameters cannot be nil")
	}
	
	inputRaw, exists := params["input"]
	if !exists {
		return &ToolExecutionResult{
			Success:   false,
			Error:     "missing required parameter 'input'",
			Timestamp: time.Now(),
		}, fmt.Errorf("missing required parameter 'input'")
	}
	
	input, ok := inputRaw.(string)
	if !ok {
		return &ToolExecutionResult{
			Success:   false,
			Error:     "parameter 'input' must be a string",
			Timestamp: time.Now(),
		}, fmt.Errorf("parameter 'input' must be a string, got %T", inputRaw)
	}
	
	result := fmt.Sprintf("processed: %s", input)
	
	return &ToolExecutionResult{
		Success: true,
		Data: map[string]interface{}{
			"result": result,
		},
		Timestamp: time.Now(),
	}, nil
}

// Utility functions
func generateRunID() string {
	return fmt.Sprintf("run-%d", time.Now().UnixNano())
}

func collectSystemInfo() *SystemInfo {
	return &SystemInfo{
		OS:           runtime.GOOS,
		Architecture: runtime.GOARCH,
		CPUCount:     runtime.NumCPU(),
		GoVersion:    runtime.Version(),
		Environment:  make(map[string]string),
	}
}

func (framework *CIPerformanceTestFramework) generateBaselineKey() string {
	switch framework.config.BaselineStrategy {
	case BaselineStrategyFixed:
		return "fixed"
	case BaselineStrategyBranch:
		return fmt.Sprintf("branch-%s", framework.config.Branch)
	case BaselineStrategyRolling:
		return "rolling"
	default:
		return "default"
	}
}

func (framework *CIPerformanceTestFramework) filterTests(tests []*PerformanceTest) []*PerformanceTest {
	if framework.config.TestSelection.RunAll {
		return tests
	}
	
	var filtered []*PerformanceTest
	
	for _, test := range tests {
		include := true
		
		// Check include patterns
		if len(framework.config.TestSelection.IncludePatterns) > 0 {
			include = false
			for _, pattern := range framework.config.TestSelection.IncludePatterns {
				if matched, _ := filepath.Match(pattern, test.Name); matched {
					include = true
					break
				}
			}
		}
		
		// Check exclude patterns
		if include {
			for _, pattern := range framework.config.TestSelection.ExcludePatterns {
				if matched, _ := filepath.Match(pattern, test.Name); matched {
					include = false
					break
				}
			}
		}
		
		// Check tags
		if include && len(framework.config.TestSelection.Tags) > 0 {
			include = false
			for _, requiredTag := range framework.config.TestSelection.Tags {
				for _, testTag := range test.Tags {
					if testTag == requiredTag {
						include = true
						break
					}
				}
				if include {
					break
				}
			}
		}
		
		if include {
			filtered = append(filtered, test)
		}
	}
	
	return filtered
}

func (framework *CIPerformanceTestFramework) compareBaseline(t *testing.T) error {
	if framework.results.BaselineResults == nil || !framework.results.BaselineResults.BaselineExists {
		return nil
	}
	
	// Compare each test result against baseline
	for _, testResult := range framework.results.TestResults {
		if testResult.Metrics == nil {
			continue
		}
		
		// Load baseline metrics for this test
		baselineKey := fmt.Sprintf("%s-%s", framework.generateBaselineKey(), testResult.TestName)
		baseline, err := framework.baselineManager.LoadBaseline(baselineKey)
		if err != nil {
			continue
		}
		
		if baseline == nil {
			continue
		}
		
		// Compare metrics
		comparison := framework.compareMetrics(testResult.Metrics, baseline)
		testResult.Baseline = comparison
		
		if framework.results.BaselineResults == nil {
			framework.results.BaselineResults = &BaselineComparisonResult{
				Comparisons: make([]*MetricComparison, 0),
			}
		}
		framework.results.BaselineResults.Comparisons = append(
			framework.results.BaselineResults.Comparisons, 
			comparison.Comparisons...)
	}
	
	return nil
}

func (framework *CIPerformanceTestFramework) compareMetrics(current *TestMetrics, baseline *PerformanceBaseline) *BaselineComparisonResult {
	comparisons := make([]*MetricComparison, 0)
	
	// Compare throughput
	if current.Throughput > 0 && baseline.ThroughputBaseline > 0 {
		change := ((current.Throughput - baseline.ThroughputBaseline) / baseline.ThroughputBaseline) * 100
		comparisons = append(comparisons, &MetricComparison{
			Metric:        "throughput",
			Current:       current.Throughput,
			Baseline:      baseline.ThroughputBaseline,
			Change:        current.Throughput - baseline.ThroughputBaseline,
			ChangePercent: change,
			Regression:    change < -framework.config.RegressionThresholds.ThroughputRegression,
		})
	}
	
	// Compare response time
	if current.ResponseTime != nil && baseline.LatencyP95Baseline > 0 {
		currentP95 := current.ResponseTime.P95.Seconds() * 1000 // Convert to ms
		baselineP95 := baseline.LatencyP95Baseline.Seconds() * 1000
		change := ((currentP95 - baselineP95) / baselineP95) * 100
		
		comparisons = append(comparisons, &MetricComparison{
			Metric:        "response_time_p95",
			Current:       currentP95,
			Baseline:      baselineP95,
			Change:        currentP95 - baselineP95,
			ChangePercent: change,
			Regression:    change > framework.config.RegressionThresholds.LatencyRegression,
		})
	}
	
	// Compare error rate
	if current.ErrorRate >= 0 && baseline.ErrorRateBaseline >= 0 {
		change := current.ErrorRate - baseline.ErrorRateBaseline
		comparisons = append(comparisons, &MetricComparison{
			Metric:        "error_rate",
			Current:       current.ErrorRate,
			Baseline:      baseline.ErrorRateBaseline,
			Change:        change,
			ChangePercent: change, // Error rate is already a percentage
			Regression:    change > framework.config.RegressionThresholds.ErrorRateRegression,
		})
	}
	
	// Determine overall regression status
	var hasRegression bool
	var regressionMetrics []string
	for _, comp := range comparisons {
		if comp.Regression {
			hasRegression = true
			regressionMetrics = append(regressionMetrics, comp.Metric)
		}
	}
	
	return &BaselineComparisonResult{
		BaselineExists:     true,
		BaselineTimestamp:  baseline.CreatedAt,
		BaselineHash:       baseline.CommitHash,
		Comparisons:        comparisons,
		OverallRegression:  hasRegression,
		RegressionMetrics:  regressionMetrics,
	}
}

func (framework *CIPerformanceTestFramework) evaluateQualityGates(t *testing.T) error {
	for _, gate := range framework.config.QualityGates {
		result := framework.evaluateQualityGate(gate)
		framework.results.QualityGateResults = append(framework.results.QualityGateResults, result)
	}
	
	return nil
}

func (framework *CIPerformanceTestFramework) evaluateQualityGate(gate QualityGate) *QualityGateResult {
	result := &QualityGateResult{
		Gate:   &gate,
		Status: QualityGateStatusPassed,
	}
	
	// Find the metric value from test results
	var metricValue float64
	var found bool
	
	for _, testResult := range framework.results.TestResults {
		if testResult.Metrics == nil {
			continue
		}
		
		switch gate.Metric {
		case "throughput":
			metricValue = testResult.Metrics.Throughput
			found = true
		case "response_time_p95":
			if testResult.Metrics.ResponseTime != nil {
				metricValue = testResult.Metrics.ResponseTime.P95.Seconds() * 1000 // Convert to ms
				found = true
			}
		case "error_rate":
			metricValue = testResult.Metrics.ErrorRate
			found = true
		default:
			if testResult.Metrics.CustomMetrics != nil {
				if value, exists := testResult.Metrics.CustomMetrics[gate.Metric]; exists {
					metricValue = value
					found = true
				}
			}
		}
		
		if found {
			break
		}
	}
	
	if !found {
		result.Status = QualityGateStatusWarning
		result.Message = "Metric not found"
		return result
	}
	
	result.ActualValue = metricValue
	
	// Evaluate threshold
	switch gate.Operator {
	case "gt":
		result.ThresholdMet = metricValue > gate.Threshold
	case "lt":
		result.ThresholdMet = metricValue < gate.Threshold
	case "gte":
		result.ThresholdMet = metricValue >= gate.Threshold
	case "lte":
		result.ThresholdMet = metricValue <= gate.Threshold
	case "eq":
		result.ThresholdMet = metricValue == gate.Threshold
	default:
		result.Status = QualityGateStatusWarning
		result.Message = "Unknown operator"
		return result
	}
	
	if !result.ThresholdMet {
		if gate.Critical {
			result.Status = QualityGateStatusFailed
		} else {
			result.Status = QualityGateStatusWarning
		}
		result.Message = fmt.Sprintf("Threshold not met: %.2f %s %.2f", 
			metricValue, gate.Operator, gate.Threshold)
	} else {
		result.Message = "Threshold met"
	}
	
	return result
}

func (framework *CIPerformanceTestFramework) generateAlerts(t *testing.T) error {
	// Generate alerts based on quality gate failures
	for _, qgResult := range framework.results.QualityGateResults {
		if qgResult.Status == QualityGateStatusFailed {
			alert := &PerformanceAlert{
				ID:             fmt.Sprintf("alert-%d", time.Now().UnixNano()),
				Timestamp:      time.Now(),
				Severity:       AlertSeverityCritical,
				Title:          fmt.Sprintf("Quality Gate Failed: %s", qgResult.Gate.Name),
				Description:    qgResult.Message,
				Metric:         qgResult.Gate.Metric,
				CurrentValue:   qgResult.ActualValue,
				ThresholdValue: qgResult.Gate.Threshold,
			}
			
			framework.results.Alerts = append(framework.results.Alerts, alert)
		}
	}
	
	// Generate alerts for regressions
	if framework.results.BaselineResults != nil {
		for _, comparison := range framework.results.BaselineResults.Comparisons {
			if comparison.Regression {
				alert := &PerformanceAlert{
					ID:             fmt.Sprintf("alert-%d", time.Now().UnixNano()),
					Timestamp:      time.Now(),
					Severity:       AlertSeverityWarning,
					Title:          fmt.Sprintf("Performance Regression: %s", comparison.Metric),
					Description:    fmt.Sprintf("Performance regression detected: %.2f%% change", comparison.ChangePercent),
					Metric:         comparison.Metric,
					CurrentValue:   comparison.Current,
					ThresholdValue: comparison.Baseline,
				}
				
				framework.results.Alerts = append(framework.results.Alerts, alert)
			}
		}
	}
	
	return nil
}

func (framework *CIPerformanceTestFramework) collectArtifacts(t *testing.T) error {
	// Collect performance profiles
	artifacts := []*TestArtifact{
		{
			Name:        "performance-profile.json",
			Type:        "performance-profile",
			Path:        filepath.Join(framework.config.ReportOutputDir, "performance-profile.json"),
			Timestamp:   time.Now(),
			Description: "Performance profiling data",
		},
		{
			Name:        "memory-profile.json",
			Type:        "memory-profile",
			Path:        filepath.Join(framework.config.ReportOutputDir, "memory-profile.json"),
			Timestamp:   time.Now(),
			Description: "Memory profiling data",
		},
	}
	
	framework.results.Artifacts = append(framework.results.Artifacts, artifacts...)
	
	return nil
}

func (framework *CIPerformanceTestFramework) generateReports(t *testing.T) error {
	for _, format := range framework.config.ReportFormats {
		switch format {
		case "json":
			if err := framework.generateJSONReport(); err != nil {
				return fmt.Errorf("failed to generate JSON report: %w", err)
			}
		case "html":
			if err := framework.generateHTMLReport(); err != nil {
				return fmt.Errorf("failed to generate HTML report: %w", err)
			}
		case "xml":
			if err := framework.generateXMLReport(); err != nil {
				return fmt.Errorf("failed to generate XML report: %w", err)
			}
		case "markdown":
			if err := framework.generateMarkdownReport(); err != nil {
				return fmt.Errorf("failed to generate Markdown report: %w", err)
			}
		}
	}
	
	return nil
}

func (framework *CIPerformanceTestFramework) generateJSONReport() error {
	reportPath := filepath.Join(framework.config.ReportOutputDir, "performance-report.json")
	
	data, err := json.MarshalIndent(framework.results, "", "  ")
	if err != nil {
		return fmt.Errorf("failed to marshal JSON report: %w", err)
	}
	
	return ioutil.WriteFile(reportPath, data, 0644)
}

func (framework *CIPerformanceTestFramework) generateHTMLReport() error {
	reportPath := filepath.Join(framework.config.ReportOutputDir, "performance-report.html")
	
	html := framework.generateHTMLContent()
	
	return ioutil.WriteFile(reportPath, []byte(html), 0644)
}

func (framework *CIPerformanceTestFramework) generateXMLReport() error {
	reportPath := filepath.Join(framework.config.ReportOutputDir, "performance-report.xml")
	
	xml := framework.generateXMLContent()
	
	return ioutil.WriteFile(reportPath, []byte(xml), 0644)
}

func (framework *CIPerformanceTestFramework) generateMarkdownReport() error {
	reportPath := filepath.Join(framework.config.ReportOutputDir, "performance-report.md")
	
	markdown := framework.generateMarkdownContent()
	
	return ioutil.WriteFile(reportPath, []byte(markdown), 0644)
}

func (framework *CIPerformanceTestFramework) generateHTMLContent() string {
	var html strings.Builder
	
	html.WriteString(`<!DOCTYPE html>
<html>
<head>
    <title>Performance Test Report</title>
    <style>
        body { font-family: Arial, sans-serif; margin: 20px; }
        .header { background-color: #f0f0f0; padding: 20px; border-radius: 5px; }
        .test-result { margin: 10px 0; padding: 10px; border: 1px solid #ddd; border-radius: 5px; }
        .passed { background-color: #d4edda; }
        .failed { background-color: #f8d7da; }
        .warning { background-color: #fff3cd; }
        .metrics { margin: 10px 0; }
        .metric { margin: 5px 0; }
    </style>
</head>
<body>`)
	
	// Header
	html.WriteString(`<div class="header">`)
	html.WriteString(fmt.Sprintf(`<h1>Performance Test Report</h1>`))
	html.WriteString(fmt.Sprintf(`<p>Run ID: %s</p>`, framework.results.TestRun.RunID))
	html.WriteString(fmt.Sprintf(`<p>Timestamp: %s</p>`, framework.results.TestRun.Timestamp.Format(time.RFC3339)))
	html.WriteString(fmt.Sprintf(`<p>Duration: %s</p>`, framework.results.TestRun.Duration))
	html.WriteString(`</div>`)
	
	// Test Results
	html.WriteString(`<h2>Test Results</h2>`)
	for _, testResult := range framework.results.TestResults {
		statusClass := "passed"
		if testResult.Status == TestStatusFailed {
			statusClass = "failed"
		} else if testResult.Status == TestStatusError {
			statusClass = "failed"
		}
		
		html.WriteString(fmt.Sprintf(`<div class="test-result %s">`, statusClass))
		html.WriteString(fmt.Sprintf(`<h3>%s</h3>`, testResult.TestName))
		html.WriteString(fmt.Sprintf(`<p>Status: %s</p>`, testResult.Status))
		html.WriteString(fmt.Sprintf(`<p>Duration: %s</p>`, testResult.TestDuration))
		
		if testResult.Metrics != nil {
			html.WriteString(`<div class="metrics">`)
			html.WriteString(`<h4>Metrics:</h4>`)
			html.WriteString(fmt.Sprintf(`<div class="metric">Throughput: %.2f ops/sec</div>`, testResult.Metrics.Throughput))
			html.WriteString(fmt.Sprintf(`<div class="metric">Error Rate: %.2f%%</div>`, testResult.Metrics.ErrorRate))
			if testResult.Metrics.ResponseTime != nil {
				html.WriteString(fmt.Sprintf(`<div class="metric">P95 Response Time: %v</div>`, testResult.Metrics.ResponseTime.P95))
			}
			html.WriteString(`</div>`)
		}
		
		html.WriteString(`</div>`)
	}
	
	html.WriteString(`</body></html>`)
	
	return html.String()
}

func (framework *CIPerformanceTestFramework) generateXMLContent() string {
	var xml strings.Builder
	
	xml.WriteString(`<?xml version="1.0" encoding="UTF-8"?>
<performance-report>`)
	
	xml.WriteString(fmt.Sprintf(`<run-info>
    <run-id>%s</run-id>
    <timestamp>%s</timestamp>
    <duration>%s</duration>
</run-info>`, 
		framework.results.TestRun.RunID,
		framework.results.TestRun.Timestamp.Format(time.RFC3339),
		framework.results.TestRun.Duration))
	
	xml.WriteString(`<test-results>`)
	for _, testResult := range framework.results.TestResults {
		xml.WriteString(fmt.Sprintf(`<test-result>
    <name>%s</name>
    <status>%s</status>
    <duration>%s</duration>`, 
			testResult.TestName, testResult.Status, testResult.TestDuration))
		
		if testResult.Metrics != nil {
			xml.WriteString(`<metrics>`)
			xml.WriteString(fmt.Sprintf(`<throughput>%.2f</throughput>`, testResult.Metrics.Throughput))
			xml.WriteString(fmt.Sprintf(`<error-rate>%.2f</error-rate>`, testResult.Metrics.ErrorRate))
			xml.WriteString(`</metrics>`)
		}
		
		xml.WriteString(`</test-result>`)
	}
	xml.WriteString(`</test-results>`)
	
	xml.WriteString(`</performance-report>`)
	
	return xml.String()
}

func (framework *CIPerformanceTestFramework) generateMarkdownContent() string {
	var md strings.Builder
	
	md.WriteString("# Performance Test Report\n\n")
	
	md.WriteString("## Test Run Information\n\n")
	md.WriteString(fmt.Sprintf("- **Run ID**: %s\n", framework.results.TestRun.RunID))
	md.WriteString(fmt.Sprintf("- **Timestamp**: %s\n", framework.results.TestRun.Timestamp.Format(time.RFC3339)))
	md.WriteString(fmt.Sprintf("- **Duration**: %s\n", framework.results.TestRun.Duration))
	md.WriteString("\n")
	
	md.WriteString("## Test Results\n\n")
	
	for _, testResult := range framework.results.TestResults {
		status := "✅"
		if testResult.Status == TestStatusFailed {
			status = "❌"
		} else if testResult.Status == TestStatusError {
			status = "⚠️"
		}
		
		md.WriteString(fmt.Sprintf("### %s %s\n\n", status, testResult.TestName))
		md.WriteString(fmt.Sprintf("- **Status**: %s\n", testResult.Status))
		md.WriteString(fmt.Sprintf("- **Duration**: %s\n", testResult.TestDuration))
		
		if testResult.Metrics != nil {
			md.WriteString("- **Metrics**:\n")
			md.WriteString(fmt.Sprintf("  - Throughput: %.2f ops/sec\n", testResult.Metrics.Throughput))
			md.WriteString(fmt.Sprintf("  - Error Rate: %.2f%%\n", testResult.Metrics.ErrorRate))
			if testResult.Metrics.ResponseTime != nil {
				md.WriteString(fmt.Sprintf("  - P95 Response Time: %v\n", testResult.Metrics.ResponseTime.P95))
			}
		}
		
		md.WriteString("\n")
	}
	
	return md.String()
}

func (framework *CIPerformanceTestFramework) shouldUpdateBaseline() bool {
	// Update baseline if all tests passed and no regressions
	if framework.results.Summary == nil {
		return false
	}
	
	return framework.results.Summary.FailedTests == 0 && 
		   framework.results.Summary.RegressionsFound == 0
}

func (framework *CIPerformanceTestFramework) updateBaseline(t *testing.T) error {
	// Update baseline with current results
	for _, testResult := range framework.results.TestResults {
		if testResult.Status != TestStatusPassed || testResult.Metrics == nil {
			continue
		}
		
		baseline := &PerformanceBaseline{
			CreatedAt:         time.Now(),
			CommitHash:        framework.config.CommitHash,
			ThroughputBaseline: testResult.Metrics.Throughput,
			ErrorRateBaseline:  testResult.Metrics.ErrorRate,
		}
		
		if testResult.Metrics.ResponseTime != nil {
			baseline.LatencyP95Baseline = testResult.Metrics.ResponseTime.P95
		}
		
		baselineKey := fmt.Sprintf("%s-%s", framework.generateBaselineKey(), testResult.TestName)
		if err := framework.baselineManager.StoreBaseline(baselineKey, baseline); err != nil {
			return fmt.Errorf("failed to store baseline for %s: %w", testResult.TestName, err)
		}
	}
	
	return nil
}

func (framework *CIPerformanceTestFramework) finalizeResults(duration time.Duration) {
	framework.results.TestRun.Duration = duration
	
	// Calculate summary
	summary := &CIResultSummary{
		TotalTests:    len(framework.results.TestResults),
		TotalDuration: duration,
		QualityGatesStatus: make(map[string]int),
		AlertsGenerated:   len(framework.results.Alerts),
	}
	
	for _, testResult := range framework.results.TestResults {
		switch testResult.Status {
		case TestStatusPassed:
			summary.PassedTests++
		case TestStatusFailed:
			summary.FailedTests++
		case TestStatusSkipped:
			summary.SkippedTests++
		case TestStatusError:
			summary.ErrorTests++
		}
	}
	
	for _, qgResult := range framework.results.QualityGateResults {
		summary.QualityGatesStatus[string(qgResult.Status)]++
	}
	
	if framework.results.BaselineResults != nil {
		for _, comparison := range framework.results.BaselineResults.Comparisons {
			if comparison.Regression {
				summary.RegressionsFound++
			}
		}
	}
	
	// Calculate overall status
	if summary.FailedTests > 0 || summary.ErrorTests > 0 {
		summary.OverallStatus = "failed"
	} else if summary.SkippedTests > 0 {
		summary.OverallStatus = "warning"
	} else {
		summary.OverallStatus = "passed"
	}
	
	// Calculate performance score
	if summary.TotalTests > 0 {
		summary.PerformanceScore = (float64(summary.PassedTests) / float64(summary.TotalTests)) * 100
	}
	
	framework.results.Summary = summary
}

func (framework *CIPerformanceTestFramework) shouldFailBuild() bool {
	if framework.results.Summary == nil {
		return false
	}
	
	// Fail build if configured thresholds are exceeded
	if framework.config.FailOnThreshold && framework.results.Summary.FailedTests > 0 {
		return true
	}
	
	if framework.config.FailOnRegression && framework.results.Summary.RegressionsFound > 0 {
		return true
	}
	
	// Fail build if critical quality gates failed
	for _, qgResult := range framework.results.QualityGateResults {
		if qgResult.Gate.Critical && qgResult.Status == QualityGateStatusFailed {
			return true
		}
	}
	
	return false
}

// Component initialization functions
func NewBaselineManager(config *CIPerformanceConfig) *BaselineManager {
	var storage BaselineStorage
	
	switch config.BaselineStorage {
	case "filesystem":
		storage = &FilesystemBaselineStorage{
			basePath: filepath.Join(config.ReportOutputDir, "baselines"),
		}
	default:
		storage = &FilesystemBaselineStorage{
			basePath: filepath.Join(config.ReportOutputDir, "baselines"),
		}
	}
	
	return &BaselineManager{
		config:          config,
		storage:         storage,
		cachedBaselines: make(map[string]*PerformanceBaseline),
	}
}

func NewCIReportGenerator(config *CIPerformanceConfig) *CIReportGenerator {
	return &CIReportGenerator{
		config:    config,
		templates: make(map[string]string),
	}
}

func NewAlertManager(config *CIPerformanceConfig) *AlertManager {
	return &AlertManager{
		config:   config,
		channels: make(map[string]AlertChannel),
	}
}

func NewArtifactManager(config *CIPerformanceConfig) *ArtifactManager {
	return &ArtifactManager{
		config:    config,
		artifacts: make([]*TestArtifact, 0),
	}
}

func NewTestOrchestrator(config *CIPerformanceConfig) *TestOrchestrator {
	return &TestOrchestrator{
		config: config,
	}
}

// BaselineManager methods
func (bm *BaselineManager) LoadBaseline(key string) (*PerformanceBaseline, error) {
	bm.mu.RLock()
	if cached, exists := bm.cachedBaselines[key]; exists {
		bm.mu.RUnlock()
		return cached, nil
	}
	bm.mu.RUnlock()
	
	baseline, err := bm.storage.Load(key)
	if err != nil {
		return nil, err
	}
	
	if baseline != nil {
		bm.mu.Lock()
		bm.cachedBaselines[key] = baseline
		bm.mu.Unlock()
	}
	
	return baseline, nil
}

func (bm *BaselineManager) StoreBaseline(key string, baseline *PerformanceBaseline) error {
	if err := bm.storage.Store(key, baseline); err != nil {
		return err
	}
	
	bm.mu.Lock()
	bm.cachedBaselines[key] = baseline
	bm.mu.Unlock()
	
	return nil
}

// FilesystemBaselineStorage methods
func (fs *FilesystemBaselineStorage) Store(key string, baseline *PerformanceBaseline) error {
	if err := os.MkdirAll(fs.basePath, 0755); err != nil {
		return err
	}
	
	filePath := filepath.Join(fs.basePath, key+".json")
	data, err := json.MarshalIndent(baseline, "", "  ")
	if err != nil {
		return err
	}
	
	return ioutil.WriteFile(filePath, data, 0644)
}

func (fs *FilesystemBaselineStorage) Load(key string) (*PerformanceBaseline, error) {
	filePath := filepath.Join(fs.basePath, key+".json")
	
	data, err := ioutil.ReadFile(filePath)
	if err != nil {
		if os.IsNotExist(err) {
			return nil, nil
		}
		return nil, err
	}
	
	var baseline PerformanceBaseline
	if err := json.Unmarshal(data, &baseline); err != nil {
		return nil, err
	}
	
	return &baseline, nil
}

func (fs *FilesystemBaselineStorage) List(prefix string) ([]string, error) {
	files, err := ioutil.ReadDir(fs.basePath)
	if err != nil {
		return nil, err
	}
	
	var keys []string
	for _, file := range files {
		if strings.HasPrefix(file.Name(), prefix) && strings.HasSuffix(file.Name(), ".json") {
			key := strings.TrimSuffix(file.Name(), ".json")
			keys = append(keys, key)
		}
	}
	
	return keys, nil
}

func (fs *FilesystemBaselineStorage) Delete(key string) error {
	filePath := filepath.Join(fs.basePath, key+".json")
	return os.Remove(filePath)
}

func (fs *FilesystemBaselineStorage) Exists(key string) bool {
	filePath := filepath.Join(fs.basePath, key+".json")
	_, err := os.Stat(filePath)
	return err == nil
}

// TestCIPerformanceFramework is the main test function
func TestCIPerformanceFramework(t *testing.T) {
	// Skip in short mode
	if testing.Short() {
		t.Skip("Skipping performance test in short mode")
	}
	
	config := DefaultCIPerformanceConfig()
<<<<<<< HEAD
	config.TestTimeout = 5 * time.Minute
=======
	config.TestTimeout = 30 * time.Second  // Reduced from 10 minutes to 30s
>>>>>>> 7566f995
	
	framework := NewCIPerformanceTestFramework(config)
	
	if err := framework.RunCIPerformanceTests(t); err != nil {
		t.Fatalf("CI Performance tests failed: %v", err)
	}
	
	// Verify results
	if framework.results.Summary == nil {
		t.Fatal("No summary generated")
	}
	
	t.Logf("CI Performance Test Summary:")
	t.Logf("  Total Tests: %d", framework.results.Summary.TotalTests)
	t.Logf("  Passed Tests: %d", framework.results.Summary.PassedTests)
	t.Logf("  Failed Tests: %d", framework.results.Summary.FailedTests)
	t.Logf("  Overall Status: %s", framework.results.Summary.OverallStatus)
	t.Logf("  Performance Score: %.2f", framework.results.Summary.PerformanceScore)
	
	// Check for artifacts
	if len(framework.results.Artifacts) > 0 {
		t.Logf("  Artifacts Generated: %d", len(framework.results.Artifacts))
		for _, artifact := range framework.results.Artifacts {
			t.Logf("    - %s (%s)", artifact.Name, artifact.Type)
		}
	}
	
	// Check for alerts
	if len(framework.results.Alerts) > 0 {
		t.Logf("  Alerts Generated: %d", len(framework.results.Alerts))
		for _, alert := range framework.results.Alerts {
			t.Logf("    - %s: %s", alert.Severity, alert.Title)
		}
	}
}<|MERGE_RESOLUTION|>--- conflicted
+++ resolved
@@ -640,11 +640,7 @@
 				Category:    "core",
 				Description: "Tests ExecutionEngine performance",
 				Tags:        []string{"core", "execution"},
-<<<<<<< HEAD
-				Timeout:     60 * time.Second,
-=======
 				Timeout:     executionTimeout,
->>>>>>> 7566f995
 				Baseline:    true,
 				Critical:    true,
 				RunFunc:     framework.runExecutionEngineTest,
@@ -654,11 +650,7 @@
 				Category:    "core",
 				Description: "Tests Registry performance",
 				Tags:        []string{"core", "registry"},
-<<<<<<< HEAD
-				Timeout:     30 * time.Second,
-=======
 				Timeout:     registryTimeout,
->>>>>>> 7566f995
 				Baseline:    true,
 				Critical:    true,
 				RunFunc:     framework.runRegistryTest,
@@ -668,11 +660,7 @@
 				Category:    "scalability",
 				Description: "Tests concurrency scalability",
 				Tags:        []string{"scalability", "concurrency"},
-<<<<<<< HEAD
-				Timeout:     45 * time.Second,
-=======
 				Timeout:     concurrencyTimeout,
->>>>>>> 7566f995
 				Baseline:    true,
 				Critical:    false,
 				RunFunc:     framework.runConcurrencyScalabilityTest,
@@ -682,11 +670,7 @@
 				Category:    "memory",
 				Description: "Tests memory usage and leaks",
 				Tags:        []string{"memory", "leaks"},
-<<<<<<< HEAD
-				Timeout:     45 * time.Second,
-=======
 				Timeout:     memoryTimeout,
->>>>>>> 7566f995
 				Baseline:    true,
 				Critical:    true,
 				RunFunc:     framework.runMemoryTest,
@@ -696,11 +680,7 @@
 				Category:    "stress",
 				Description: "Tests system under stress",
 				Tags:        []string{"stress", "load"},
-<<<<<<< HEAD
-				Timeout:     60 * time.Second,
-=======
 				Timeout:     stressTimeout,
->>>>>>> 7566f995
 				Baseline:    false,
 				Critical:    false,
 				RunFunc:     framework.runStressTest,
@@ -872,17 +852,14 @@
 	var responseTimesMutex sync.Mutex
 	var responseTimes []time.Duration
 	
-<<<<<<< HEAD
-	// Use optimized duration for CI
-	testDuration := 5 * time.Second
-	if !isCI() {
-		testDuration = 15 * time.Second
-=======
+	// Use optimized duration for CI - start with reasonable defaults
 	testDuration := 5 * time.Second  // Reduced from 30s to 5s
-	// Reduce test duration in CI or short mode
+	// Reduce test duration in CI or short mode for faster execution
 	if testing.Short() || os.Getenv("CI") != "" {
 		testDuration = 2 * time.Second
->>>>>>> 7566f995
+	} else if !isCI() {
+		// Allow slightly longer duration for non-CI environments
+		testDuration = 10 * time.Second
 	}
 	testCtx, cancel := context.WithTimeout(ctx, testDuration)
 	defer cancel()
@@ -1407,6 +1384,11 @@
 	return fmt.Sprintf("run-%d", time.Now().UnixNano())
 }
 
+// isCI checks if running in CI environment
+func isCI() bool {
+	return testing.Short() || os.Getenv("CI") != ""
+}
+
 func collectSystemInfo() *SystemInfo {
 	return &SystemInfo{
 		OS:           runtime.GOOS,
@@ -2215,11 +2197,12 @@
 	}
 	
 	config := DefaultCIPerformanceConfig()
-<<<<<<< HEAD
-	config.TestTimeout = 5 * time.Minute
-=======
+	// Use reasonable timeout - longer than individual test duration but not excessive
 	config.TestTimeout = 30 * time.Second  // Reduced from 10 minutes to 30s
->>>>>>> 7566f995
+	// Allow slightly longer in non-CI environments
+	if !testing.Short() && os.Getenv("CI") == "" {
+		config.TestTimeout = 2 * time.Minute
+	}
 	
 	framework := NewCIPerformanceTestFramework(config)
 	
