package tools

import (
	"context"
	"fmt"
	"sync"
	"sync/atomic"
	"time"
)

// ExecutionEngine manages the execution of tools.
// It provides validation, timeout management, concurrency control,
// and result handling for tool executions.
//
// Key features:
//   - Parameter validation against tool schemas
//   - Configurable execution timeouts
//   - Concurrency limiting to prevent resource exhaustion
//   - Rate limiting per tool or globally
//   - Execution hooks for cross-cutting concerns
//   - Metrics collection and reporting
//   - Streaming execution support
//   - Panic recovery and error handling
//
// Example usage:
//
//	registry := NewRegistry()
//	engine := NewExecutionEngine(registry,
//		WithMaxConcurrent(50),
//		WithDefaultTimeout(30*time.Second),
//		WithRateLimiter(rateLimiter),
//	)
//	
//	result, err := engine.Execute(ctx, "my-tool", params)
//	if err != nil {
//		// Handle error
//	}
type ExecutionEngine struct {
	registry *Registry

	// Configuration
	maxConcurrent  int32 // Changed to int32 for atomic operations
	defaultTimeout time.Duration

	// Execution tracking
	mu          sync.RWMutex
	activeCount int32             // Changed to int32 for atomic operations
	executions  sync.Map          // Changed to sync.Map for concurrent access

	// Metrics
	metrics *ExecutionMetrics

	// Rate limiting
	rateLimiter RateLimiter

	// Hooks for extensibility - protected by RWMutex
	hookMu        sync.RWMutex
	beforeExecute []ExecutionHook
	afterExecute  []ExecutionHook

	// Enhanced features
	cache             *ExecutionCache
	asyncWorkers      int
	asyncJobQueue     chan *AsyncJob
	asyncResults      sync.Map // Changed to sync.Map for concurrent access
	resourceMonitor   *ResourceMonitor
	sandbox           *SandboxConfig
}

// executionState tracks the state of a single tool execution.
type executionState struct {
	toolID    string
	startTime time.Time
	cancel    context.CancelFunc
}

// ExecutionMetrics tracks tool execution statistics.
// It provides insights into tool usage patterns, performance,
// and error rates. Metrics are thread-safe and can be accessed
// concurrently during execution.
type ExecutionMetrics struct {
	// Atomic counters for concurrent access
	totalExecutions int64 // atomic
	successCount    int64 // atomic
	errorCount      int64 // atomic
	totalDuration   int64 // atomic (nanoseconds)
	
	// Enhanced metrics
	cacheHits        int64 // atomic
	cacheMisses      int64 // atomic
	asyncExecutions  int64 // atomic
	
	// Tool metrics protected by mutex
	mu          sync.RWMutex
	toolMetrics map[string]*ToolMetrics
}

// ToolMetrics tracks statistics for a specific tool.
// It includes execution counts, success/error rates,
// and timing information for performance analysis.
type ToolMetrics struct {
	Executions      int64
	Successes       int64
	Errors          int64
	TotalDuration   time.Duration
	AverageDuration time.Duration
}

// RateLimiter interface for tool rate limiting.
// Implementations can provide per-tool or global rate limiting
// to prevent overload and ensure fair resource usage.
//
// Example implementation:
//
//	type TokenBucketLimiter struct {
//		buckets map[string]*rate.Limiter
//	}
//	
//	func (l *TokenBucketLimiter) Allow(toolID string) bool {
//		return l.buckets[toolID].Allow()
//	}
//	
//	func (l *TokenBucketLimiter) Wait(ctx context.Context, toolID string) error {
//		return l.buckets[toolID].Wait(ctx)
//	}
type RateLimiter interface {
	// Allow checks if a tool execution is allowed
	Allow(toolID string) bool
	// Wait blocks until the tool execution is allowed
	Wait(ctx context.Context, toolID string) error
}

// ExecutionHook is called before or after tool execution.
// Hooks enable cross-cutting concerns like logging, authentication,
// metrics collection, or parameter transformation.
//
// Example hooks:
//
//	// Logging hook
//	loggingHook := func(ctx context.Context, toolID string, params map[string]interface{}) error {
//		log.Printf("Executing tool %s with params: %v", toolID, params)
//		return nil
//	}
//	
//	// Authentication hook
//	authHook := func(ctx context.Context, toolID string, params map[string]interface{}) error {
//		if !isAuthenticated(ctx) {
//			return errors.New("authentication required")
//		}
//		return nil
//	}
type ExecutionHook func(ctx context.Context, toolID string, params map[string]interface{}) error

// ExecutionEngineOption configures the execution engine.
// Options follow the functional options pattern for flexible
// and extensible configuration.
type ExecutionEngineOption func(*ExecutionEngine)

// WithMaxConcurrent sets the maximum number of concurrent executions.
func WithMaxConcurrent(max int) ExecutionEngineOption {
	return func(e *ExecutionEngine) {
		e.maxConcurrent = int32(max)
	}
}

// WithDefaultTimeout sets the default execution timeout.
func WithDefaultTimeout(timeout time.Duration) ExecutionEngineOption {
	return func(e *ExecutionEngine) {
		e.defaultTimeout = timeout
	}
}

// WithRateLimiter sets the rate limiter for tool executions.
func WithRateLimiter(limiter RateLimiter) ExecutionEngineOption {
	return func(e *ExecutionEngine) {
		e.rateLimiter = limiter
	}
}

// NewExecutionEngine creates a new execution engine.
func NewExecutionEngine(registry *Registry, opts ...ExecutionEngineOption) *ExecutionEngine {
	e := &ExecutionEngine{
		registry:       registry,
		maxConcurrent:  100,              // Default max concurrent executions
		defaultTimeout: 30 * time.Second, // Default timeout
		metrics: &ExecutionMetrics{
			toolMetrics: make(map[string]*ToolMetrics),
		},
	}

	// Apply options
	for _, opt := range opts {
		opt(e)
	}

	return e
}

// Execute runs a tool with the given parameters.
// It performs the following steps:
//   1. Retrieves the tool from the registry
//   2. Applies rate limiting if configured
//   3. Checks concurrency limits
//   4. Validates parameters against the tool schema
//   5. Runs pre-execution hooks
//   6. Executes the tool with timeout and panic recovery
//   7. Runs post-execution hooks
//   8. Updates execution metrics
//
// The method returns a ToolExecutionResult with the output or error.
// Context cancellation is respected throughout the execution.
func (e *ExecutionEngine) Execute(ctx context.Context, toolID string, params map[string]interface{}) (*ToolExecutionResult, error) {
	// Get the tool from registry (read-only view for memory efficiency)
	toolView, err := e.registry.GetReadOnly(toolID)
	if err != nil {
		return nil, NewToolError(ErrorTypeValidation, "TOOL_NOT_FOUND", "tool not found").
			WithToolID(toolID).
			WithCause(err)
	}

	// Check cache if enabled and tool is cacheable
	if e.cache != nil && toolView.GetCapabilities() != nil && toolView.GetCapabilities().Cacheable {
		cacheKey := e.generateCacheKey(toolID, params)
		if cached, ok := e.getCached(cacheKey); ok {
			atomic.AddInt64(&e.metrics.cacheHits, 1)
			return cached, nil
		}
		atomic.AddInt64(&e.metrics.cacheMisses, 1)
	}

	// Check rate limits
	if e.rateLimiter != nil {
		if rateLimitErr := e.rateLimiter.Wait(ctx, toolID); rateLimitErr != nil {
			return nil, NewToolError(ErrorTypeRateLimit, "RATE_LIMIT_EXCEEDED", "rate limit exceeded").
				WithToolID(toolID).
				WithCause(rateLimitErr)
		}
	}

	// Check concurrency limits with proper synchronization
	if concurrencyErr := e.checkConcurrencyLimit(ctx); concurrencyErr != nil {
		return nil, concurrencyErr
	}
	defer e.decrementActiveCount()

	// Validate parameters
	validator := NewSchemaValidator(toolView.GetSchema())
	if validationErr := validator.Validate(params); validationErr != nil {
		return nil, NewToolError(ErrorTypeValidation, "VALIDATION_FAILED", "parameter validation failed").
			WithToolID(toolID).
			WithCause(validationErr).
			WithDetail("parameters", params)
	}

	// Run before-execute hooks with proper locking
	if err := e.runBeforeHooks(ctx, toolID, params); err != nil {
		return nil, err
	}

	// Set up execution context with timeout
	timeout := e.defaultTimeout
	if capabilities := toolView.GetCapabilities(); capabilities != nil && capabilities.Timeout > 0 {
		timeout = capabilities.Timeout
	}

	execCtx, cancel := context.WithTimeout(ctx, timeout)
	defer cancel()

	// Track execution
	execID := fmt.Sprintf("%s-%d", toolID, time.Now().UnixNano())
	e.trackExecution(execID, toolID, cancel)
	defer e.untrackExecution(execID)

	// Record start time
	startTime := time.Now()

	// Execute the tool
	result, err := e.executeWithRecovery(execCtx, toolView, params)

	// Record execution time
	duration := time.Since(startTime)

	// Prepare result
	if err != nil {
		result = &ToolExecutionResult{
			Success:   false,
			Error:     err.Error(),
			Duration:  duration,
			Timestamp: time.Now(),
		}
	} else if result == nil {
		result = &ToolExecutionResult{
			Success:   true,
			Duration:  duration,
			Timestamp: time.Now(),
		}
	} else {
		result.Duration = duration
		result.Timestamp = time.Now()
	}

	// Update metrics based on final result
	e.updateMetrics(toolID, result.Success, duration)

	// Run after-execute hooks
	e.runAfterHooks(ctx, toolID, params)

	// Cache successful results if caching is enabled and tool is cacheable
	if e.cache != nil && result.Success && toolView.GetCapabilities() != nil && toolView.GetCapabilities().Cacheable {
		cacheKey := e.generateCacheKey(toolID, params)
		e.setCached(cacheKey, result)
	}

	return result, nil
}

// ExecuteStream runs a streaming tool with the given parameters.
// It returns a channel that receives chunks of output as they are produced.
// The channel is closed when execution completes or an error occurs.
//
// Streaming execution is useful for:
//   - Tools that produce large outputs
//   - Real-time data processing
//   - Progress reporting during long operations
//
// Example usage:
//
//	stream, err := engine.ExecuteStream(ctx, "log-reader", params)
//	if err != nil {
//		return err
//	}
//	
//	for chunk := range stream {
//		switch chunk.Type {
//		case "data":
//			fmt.Println(chunk.Data)
//		case "error":
//			return fmt.Errorf("stream error: %v", chunk.Data)
//		}
//	}
func (e *ExecutionEngine) ExecuteStream(ctx context.Context, toolID string, params map[string]interface{}) (<-chan *ToolStreamChunk, error) {
	// Get the tool from registry (read-only view for memory efficiency)
	toolView, err := e.registry.GetReadOnly(toolID)
	if err != nil {
		return nil, NewToolError(ErrorTypeValidation, "TOOL_NOT_FOUND", "tool not found").
			WithToolID(toolID).
			WithCause(err)
	}

	// Check if tool supports streaming
	streamingExecutor, ok := toolView.GetExecutor().(StreamingToolExecutor)
	if !ok {
		return nil, NewToolError(ErrorTypeValidation, "STREAMING_NOT_SUPPORTED", "tool does not support streaming").
			WithToolID(toolID)
	}

	// Validate parameters
	validator := NewSchemaValidator(toolView.GetSchema())
	if validationErr := validator.Validate(params); validationErr != nil {
		return nil, NewToolError(ErrorTypeValidation, "VALIDATION_FAILED", "parameter validation failed").
			WithToolID(toolID).
			WithCause(validationErr).
			WithDetail("parameters", params)
	}

	// Check rate limits
	if e.rateLimiter != nil {
		if rateLimitErr := e.rateLimiter.Wait(ctx, toolID); rateLimitErr != nil {
			return nil, NewToolError(ErrorTypeRateLimit, "RATE_LIMIT_EXCEEDED", "rate limit exceeded").
				WithToolID(toolID).
				WithCause(rateLimitErr)
		}
	}

	// Check concurrency limits with proper synchronization
	if concurrencyErr := e.checkConcurrencyLimit(ctx); concurrencyErr != nil {
		return nil, concurrencyErr
	}
	defer e.decrementActiveCount()

	// Set up execution context with timeout
	timeout := e.defaultTimeout
	if capabilities := toolView.GetCapabilities(); capabilities != nil && capabilities.Timeout > 0 {
		timeout = capabilities.Timeout
	}

	execCtx, cancel := context.WithTimeout(ctx, timeout)

	// Track execution
	execID := fmt.Sprintf("%s-stream-%d", toolID, time.Now().UnixNano())
	e.trackExecution(execID, toolID, cancel)

	// Execute the streaming tool
	stream, err := streamingExecutor.ExecuteStream(execCtx, params)
	if err != nil {
		cancel() // Explicitly call cancel in the error branch
		e.untrackExecution(execID)
		return nil, NewToolError(ErrorTypeExecution, "STREAMING_FAILED", "streaming execution failed").
			WithToolID(toolID).
			WithCause(err)
	}

	// Wrap the stream to handle cleanup with buffered channel to prevent goroutine blocking
	wrappedStream := make(chan *ToolStreamChunk, 10)
	
	go func() {
		defer close(wrappedStream)
		defer cancel()
		defer e.untrackExecution(execID)

		startTime := time.Now()
		hasError := false

		// Add a timeout to prevent indefinite blocking
		streamTimeout := time.NewTimer(timeout + 10*time.Second) // Give extra time beyond execution timeout
		defer streamTimeout.Stop()

		// Ensure metrics are updated when the goroutine exits
		defer func() {
			duration := time.Since(startTime)
			e.updateMetrics(toolID, !hasError, duration)
		}()

		for {
			select {
			case chunk, ok := <-stream:
				if !ok {
					// Stream closed, exit normally
					return
				}
				
				// Try to send chunk with timeout protection
				select {
				case wrappedStream <- chunk:
					if chunk.Type == "error" {
						hasError = true
					}
				case <-execCtx.Done():
					// Context canceled, stop streaming
					return
				case <-streamTimeout.C:
					// Stream processing timeout, prevent goroutine leak
					return
				}
				
			case <-execCtx.Done():
				// Context canceled, stop streaming
				return
				
			case <-streamTimeout.C:
				// Stream processing timeout, prevent goroutine leak
				return
			}
		}
	}()

	return wrappedStream, nil
}

// executeWithRecovery executes a tool with panic recovery.
func (e *ExecutionEngine) executeWithRecovery(ctx context.Context, tool ReadOnlyTool, params map[string]interface{}) (result *ToolExecutionResult, err error) {
	defer func() {
		if r := recover(); r != nil {
			err = NewToolError(ErrorTypeInternal, "EXECUTION_PANIC", fmt.Sprintf("tool execution panicked: %v", r)).
				WithToolID(tool.GetID())
			result = nil
		}
	}()

	// Check if tool and executor are not nil to prevent panic
	if tool == nil {
		return nil, NewToolError(ErrorTypeInternal, "TOOL_NIL", "tool is nil")
	}
	
	executor := tool.GetExecutor()
	if executor == nil {
		return nil, NewToolError(ErrorTypeInternal, "EXECUTOR_NIL", "tool executor is nil").
			WithToolID(tool.GetID())
	}

	return executor.Execute(ctx, params)
}

// checkConcurrencyLimit checks if we can execute another tool (FIXED).
func (e *ExecutionEngine) checkConcurrencyLimit(ctx context.Context) error {
	// Use a channel-based approach to avoid condition variable deadlocks
	ticker := time.NewTicker(10 * time.Millisecond)
	defer ticker.Stop()
	
	deadline, hasDeadline := ctx.Deadline()
	timeoutDuration := 30 * time.Second
	if hasDeadline {
		until := time.Until(deadline)
		if until < timeoutDuration {
			timeoutDuration = until
		}
	}
	
	timeout := time.After(timeoutDuration)
	
	for {
		// Try to acquire a slot
		e.mu.Lock()
		maxConcurrent := atomic.LoadInt32(&e.maxConcurrent)
		currentActive := atomic.LoadInt32(&e.activeCount)
		
		if currentActive < maxConcurrent {
			// We can proceed
			atomic.AddInt32(&e.activeCount, 1)
			e.mu.Unlock()
			return nil
		}
		e.mu.Unlock()
		
		// Wait and retry
		select {
		case <-ctx.Done():
			return ctx.Err()
		case <-timeout:
			return fmt.Errorf("timeout waiting for execution slot (max: %d, active: %d)", maxConcurrent, currentActive)
		case <-ticker.C:
			// Retry
		}
	}
}

// decrementActiveCount decrements the active execution count.
func (e *ExecutionEngine) decrementActiveCount() {
	atomic.AddInt32(&e.activeCount, -1)
	// No need to signal since we're using polling now
}

// runBeforeHooks runs before-execute hooks with proper locking (FIXED).
func (e *ExecutionEngine) runBeforeHooks(ctx context.Context, toolID string, params map[string]interface{}) error {
	e.hookMu.RLock()
	hooks := append([]ExecutionHook{}, e.beforeExecute...)
	e.hookMu.RUnlock()

	for _, hook := range hooks {
		if hookErr := hook(ctx, toolID, params); hookErr != nil {
			return NewToolError(ErrorTypeExecution, "HOOK_FAILED", "pre-execution hook failed").
				WithToolID(toolID).
				WithCause(hookErr)
		}
	}
	return nil
}

// runAfterHooks runs after-execute hooks with proper locking (FIXED).
func (e *ExecutionEngine) runAfterHooks(ctx context.Context, toolID string, params map[string]interface{}) {
	e.hookMu.RLock()
	hooks := append([]ExecutionHook{}, e.afterExecute...)
	e.hookMu.RUnlock()

	for _, hook := range hooks {
		if hookErr := hook(ctx, toolID, params); hookErr != nil {
			// Log hook errors but don't fail the execution
			fmt.Printf("post-execution hook error: %v\n", hookErr)
		}
	}
}

// trackExecution records an active execution (FIXED).
func (e *ExecutionEngine) trackExecution(execID, toolID string, cancel context.CancelFunc) {
	exec := &executionState{
		toolID:    toolID,
		startTime: time.Now(),
		cancel:    cancel,
	}
	e.executions.Store(execID, exec)
}

// untrackExecution removes an execution from tracking (FIXED).
func (e *ExecutionEngine) untrackExecution(execID string) {
	e.executions.Delete(execID)
<<<<<<< HEAD
	// NOTE: Do NOT decrement activeCount here - it's already decremented by decrementActiveCount()
	// that is deferred in Execute/ExecuteStream methods. Removing the double decrement fixes the race.
=======
	// NOTE: activeCount is decremented in decrementActiveCount(), not here
	// to avoid double decrementing the counter
>>>>>>> 7566f995
}

// updateMetrics updates execution metrics with atomic operations (FIXED).
func (e *ExecutionEngine) updateMetrics(toolID string, success bool, duration time.Duration) {
	atomic.AddInt64(&e.metrics.totalExecutions, 1)
	atomic.AddInt64(&e.metrics.totalDuration, int64(duration))

	if success {
		atomic.AddInt64(&e.metrics.successCount, 1)
	} else {
		atomic.AddInt64(&e.metrics.errorCount, 1)
	}

	// Update tool-specific metrics with proper locking
	e.metrics.mu.Lock()
	defer e.metrics.mu.Unlock()

	toolMetric, exists := e.metrics.toolMetrics[toolID]
	if !exists {
		toolMetric = &ToolMetrics{}
		e.metrics.toolMetrics[toolID] = toolMetric
	}

	toolMetric.Executions++
	toolMetric.TotalDuration += duration
	toolMetric.AverageDuration = toolMetric.TotalDuration / time.Duration(toolMetric.Executions)

	if success {
		toolMetric.Successes++
	} else {
		toolMetric.Errors++
	}
}

// GetMetrics returns the current execution metrics (FIXED).
// It returns a copy of the metrics to prevent external modification.
// Metrics include global statistics and per-tool breakdowns.
func (e *ExecutionEngine) GetMetrics() *ExecutionMetrics {
	// Read atomic values
	totalExecutions := atomic.LoadInt64(&e.metrics.totalExecutions)
	successCount := atomic.LoadInt64(&e.metrics.successCount)
	errorCount := atomic.LoadInt64(&e.metrics.errorCount)
	totalDuration := atomic.LoadInt64(&e.metrics.totalDuration)
	cacheHits := atomic.LoadInt64(&e.metrics.cacheHits)
	cacheMisses := atomic.LoadInt64(&e.metrics.cacheMisses)
	asyncExecutions := atomic.LoadInt64(&e.metrics.asyncExecutions)

	// Copy tool metrics with lock
	e.metrics.mu.RLock()
	toolMetricsCopy := make(map[string]*ToolMetrics)
	for toolID, metric := range e.metrics.toolMetrics {
		toolMetricsCopy[toolID] = &ToolMetrics{
			Executions:      metric.Executions,
			Successes:       metric.Successes,
			Errors:          metric.Errors,
			TotalDuration:   metric.TotalDuration,
			AverageDuration: metric.AverageDuration,
		}
	}
	e.metrics.mu.RUnlock()

	return &ExecutionMetrics{
		totalExecutions: totalExecutions,
		successCount:    successCount,
		errorCount:      errorCount,
		totalDuration:   totalDuration,
		cacheHits:       cacheHits,
		cacheMisses:     cacheMisses,
		asyncExecutions: asyncExecutions,
		toolMetrics:     toolMetricsCopy,
	}
}

// CancelAll cancels all active executions (FIXED).
// This is useful for graceful shutdown or emergency stops.
// Each execution's context is cancelled, allowing tools to
// clean up resources properly.
func (e *ExecutionEngine) CancelAll() {
	e.executions.Range(func(key, value interface{}) bool {
		exec := value.(*executionState)
		exec.cancel()
		return true
	})
}

// AddBeforeExecuteHook adds a hook to run before tool execution (FIXED).
// Multiple hooks are executed in the order they were added.
// If any hook returns an error, execution is aborted.
func (e *ExecutionEngine) AddBeforeExecuteHook(hook ExecutionHook) {
	e.hookMu.Lock()
	defer e.hookMu.Unlock()
	e.beforeExecute = append(e.beforeExecute, hook)
}

// AddAfterExecuteHook adds a hook to run after tool execution (FIXED).
// These hooks run regardless of execution success or failure.
// Hook errors are logged but don't affect the execution result.
func (e *ExecutionEngine) AddAfterExecuteHook(hook ExecutionHook) {
	e.hookMu.Lock()
	defer e.hookMu.Unlock()
	e.afterExecute = append(e.afterExecute, hook)
}

// GetActiveExecutions returns the number of active executions (FIXED).
// This is useful for monitoring system load and debugging.
func (e *ExecutionEngine) GetActiveExecutions() int {
	return int(atomic.LoadInt32(&e.activeCount))
}

// IsExecuting checks if a specific tool is currently executing (FIXED).
// This can be used to prevent duplicate executions or check tool status.
func (e *ExecutionEngine) IsExecuting(toolID string) bool {
	found := false
	e.executions.Range(func(key, value interface{}) bool {
		exec := value.(*executionState)
		if exec.toolID == toolID {
			found = true
			return false // Stop iteration
		}
		return true
	})
	return found
}

// Enhanced execution types and structures

// ExecutionCache provides caching for execution results.
// It stores recent execution results to avoid redundant computations
// for tools marked as cacheable. The cache uses LRU eviction
// and TTL expiration for efficient memory usage.
type ExecutionCache struct {
	mu       sync.RWMutex
	cache    map[string]*CacheEntry
	maxSize  int
	ttl      time.Duration
}

// CacheEntry represents a cached execution result.
// It includes the result data and creation timestamp for TTL checks.
type CacheEntry struct {
	Result    *ToolExecutionResult
	CreatedAt time.Time
}

// AsyncJob represents an asynchronous execution job.
// Jobs can be prioritized and queued for background execution
// by worker goroutines.
type AsyncJob struct {
	ID       string
	ToolID   string
	Params   map[string]interface{}
	Priority int
	Context  context.Context
	Result   chan *AsyncResult
}

// AsyncResult represents the result of an asynchronous execution.
// It contains either a successful result or an error.
type AsyncResult struct {
	JobID  string
	Result *ToolExecutionResult
	Error  error
}

// ResourceMonitor tracks resource usage during execution.
// It can enforce limits on memory, CPU, goroutines, and file descriptors
// to prevent resource exhaustion from misbehaving tools.
type ResourceMonitor struct {
	MaxMemory   int64
	MaxCPU      float64
	MaxGoroutines int
	MaxFileDescriptors int
}

// SandboxConfig defines sandboxing constraints for tool execution.
// It provides security isolation by limiting tool capabilities
// and access to system resources.
//
// Example configuration:
//
//	sandbox := &SandboxConfig{
//		Enabled:          true,
//		MaxMemory:        1 << 30,  // 1GB
//		NetworkAccess:    false,
//		FileSystemAccess: true,
//		AllowedPaths:     []string{"/tmp", "/data"},
//		Timeout:          5 * time.Minute,
//	}
type SandboxConfig struct {
	Enabled          bool
	MaxMemory        int64
	MaxProcesses     int
	MaxFileHandles   int
	NetworkAccess    bool
	FileSystemAccess bool
	AllowedPaths     []string
	BlockedPaths     []string
	Timeout          time.Duration
}

// Enhanced option functions

// WithCaching enables execution result caching
func WithCaching(maxSize int, ttl time.Duration) ExecutionEngineOption {
	return func(e *ExecutionEngine) {
		e.cache = &ExecutionCache{
			cache:   make(map[string]*CacheEntry),
			maxSize: maxSize,
			ttl:     ttl,
		}
	}
}

// WithAsyncWorkers configures asynchronous execution workers
func WithAsyncWorkers(workers int) ExecutionEngineOption {
	return func(e *ExecutionEngine) {
		e.asyncWorkers = workers
		e.asyncJobQueue = make(chan *AsyncJob, workers*2)
		// e.asyncResults is already initialized as sync.Map
		
		// Start async workers
		for i := 0; i < workers; i++ {
			go e.asyncWorker()
		}
	}
}

// WithResourceMonitoring enables resource usage monitoring
func WithResourceMonitoring(maxMemory int64, maxCPU float64, maxGoroutines, maxFDs int) ExecutionEngineOption {
	return func(e *ExecutionEngine) {
		e.resourceMonitor = &ResourceMonitor{
			MaxMemory:          maxMemory,
			MaxCPU:             maxCPU,
			MaxGoroutines:      maxGoroutines,
			MaxFileDescriptors: maxFDs,
		}
	}
}

// WithSandboxing enables sandboxed execution
func WithSandboxing(config *SandboxConfig) ExecutionEngineOption {
	return func(e *ExecutionEngine) {
		e.sandbox = config
	}
}

// ExecuteAsync executes a tool asynchronously with priority.
// It queues the execution job and returns immediately with a job ID
// and result channel. Higher priority jobs are executed first.
//
// Example usage:
//
//	jobID, resultChan, err := engine.ExecuteAsync(ctx, "analyzer", params, 10)
//	if err != nil {
//		return err
//	}
//	
//	// Do other work...
//	
//	select {
//	case result := <-resultChan:
//		if result.Error != nil {
//			return result.Error
//		}
//		// Process result.Result
//	case <-ctx.Done():
//		return ctx.Err()
//	}
func (e *ExecutionEngine) ExecuteAsync(ctx context.Context, toolID string, params map[string]interface{}, priority int) (string, <-chan *AsyncResult, error) {
	if e.asyncJobQueue == nil {
		return "", nil, NewToolError(ErrorTypeConfiguration, "ASYNC_NOT_ENABLED", "async execution not enabled").
			WithToolID(toolID)
	}

	jobID := fmt.Sprintf("job_%d", time.Now().UnixNano())
	resultChan := make(chan *AsyncResult, 1)

	job := &AsyncJob{
		ID:       jobID,
		ToolID:   toolID,
		Params:   params,
		Priority: priority,
		Context:  ctx,
		Result:   resultChan,
	}

	// Store result channel using sync.Map
	e.asyncResults.Store(jobID, resultChan)

	// Increment async execution metrics atomically
	atomic.AddInt64(&e.metrics.asyncExecutions, 1)

	select {
	case e.asyncJobQueue <- job:
		return jobID, resultChan, nil
	case <-ctx.Done():
		e.asyncResults.Delete(jobID)
		return "", nil, ctx.Err()
	default:
		e.asyncResults.Delete(jobID)
		return "", nil, NewToolError(ErrorTypeResource, "QUEUE_FULL", "async job queue is full").
			WithToolID(toolID).
			WithDetail("queue_size", cap(e.asyncJobQueue))
	}
}

// GetCacheMetrics returns cache performance metrics (FIXED).
// Metrics include cache size, hit ratio, and hit/miss counts.
// Returns nil if caching is not enabled.
func (e *ExecutionEngine) GetCacheMetrics() map[string]interface{} {
	if e.cache == nil {
		return nil
	}
	
	e.cache.mu.RLock()
	size := len(e.cache.cache)
	maxSize := e.cache.maxSize
	e.cache.mu.RUnlock()
	
	totalHits := atomic.LoadInt64(&e.metrics.cacheHits)
	totalMisses := atomic.LoadInt64(&e.metrics.cacheMisses)
	
	var hitRatio float64
	if totalHits+totalMisses > 0 {
		hitRatio = float64(totalHits) / float64(totalHits+totalMisses)
	}
	
	return map[string]interface{}{
		"size":      size,
		"maxSize":   maxSize,
		"hitRatio":  hitRatio,
		"hits":      totalHits,
		"misses":    totalMisses,
	}
}

// GetResourceMetrics returns resource monitoring metrics.
// Metrics include resource limit violations and current limits.
// Returns nil if resource monitoring is not enabled.
func (e *ExecutionEngine) GetResourceMetrics() map[string]interface{} {
	if e.resourceMonitor == nil {
		return nil
	}
	
	return map[string]interface{}{
		"violations": 0, // Simplified for example
		"maxMemory":  e.resourceMonitor.MaxMemory,
		"maxCPU":     e.resourceMonitor.MaxCPU,
	}
}

// GetJobQueueMetrics returns async job queue metrics.
// Metrics include queue length, capacity, and worker count.
// Returns nil if async execution is not enabled.
func (e *ExecutionEngine) GetJobQueueMetrics() map[string]interface{} {
	if e.asyncJobQueue == nil {
		return nil
	}
	
	return map[string]interface{}{
		"queueLength": len(e.asyncJobQueue),
		"capacity":    cap(e.asyncJobQueue),
		"workers":     e.asyncWorkers,
	}
}

// asyncWorker processes async jobs from the queue
func (e *ExecutionEngine) asyncWorker() {
	for job := range e.asyncJobQueue {
		// Execute the job
		result, err := e.Execute(job.Context, job.ToolID, job.Params)
		
		// Send result back
		asyncResult := &AsyncResult{
			JobID:  job.ID,
			Result: result,
			Error:  err,
		}
		
		select {
		case job.Result <- asyncResult:
			// Result sent successfully
		case <-job.Context.Done():
			// Context cancelled, skip sending result
		}
		
		// Clean up result channel from map
		e.asyncResults.Delete(job.ID)
	}
}

// generateCacheKey generates a cache key from tool ID and parameters
func (e *ExecutionEngine) generateCacheKey(toolID string, params map[string]interface{}) string {
	// Simple implementation: concatenate tool ID with sorted param key-value pairs
	// In production, you might use a hash function
	paramStr := fmt.Sprintf("%v", params)
	return fmt.Sprintf("%s:%s", toolID, paramStr)
}

// getCached retrieves a cached result if available and not expired
func (e *ExecutionEngine) getCached(key string) (*ToolExecutionResult, bool) {
	e.cache.mu.RLock()
	defer e.cache.mu.RUnlock()
	
	entry, exists := e.cache.cache[key]
	if !exists {
		return nil, false
	}
	
	// Check if entry has expired
	if time.Since(entry.CreatedAt) > e.cache.ttl {
		// Entry expired, remove it (we'll need write lock for this)
		go func() {
			e.cache.mu.Lock()
			delete(e.cache.cache, key)
			e.cache.mu.Unlock()
		}()
		return nil, false
	}
	
	return entry.Result, true
}

// setCached stores a result in the cache
func (e *ExecutionEngine) setCached(key string, result *ToolExecutionResult) {
	e.cache.mu.Lock()
	defer e.cache.mu.Unlock()
	
	// Check cache size limit
	if len(e.cache.cache) >= e.cache.maxSize {
		// Simple eviction: remove the oldest entry
		// In production, use LRU or other eviction strategy
		var oldestKey string
		var oldestTime time.Time
		for k, v := range e.cache.cache {
			if oldestKey == "" || v.CreatedAt.Before(oldestTime) {
				oldestKey = k
				oldestTime = v.CreatedAt
			}
		}
		if oldestKey != "" {
			delete(e.cache.cache, oldestKey)
		}
	}
	
	e.cache.cache[key] = &CacheEntry{
		Result:    result,
		CreatedAt: time.Now(),
	}
}

// Shutdown gracefully shuts down the execution engine.
// It stops accepting new executions, waits for active executions
// to complete (up to the context deadline), and cleans up resources.
//
// Example usage:
//
//	ctx, cancel := context.WithTimeout(context.Background(), 30*time.Second)
//	defer cancel()
//	
//	if err := engine.Shutdown(ctx); err != nil {
//		log.Printf("shutdown error: %v", err)
//	}
func (e *ExecutionEngine) Shutdown(ctx context.Context) error {
	// Cancel all active executions first
	e.CancelAll()
	
	// Close async job queue to stop accepting new jobs
	if e.asyncJobQueue != nil {
		close(e.asyncJobQueue)
	}
	
	// Wait a bit for executions to finish or until context expires
	ticker := time.NewTicker(10 * time.Millisecond)
	defer ticker.Stop()
	
	for {
		select {
		case <-ctx.Done():
			return ctx.Err()
		case <-ticker.C:
			if e.GetActiveExecutions() == 0 {
				return nil
			}
		}
	}
}<|MERGE_RESOLUTION|>--- conflicted
+++ resolved
@@ -573,13 +573,9 @@
 // untrackExecution removes an execution from tracking (FIXED).
 func (e *ExecutionEngine) untrackExecution(execID string) {
 	e.executions.Delete(execID)
-<<<<<<< HEAD
 	// NOTE: Do NOT decrement activeCount here - it's already decremented by decrementActiveCount()
 	// that is deferred in Execute/ExecuteStream methods. Removing the double decrement fixes the race.
-=======
-	// NOTE: activeCount is decremented in decrementActiveCount(), not here
-	// to avoid double decrementing the counter
->>>>>>> 7566f995
+	// This avoids double decrementing the counter and potential race conditions.
 }
 
 // updateMetrics updates execution metrics with atomic operations (FIXED).
