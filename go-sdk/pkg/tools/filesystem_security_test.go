package tools

import (
	"context"
	"fmt"
	"os"
	"path/filepath"
	"runtime"
	"strings"
	"testing"
)

// TestFileSystemAccessControl tests comprehensive file system access control
func TestFileSystemAccessControl(t *testing.T) {
	t.Run("PathValidation", testPathValidation)
	t.Run("PermissionChecks", testPermissionChecks)
	t.Run("FileTypeValidation", testFileTypeValidation)
	t.Run("DirectoryTraversal", testDirectoryTraversal)
	t.Run("SymlinkHandling", testSymlinkHandling)
	t.Run("SpecialFileProtection", testSpecialFileProtection)
	t.Run("RootDirectoryProtection", testRootDirectoryProtection)
	t.Run("HiddenFileAccess", testHiddenFileAccess)
	t.Run("CaseSensitivity", testCaseSensitivity)
	t.Run("UnicodePathHandling", testUnicodePathHandling)
	t.Run("FileSystemLimits", testFileSystemLimits)
	t.Run("ConcurrentFileAccess", testConcurrentFileAccess)
}

// testPathValidation tests path validation and normalization
func testPathValidation(t *testing.T) {
	tempDir, err := os.MkdirTemp("", "fs_path_test")
	if err != nil {
		t.Fatalf("Failed to create temp dir: %v", err)
	}
	defer os.RemoveAll(tempDir)

	testCases := []struct {
		name        string
		path        string
		shouldFail  bool
		expectedErr string
	}{
		{
			name:        "Valid absolute path",
			path:        filepath.Join(tempDir, "valid.txt"),
			shouldFail:  false,
			expectedErr: "",
		},
		{
			name:        "Path with double slashes",
			path:        filepath.Join(tempDir, "//double//slash.txt"),
			shouldFail:  false, // Should be normalized
			expectedErr: "",
		},
		{
			name:        "Path with dot segments",
			path:        filepath.Join(tempDir, "./dot/./segment.txt"),
			shouldFail:  false, // Should be normalized
			expectedErr: "",
		},
		{
			name:        "Path with null bytes",
			path:        filepath.Join(tempDir, "null\x00byte.txt"),
			shouldFail:  true,
<<<<<<< HEAD
			expectedErr: "contains null bytes",
=======
			expectedErr: "", // OS-specific error, just check that it fails
>>>>>>> 3f51c251
		},
		{
			name:        "Path with control characters",
			path:        filepath.Join(tempDir, "control\x01char.txt"),
			shouldFail:  true,
<<<<<<< HEAD
			expectedErr: "no such file or directory",
=======
			expectedErr: "", // OS-specific error, just check that it fails
>>>>>>> 3f51c251
		},
		{
			name:        "Very long path",
			path:        filepath.Join(tempDir, strings.Repeat("a", 1000), "long.txt"),
			shouldFail:  true,
<<<<<<< HEAD
			expectedErr: "file name too long",
=======
			expectedErr: "", // OS-specific error (file name too long), just check that it fails
>>>>>>> 3f51c251
		},
		{
			name:        "Empty path",
			path:        "",
			shouldFail:  true,
<<<<<<< HEAD
			expectedErr: "path is not in allowed directories",
=======
			expectedErr: "access denied", // Empty path triggers access denied
>>>>>>> 3f51c251
		},
		{
			name:        "Path traversal attempt",
			path:        filepath.Join(tempDir, "../../../etc/passwd"),
			shouldFail:  true,
			expectedErr: "access denied",
		},
	}

	options := &SecureFileOptions{
		AllowedPaths: []string{tempDir},
		MaxFileSize:  1024 * 1024,
	}

	for _, tc := range testCases {
		t.Run(tc.name, func(t *testing.T) {
			executor := NewSecureFileExecutor(&readFileExecutor{}, options, "read")
			
			// Create the file if it's a valid path
			if !tc.shouldFail && tc.path != "" {
				dir := filepath.Dir(tc.path)
				if err := os.MkdirAll(dir, 0755); err == nil {
					os.WriteFile(tc.path, []byte("test content"), 0644)
				}
			}

			params := map[string]interface{}{
				"path": tc.path,
			}

			result, err := executor.Execute(context.Background(), params)

			if tc.shouldFail {
				if err == nil && result.Success {
					t.Errorf("Expected path validation to fail for: %s", tc.path)
				}
				if result != nil && tc.expectedErr != "" && !strings.Contains(result.Error, tc.expectedErr) {
					t.Errorf("Expected error containing '%s', got: %s", tc.expectedErr, result.Error)
				}
			} else {
				if err != nil {
					t.Errorf("Unexpected error for valid path: %v", err)
				}
			}
		})
	}
}

// testPermissionChecks tests file permission validation
func testPermissionChecks(t *testing.T) {
	tempDir, err := os.MkdirTemp("", "fs_permission_test")
	if err != nil {
		t.Fatalf("Failed to create temp dir: %v", err)
	}
	defer os.RemoveAll(tempDir)

	// Create files with different permissions
	testFiles := map[string]os.FileMode{
		"readable.txt":    0644,
		"writable.txt":    0666,
		"executable.txt":  0755,
		"restrictive.txt": 0000,
	}

	for filename, mode := range testFiles {
		filepath := filepath.Join(tempDir, filename)
		if err := os.WriteFile(filepath, []byte("test content"), mode); err != nil {
			t.Errorf("Failed to create test file %s: %v", filename, err)
		}
	}

	options := &SecureFileOptions{
		AllowedPaths: []string{tempDir},
		MaxFileSize:  1024 * 1024,
	}

	executor := NewSecureFileExecutor(&readFileExecutor{}, options, "read")

	// Test reading files with different permissions
	for filename, mode := range testFiles {
		t.Run(fmt.Sprintf("Permission_%s", filename), func(t *testing.T) {
			params := map[string]interface{}{
				"path": filepath.Join(tempDir, filename),
			}

			result, err := executor.Execute(context.Background(), params)

			// On most systems, file permissions are more about directory traversal
			// than individual file access, so we mainly test that the operation
			// completes without crashing
			if mode == 0000 && runtime.GOOS != "windows" {
				// Restrictive permissions might cause issues on some systems
				if result != nil && !result.Success {
					t.Logf("Expected restrictive file to fail access check: %s", result.Error)
				}
			} else {
				if err != nil {
					t.Errorf("Unexpected error for file with mode %o: %v", mode, err)
				}
			}
		})
	}
}

// testFileTypeValidation tests validation of different file types
func testFileTypeValidation(t *testing.T) {
	tempDir, err := os.MkdirTemp("", "fs_type_test")
	if err != nil {
		t.Fatalf("Failed to create temp dir: %v", err)
	}
	defer os.RemoveAll(tempDir)

	// Create different types of files
	regularFile := filepath.Join(tempDir, "regular.txt")
	if err := os.WriteFile(regularFile, []byte("regular content"), 0644); err != nil {
		t.Fatalf("Failed to create regular file: %v", err)
	}

	// Create a directory
	dirPath := filepath.Join(tempDir, "directory")
	if err := os.Mkdir(dirPath, 0755); err != nil {
		t.Fatalf("Failed to create directory: %v", err)
	}

	options := &SecureFileOptions{
		AllowedPaths: []string{tempDir},
		MaxFileSize:  1024 * 1024,
	}

	executor := NewSecureFileExecutor(&readFileExecutor{}, options, "read")

	testCases := []struct {
		name        string
		path        string
		shouldFail  bool
		expectedErr string
	}{
		{
			name:        "Regular file",
			path:        regularFile,
			shouldFail:  false,
			expectedErr: "",
		},
		{
			name:        "Directory",
			path:        dirPath,
			shouldFail:  true,
			expectedErr: "", // Can fail with either "not a regular file" or "symbolic links are not allowed"
		},
	}

	for _, tc := range testCases {
		t.Run(tc.name, func(t *testing.T) {
			params := map[string]interface{}{
				"path": tc.path,
			}

			result, err := executor.Execute(context.Background(), params)

			if tc.shouldFail {
				if err == nil && result.Success {
					t.Errorf("Expected file type validation to fail for: %s", tc.path)
				}
				if result != nil && tc.expectedErr != "" && !strings.Contains(result.Error, tc.expectedErr) {
					t.Errorf("Expected error containing '%s', got: %s", tc.expectedErr, result.Error)
				}
			} else {
				if err != nil {
					t.Errorf("Unexpected error for valid file type: %v", err)
				}
			}
		})
	}
}

// testDirectoryTraversal tests comprehensive directory traversal protection
func testDirectoryTraversal(t *testing.T) {
	tempDir, err := os.MkdirTemp("", "fs_traversal_test")
	if err != nil {
		t.Fatalf("Failed to create temp dir: %v", err)
	}
	defer os.RemoveAll(tempDir)

	// Create a secret file outside the allowed directory
	parentDir := filepath.Dir(tempDir)
	secretFile := filepath.Join(parentDir, "secret.txt")
	if err := os.WriteFile(secretFile, []byte("secret content"), 0644); err != nil {
		t.Fatalf("Failed to create secret file: %v", err)
	}
	defer os.Remove(secretFile)

	// Various directory traversal techniques
	traversalAttempts := []string{
		"../secret.txt",
		"../../secret.txt",
		"./../secret.txt",
		"./../../secret.txt",
		"subdir/../../../secret.txt",
		"subdir/../../secret.txt",
		"..//../secret.txt",
		"..\\secret.txt",            // Windows-style
		"..%2fsecret.txt",           // URL encoded
		"..%2f..%2fsecret.txt",      // Double URL encoded
		"..%255csecret.txt",         // Double URL encoded backslash
		"..%c0%afsecret.txt",        // UTF-8 encoded
		"..%ef%bc%8fsecret.txt",     // UTF-8 fullwidth slash
	}

	options := &SecureFileOptions{
		AllowedPaths: []string{tempDir},
		MaxFileSize:  1024 * 1024,
	}

	executor := NewSecureFileExecutor(&readFileExecutor{}, options, "read")

	for _, attempt := range traversalAttempts {
		t.Run(fmt.Sprintf("Traversal_%s", strings.ReplaceAll(attempt, "/", "_")), func(t *testing.T) {
			params := map[string]interface{}{
				"path": filepath.Join(tempDir, attempt),
			}

			result, err := executor.Execute(context.Background(), params)

			if err == nil && result.Success {
				t.Errorf("Expected directory traversal to be blocked: %s", attempt)
			}
<<<<<<< HEAD
			if result != nil && !strings.Contains(result.Error, "access denied") && !strings.Contains(result.Error, "no such file or directory") {
				t.Errorf("Expected access denied or no such file error for %s, got: %s", attempt, result.Error)
=======
			if result != nil && !strings.Contains(result.Error, "access denied") && 
			   !strings.Contains(result.Error, "symbolic links are not allowed") &&
			   !strings.Contains(result.Error, "no such file or directory") &&
			   !strings.Contains(result.Error, "cannot find the file") {
				t.Errorf("Expected security error for %s, got: %s", attempt, result.Error)
>>>>>>> 3f51c251
			}
		})
	}
}

// testSymlinkHandling tests comprehensive symlink handling
func testSymlinkHandling(t *testing.T) {
	// Skip this test on platforms that don't support symlinks
	if runtime.GOOS == "windows" || runtime.GOOS == "plan9" {
		t.Skip("Skipping symlink test on platform that may not support symlinks")
	}

	// Check if we can create symlinks
	tempTestDir, err := os.MkdirTemp("", "symlink_capability_test")
	if err != nil {
		t.Fatalf("Failed to create temp dir: %v", err)
	}
	defer os.RemoveAll(tempTestDir)

	testFile := filepath.Join(tempTestDir, "test.txt")
	testLink := filepath.Join(tempTestDir, "test.link")
	if err := os.WriteFile(testFile, []byte("test"), 0644); err != nil {
		t.Fatalf("Failed to create test file: %v", err)
	}
	if err := os.Symlink(testFile, testLink); err != nil {
		t.Skip("Cannot create symlinks on this system, skipping test")
	}
	os.Remove(testLink)

	tempDir, err := os.MkdirTemp("", "fs_symlink_test")
	if err != nil {
		t.Fatalf("Failed to create temp dir: %v", err)
	}
	defer os.RemoveAll(tempDir)

	// Create target files
	targetFile := filepath.Join(tempDir, "target.txt")
	if err := os.WriteFile(targetFile, []byte("target content"), 0644); err != nil {
		t.Fatalf("Failed to create target file: %v", err)
	}

	outsideTarget := filepath.Join(os.TempDir(), "outside_target.txt")
	if err := os.WriteFile(outsideTarget, []byte("outside content"), 0644); err != nil {
		t.Fatalf("Failed to create outside target: %v", err)
	}
	defer os.Remove(outsideTarget)

	// Create various symlinks
	symlinkTests := []struct {
		name        string
		linkPath    string
		target      string
		shouldFail  bool
		expectedErr string
	}{
		{
			name:        "Symlink to allowed file",
			linkPath:    filepath.Join(tempDir, "link_to_allowed.txt"),
			target:      targetFile,
			shouldFail:  true, // Symlinks disabled by default
			expectedErr: "symbolic links are not allowed",
		},
		{
			name:        "Symlink to outside file",
			linkPath:    filepath.Join(tempDir, "link_to_outside.txt"),
			target:      outsideTarget,
			shouldFail:  true,
			expectedErr: "symbolic links are not allowed",
		},
		{
			name:        "Symlink to non-existent file",
			linkPath:    filepath.Join(tempDir, "link_to_nonexistent.txt"),
			target:      filepath.Join(tempDir, "nonexistent.txt"),
			shouldFail:  true,
			expectedErr: "symbolic links are not allowed",
		},
		{
			name:        "Symlink with traversal",
			linkPath:    filepath.Join(tempDir, "link_with_traversal.txt"),
			target:      "../../../etc/passwd",
			shouldFail:  true,
			expectedErr: "symbolic links are not allowed",
		},
	}

	options := &SecureFileOptions{
		AllowedPaths:  []string{tempDir},
		AllowSymlinks: false,
		MaxFileSize:   1024 * 1024,
	}

	executor := NewSecureFileExecutor(&readFileExecutor{}, options, "read")

	for _, test := range symlinkTests {
		t.Run(test.name, func(t *testing.T) {
			// Create the symlink
			if err := os.Symlink(test.target, test.linkPath); err != nil {
				t.Skipf("Cannot create symlink (may not be supported): %v", err)
			}

			params := map[string]interface{}{
				"path": test.linkPath,
			}

			result, err := executor.Execute(context.Background(), params)

			if test.shouldFail {
				if err == nil && result.Success {
					t.Errorf("Expected symlink handling to fail for: %s", test.name)
				}
				if result != nil && test.expectedErr != "" {
					// Accept either the expected error or OS-specific errors
					if !strings.Contains(result.Error, test.expectedErr) && 
					   !strings.Contains(result.Error, "no such file or directory") &&
					   !strings.Contains(result.Error, "failed to open file") &&
					   !strings.Contains(result.Error, "access denied") {
						t.Errorf("Expected error containing '%s', got: %s", test.expectedErr, result.Error)
					}
				}
				// Debug output removed for clean test runs
			} else {
				if err != nil {
					t.Errorf("Unexpected error for valid symlink: %v", err)
				}
			}
		})
	}

	// Test with symlinks enabled
	t.Run("SymlinksEnabled", func(t *testing.T) {
		options.AllowSymlinks = true
		executor := NewSecureFileExecutor(&readFileExecutor{}, options, "read")

		// Create a symlink to an allowed file
		allowedLink := filepath.Join(tempDir, "allowed_link.txt")
		if err := os.Symlink(targetFile, allowedLink); err != nil {
			t.Skipf("Cannot create symlink: %v", err)
		}

		params := map[string]interface{}{
			"path": allowedLink,
		}

		result, err := executor.Execute(context.Background(), params)

		if err != nil {
			t.Errorf("Unexpected error for allowed symlink: %v", err)
		}
		if result == nil || !result.Success {
<<<<<<< HEAD
			errMsg := ""
			if result != nil {
				errMsg = result.Error
			}
			t.Errorf("Expected allowed symlink to succeed (error: %s)", errMsg)
=======
			if result != nil {
				t.Errorf("Expected allowed symlink to succeed, got error: %s", result.Error)
			} else {
				t.Error("Expected allowed symlink to succeed")
			}
>>>>>>> 3f51c251
		}

		// Create a symlink to an outside file (should still fail)
		outsideLink := filepath.Join(tempDir, "outside_link.txt")
		if err := os.Symlink(outsideTarget, outsideLink); err != nil {
			t.Skipf("Cannot create symlink: %v", err)
		}

		params = map[string]interface{}{
			"path": outsideLink,
		}

		result, err = executor.Execute(context.Background(), params)

		if err == nil && result.Success {
			t.Error("Expected symlink to outside file to fail even with symlinks enabled")
		}
	})
}

// testSpecialFileProtection tests protection against special files
func testSpecialFileProtection(t *testing.T) {
	// Common special files on Unix systems
	specialFiles := []string{
		"/dev/null",
		"/dev/zero",
		"/dev/random",
		"/dev/urandom",
		"/proc/self/mem",
		"/proc/self/environ",
		"/sys/kernel/hostname",
	}

	options := &SecureFileOptions{
		AllowedPaths: []string{"/dev", "/proc", "/sys"}, // Allow these directories
		MaxFileSize:  1024 * 1024,
	}

	executor := NewSecureFileExecutor(&readFileExecutor{}, options, "read")

	for _, specialFile := range specialFiles {
		if _, err := os.Stat(specialFile); os.IsNotExist(err) {
			continue // Skip if file doesn't exist on this system
		}

		t.Run(fmt.Sprintf("SpecialFile_%s", strings.ReplaceAll(specialFile, "/", "_")), func(t *testing.T) {
			params := map[string]interface{}{
				"path": specialFile,
			}

			result, err := executor.Execute(context.Background(), params)

			// Should fail because it's not a regular file
			if err == nil && result.Success {
				t.Errorf("Expected special file %s to be blocked", specialFile)
			}
			if result != nil && !strings.Contains(result.Error, "not a regular file") {
				t.Errorf("Expected regular file error for %s, got: %s", specialFile, result.Error)
			}
		})
	}
}

// testRootDirectoryProtection tests protection of root directory access
func testRootDirectoryProtection(t *testing.T) {
	rootPaths := []string{
		"/",
		"/root",
		"/root/.ssh",
		"/root/.ssh/id_rsa",
		"/etc/passwd",
		"/etc/shadow",
		"/etc/sudo",
		"/etc/sudoers",
		"/var/log/auth.log",
		"/var/log/secure",
	}

	options := DefaultSecureFileOptions()
	executor := NewSecureFileExecutor(&readFileExecutor{}, options, "read")

	for _, rootPath := range rootPaths {
		if _, err := os.Stat(rootPath); os.IsNotExist(err) {
			continue // Skip if path doesn't exist
		}

		t.Run(fmt.Sprintf("RootPath_%s", strings.ReplaceAll(rootPath, "/", "_")), func(t *testing.T) {
			params := map[string]interface{}{
				"path": rootPath,
			}

			result, err := executor.Execute(context.Background(), params)

			if err == nil && result.Success {
				t.Errorf("Expected root path %s to be blocked", rootPath)
			}
			if result != nil && !strings.Contains(result.Error, "access denied") {
				t.Errorf("Expected access denied error for %s, got: %s", rootPath, result.Error)
			}
		})
	}
}

// testHiddenFileAccess tests access to hidden files
func testHiddenFileAccess(t *testing.T) {
	tempDir, err := os.MkdirTemp("", "fs_hidden_test")
	if err != nil {
		t.Fatalf("Failed to create temp dir: %v", err)
	}
	defer os.RemoveAll(tempDir)

	// Create hidden files
	hiddenFiles := []string{
		".hidden",
		".env",
		".gitignore",
		".bashrc",
		".profile",
		"..double_dot",
		"normal.txt",
	}

	for _, filename := range hiddenFiles {
		filepath := filepath.Join(tempDir, filename)
		if err := os.WriteFile(filepath, []byte("hidden content"), 0644); err != nil {
			t.Errorf("Failed to create hidden file %s: %v", filename, err)
		}
	}

	options := &SecureFileOptions{
		AllowedPaths: []string{tempDir},
		MaxFileSize:  1024 * 1024,
	}

	executor := NewSecureFileExecutor(&readFileExecutor{}, options, "read")

	for _, filename := range hiddenFiles {
		t.Run(fmt.Sprintf("HiddenFile_%s", filename), func(t *testing.T) {
			params := map[string]interface{}{
				"path": filepath.Join(tempDir, filename),
			}

			result, err := executor.Execute(context.Background(), params)

			// Hidden files should be accessible if they're in allowed paths
			// Security depends on the allowed paths configuration
			if err != nil {
				t.Errorf("Unexpected error for hidden file %s: %v", filename, err)
			}
			if result == nil || !result.Success {
<<<<<<< HEAD
				errMsg := ""
				if result != nil {
					errMsg = result.Error
				}
				t.Errorf("Expected hidden file %s to be accessible in allowed directory (error: %s)", filename, errMsg)
=======
				if result != nil {
					t.Errorf("Expected hidden file %s to be accessible in allowed directory, got error: %s", filename, result.Error)
				} else {
					t.Errorf("Expected hidden file %s to be accessible in allowed directory", filename)
				}
>>>>>>> 3f51c251
			}
		})
	}
}

// testCaseSensitivity tests case sensitivity handling
func testCaseSensitivity(t *testing.T) {
	tempDir, err := os.MkdirTemp("", "fs_case_test")
	if err != nil {
		t.Fatalf("Failed to create temp dir: %v", err)
	}
	defer os.RemoveAll(tempDir)

	// Create test files
	testFile := filepath.Join(tempDir, "TestFile.txt")
	if err := os.WriteFile(testFile, []byte("test content"), 0644); err != nil {
		t.Fatalf("Failed to create test file: %v", err)
	}

	options := &SecureFileOptions{
		AllowedPaths: []string{tempDir},
		MaxFileSize:  1024 * 1024,
	}

	executor := NewSecureFileExecutor(&readFileExecutor{}, options, "read")

	testCases := []struct {
		name     string
		path     string
		expected bool
	}{
		{
			name:     "Exact case match",
			path:     testFile,
			expected: true,
		},
		{
			name:     "Lowercase",
			path:     filepath.Join(tempDir, "testfile.txt"),
<<<<<<< HEAD
			expected: runtime.GOOS == "windows" || runtime.GOOS == "darwin", // Windows and macOS are case-insensitive
=======
			expected: runtime.GOOS == "windows" || runtime.GOOS == "darwin", // Windows and macOS are case-insensitive by default
>>>>>>> 3f51c251
		},
		{
			name:     "Uppercase",
			path:     filepath.Join(tempDir, "TESTFILE.TXT"),
			expected: runtime.GOOS == "windows" || runtime.GOOS == "darwin",
		},
		{
			name:     "Mixed case",
			path:     filepath.Join(tempDir, "tEsTfIlE.TxT"),
			expected: runtime.GOOS == "windows" || runtime.GOOS == "darwin",
		},
	}

	for _, tc := range testCases {
		t.Run(tc.name, func(t *testing.T) {
			params := map[string]interface{}{
				"path": tc.path,
			}

			result, err := executor.Execute(context.Background(), params)

			if tc.expected {
				if err != nil {
					t.Errorf("Unexpected error for case variant: %v", err)
				}
				if result == nil || !result.Success {
					t.Error("Expected case variant to succeed")
				}
			} else {
				if err == nil && result.Success {
					t.Error("Expected case variant to fail on case-sensitive filesystem")
				}
			}
		})
	}
}

// testUnicodePathHandling tests handling of Unicode in file paths
func testUnicodePathHandling(t *testing.T) {
	tempDir, err := os.MkdirTemp("", "fs_unicode_test")
	if err != nil {
		t.Fatalf("Failed to create temp dir: %v", err)
	}
	defer os.RemoveAll(tempDir)

	// Create files with Unicode names
	unicodeFiles := []string{
		"café.txt",
		"файл.txt",           // Russian
		"文件.txt",             // Chinese
		"ファイル.txt",           // Japanese
		"🚀rocket.txt",       // Emoji
		"test\u200bzwsp.txt", // Zero-width space
		"test\ufeffbom.txt",  // BOM
	}

	options := &SecureFileOptions{
		AllowedPaths: []string{tempDir},
		MaxFileSize:  1024 * 1024,
	}

	executor := NewSecureFileExecutor(&readFileExecutor{}, options, "read")

	for _, filename := range unicodeFiles {
		t.Run(fmt.Sprintf("Unicode_%s", filename), func(t *testing.T) {
			filepath := filepath.Join(tempDir, filename)
			
			// Try to create the file
			if err := os.WriteFile(filepath, []byte("unicode content"), 0644); err != nil {
				t.Skipf("Cannot create Unicode file %s: %v", filename, err)
			}

			params := map[string]interface{}{
				"path": filepath,
			}

			result, err := executor.Execute(context.Background(), params)

			// Unicode files should be handled properly
			if err != nil {
				t.Errorf("Unexpected error for Unicode file %s: %v", filename, err)
			}
			if result == nil || !result.Success {
				t.Errorf("Expected Unicode file %s to be accessible", filename)
			}
		})
	}
}

// testFileSystemLimits tests file system limits and constraints
func testFileSystemLimits(t *testing.T) {
	tempDir, err := os.MkdirTemp("", "fs_limits_test")
	if err != nil {
		t.Fatalf("Failed to create temp dir: %v", err)
	}
	defer os.RemoveAll(tempDir)

	// Test file size limits
	t.Run("FileSizeLimit", func(t *testing.T) {
		options := &SecureFileOptions{
			AllowedPaths: []string{tempDir},
			MaxFileSize:  1024, // 1KB limit
		}

		executor := NewSecureFileExecutor(&readFileExecutor{}, options, "read")

		// Create a file larger than the limit
		largeFile := filepath.Join(tempDir, "large.txt")
		largeContent := strings.Repeat("x", 2048) // 2KB
		if err := os.WriteFile(largeFile, []byte(largeContent), 0644); err != nil {
			t.Fatalf("Failed to create large file: %v", err)
		}

		params := map[string]interface{}{
			"path": largeFile,
		}

		result, err := executor.Execute(context.Background(), params)

		if err == nil && result.Success {
			t.Error("Expected large file to be rejected")
		}
		if result != nil && !strings.Contains(result.Error, "exceeds maximum allowed size") {
			t.Errorf("Expected size limit error, got: %s", result.Error)
		}
	})

	// Test directory depth limits
	t.Run("DirectoryDepthLimit", func(t *testing.T) {
		options := &SecureFileOptions{
			AllowedPaths: []string{tempDir},
			MaxFileSize:  1024 * 1024,
		}

		executor := NewSecureFileExecutor(&readFileExecutor{}, options, "read")

		// Create a deeply nested directory structure
		deepPath := tempDir
		for i := 0; i < 100; i++ {
			deepPath = filepath.Join(deepPath, fmt.Sprintf("level%d", i))
		}
		deepFile := filepath.Join(deepPath, "deep.txt")

		if err := os.MkdirAll(filepath.Dir(deepFile), 0755); err != nil {
			t.Skipf("Cannot create deep directory structure: %v", err)
		}

		if err := os.WriteFile(deepFile, []byte("deep content"), 0644); err != nil {
			t.Skipf("Cannot create deep file: %v", err)
		}

		params := map[string]interface{}{
			"path": deepFile,
		}

		result, err := executor.Execute(context.Background(), params)

		// Should succeed if within allowed paths
		if err != nil {
			t.Logf("Deep path access failed (may be expected): %v", err)
		}
		if result != nil && !result.Success {
			t.Logf("Deep path access denied: %s", result.Error)
		}
	})
}

// testConcurrentFileAccess tests concurrent file access safety
func testConcurrentFileAccess(t *testing.T) {
	tempDir, err := os.MkdirTemp("", "fs_concurrent_test")
	if err != nil {
		t.Fatalf("Failed to create temp dir: %v", err)
	}
	defer os.RemoveAll(tempDir)

	// Create test files
	testFiles := make([]string, 10)
	for i := 0; i < 10; i++ {
		testFiles[i] = filepath.Join(tempDir, fmt.Sprintf("concurrent%d.txt", i))
		if err := os.WriteFile(testFiles[i], []byte(fmt.Sprintf("content%d", i)), 0644); err != nil {
			t.Fatalf("Failed to create test file: %v", err)
		}
	}

	options := &SecureFileOptions{
		AllowedPaths: []string{tempDir},
		MaxFileSize:  1024 * 1024,
	}

	executor := NewSecureFileExecutor(&readFileExecutor{}, options, "read")

	// Test concurrent reads
	const numGoroutines = 20
	results := make(chan error, numGoroutines)

	for i := 0; i < numGoroutines; i++ {
		go func(id int) {
			fileIndex := id % len(testFiles)
			params := map[string]interface{}{
				"path": testFiles[fileIndex],
			}

			result, err := executor.Execute(context.Background(), params)
			if err != nil {
				results <- err
				return
			}
			if !result.Success {
				results <- fmt.Errorf("concurrent read failed: %s", result.Error)
				return
			}
			results <- nil
		}(i)
	}

	// Wait for all operations to complete
	for i := 0; i < numGoroutines; i++ {
		if err := <-results; err != nil {
			t.Errorf("Concurrent file access failed: %v", err)
		}
	}
}

// TestFileSystemSecurityIntegration tests integration of all file system security features
func TestFileSystemSecurityIntegration(t *testing.T) {
	tempDir, err := os.MkdirTemp("", "fs_integration_test")
	if err != nil {
		t.Fatalf("Failed to create temp dir: %v", err)
	}
	defer os.RemoveAll(tempDir)

	// Create a comprehensive test environment
	testStructure := map[string]string{
		"allowed/file1.txt":         "content1",
		"allowed/file2.txt":         "content2",
		"allowed/subdir/file3.txt":  "content3",
		"allowed/.hidden":           "hidden content",
		"allowed/large.txt":         strings.Repeat("x", 2048),
		"allowed/unicode_файл.txt":  "unicode content",
	}

	for path, content := range testStructure {
		fullPath := filepath.Join(tempDir, path)
		if err := os.MkdirAll(filepath.Dir(fullPath), 0755); err != nil {
			t.Fatalf("Failed to create directory for %s: %v", path, err)
		}
		if err := os.WriteFile(fullPath, []byte(content), 0644); err != nil {
			t.Fatalf("Failed to create file %s: %v", path, err)
		}
	}

	// Create a symlink outside allowed area
	if err := os.Symlink("/etc/passwd", filepath.Join(tempDir, "allowed/passwd_link")); err != nil {
		t.Logf("Could not create symlink (may not be supported): %v", err)
	}

	// Configure comprehensive security options
	options := &SecureFileOptions{
		AllowedPaths:  []string{filepath.Join(tempDir, "allowed")},
		MaxFileSize:   1024, // 1KB limit
		AllowSymlinks: false,
		DenyPaths:     []string{"/etc", "/root"},
	}

	executor := NewSecureFileExecutor(&readFileExecutor{}, options, "read")

	// Test various access scenarios
	testCases := []struct {
		name        string
		path        string
		shouldPass  bool
		expectedErr string
	}{
		{
			name:       "Allowed file access",
			path:       filepath.Join(tempDir, "allowed/file1.txt"),
			shouldPass: true,
		},
		{
			name:       "Subdirectory file access",
			path:       filepath.Join(tempDir, "allowed/subdir/file3.txt"),
			shouldPass: true,
		},
		{
			name:       "Hidden file access",
			path:       filepath.Join(tempDir, "allowed/.hidden"),
			shouldPass: true,
		},
		{
			name:       "Unicode file access",
			path:       filepath.Join(tempDir, "allowed/unicode_файл.txt"),
			shouldPass: true,
		},
		{
			name:        "Large file access",
			path:        filepath.Join(tempDir, "allowed/large.txt"),
			shouldPass:  false,
			expectedErr: "exceeds maximum allowed size",
		},
		{
			name:        "Directory traversal attempt",
			path:        filepath.Join(tempDir, "allowed/../etc/passwd"),
			shouldPass:  false,
			expectedErr: "access denied",
		},
		{
			name:        "Symlink access",
			path:        filepath.Join(tempDir, "allowed/passwd_link"),
			shouldPass:  false,
			expectedErr: "symbolic links are not allowed",
		},
		{
			name:        "Outside allowed path",
			path:        filepath.Join(tempDir, "disallowed.txt"),
			shouldPass:  false,
			expectedErr: "access denied",
		},
	}

	for _, tc := range testCases {
		t.Run(tc.name, func(t *testing.T) {
			params := map[string]interface{}{
				"path": tc.path,
			}

			result, err := executor.Execute(context.Background(), params)

			if tc.shouldPass {
				if err != nil {
					t.Errorf("Unexpected error for allowed access: %v", err)
				}
				if result == nil || !result.Success {
					t.Error("Expected allowed access to succeed")
				}
			} else {
				if err == nil && result.Success {
					t.Errorf("Expected security check to fail for: %s", tc.name)
				}
				if result != nil && tc.expectedErr != "" && !strings.Contains(result.Error, tc.expectedErr) {
					t.Errorf("Expected error containing '%s', got: %s", tc.expectedErr, result.Error)
				}
			}
		})
	}
}

// TestFileSystemSecurityEdgeCases tests edge cases in file system security
func TestFileSystemSecurityEdgeCases(t *testing.T) {
	t.Run("EmptyAllowedPaths", func(t *testing.T) {
		options := &SecureFileOptions{
			AllowedPaths: []string{}, // Empty allowed paths
			MaxFileSize:  1024 * 1024,
		}

		executor := NewSecureFileExecutor(&readFileExecutor{}, options, "read")

		// Should allow access when no restrictions are set
		params := map[string]interface{}{
			"path": os.TempDir(),
		}

		result, err := executor.Execute(context.Background(), params)
		
		// Might fail for other reasons (directory access), but shouldn't fail due to path restrictions
		if err != nil {
			t.Logf("Operation failed (may be expected): %v", err)
		}
		if result != nil && strings.Contains(result.Error, "not in allowed directories") {
			t.Error("Expected empty allowed paths to not restrict access")
		}
	})

	t.Run("OverlappingPaths", func(t *testing.T) {
		tempDir, err := os.MkdirTemp("", "fs_overlap_test")
		if err != nil {
			t.Fatalf("Failed to create temp dir: %v", err)
		}
		defer os.RemoveAll(tempDir)

		subDir := filepath.Join(tempDir, "subdir")
		if err := os.MkdirAll(subDir, 0755); err != nil {
			t.Fatalf("Failed to create subdir: %v", err)
		}

		testFile := filepath.Join(subDir, "test.txt")
		if err := os.WriteFile(testFile, []byte("test content"), 0644); err != nil {
			t.Fatalf("Failed to create test file: %v", err)
		}

		options := &SecureFileOptions{
			AllowedPaths: []string{tempDir, subDir}, // Overlapping paths
			MaxFileSize:  1024 * 1024,
		}

		executor := NewSecureFileExecutor(&readFileExecutor{}, options, "read")

		params := map[string]interface{}{
			"path": testFile,
		}

		result, err := executor.Execute(context.Background(), params)

		if err != nil {
			t.Errorf("Unexpected error with overlapping paths: %v", err)
		}
		if result == nil || !result.Success {
			t.Error("Expected overlapping paths to work correctly")
		}
	})

	t.Run("ConflictingDenyPaths", func(t *testing.T) {
		tempDir, err := os.MkdirTemp("", "fs_conflict_test")
		if err != nil {
			t.Fatalf("Failed to create temp dir: %v", err)
		}
		defer os.RemoveAll(tempDir)

		testFile := filepath.Join(tempDir, "test.txt")
		if err := os.WriteFile(testFile, []byte("test content"), 0644); err != nil {
			t.Fatalf("Failed to create test file: %v", err)
		}

		options := &SecureFileOptions{
			AllowedPaths: []string{tempDir},
			DenyPaths:    []string{tempDir}, // Conflicting with allowed
			MaxFileSize:  1024 * 1024,
		}

		executor := NewSecureFileExecutor(&readFileExecutor{}, options, "read")

		params := map[string]interface{}{
			"path": testFile,
		}

		result, err := executor.Execute(context.Background(), params)

		// Deny paths should take precedence
		if err == nil && result.Success {
			t.Error("Expected deny paths to take precedence over allowed paths")
		}
	})
}

// BenchmarkFileSystemSecurity benchmarks file system security operations
func BenchmarkFileSystemSecurity(b *testing.B) {
	tempDir, err := os.MkdirTemp("", "fs_bench")
	if err != nil {
		b.Fatalf("Failed to create temp dir: %v", err)
	}
	defer os.RemoveAll(tempDir)

	testFile := filepath.Join(tempDir, "bench.txt")
	if err := os.WriteFile(testFile, []byte("benchmark content"), 0644); err != nil {
		b.Fatalf("Failed to create test file: %v", err)
	}

	options := &SecureFileOptions{
		AllowedPaths: []string{tempDir},
		MaxFileSize:  1024 * 1024,
	}

	executor := NewSecureFileExecutor(&readFileExecutor{}, options, "read")

	params := map[string]interface{}{
		"path": testFile,
	}

	b.ResetTimer()
	for i := 0; i < b.N; i++ {
		_, err := executor.Execute(context.Background(), params)
		if err != nil {
			b.Errorf("Benchmark operation failed: %v", err)
		}
	}
}<|MERGE_RESOLUTION|>--- conflicted
+++ resolved
@@ -62,41 +62,25 @@
 			name:        "Path with null bytes",
 			path:        filepath.Join(tempDir, "null\x00byte.txt"),
 			shouldFail:  true,
-<<<<<<< HEAD
-			expectedErr: "contains null bytes",
-=======
 			expectedErr: "", // OS-specific error, just check that it fails
->>>>>>> 3f51c251
 		},
 		{
 			name:        "Path with control characters",
 			path:        filepath.Join(tempDir, "control\x01char.txt"),
 			shouldFail:  true,
-<<<<<<< HEAD
-			expectedErr: "no such file or directory",
-=======
 			expectedErr: "", // OS-specific error, just check that it fails
->>>>>>> 3f51c251
 		},
 		{
 			name:        "Very long path",
 			path:        filepath.Join(tempDir, strings.Repeat("a", 1000), "long.txt"),
 			shouldFail:  true,
-<<<<<<< HEAD
-			expectedErr: "file name too long",
-=======
 			expectedErr: "", // OS-specific error (file name too long), just check that it fails
->>>>>>> 3f51c251
 		},
 		{
 			name:        "Empty path",
 			path:        "",
 			shouldFail:  true,
-<<<<<<< HEAD
-			expectedErr: "path is not in allowed directories",
-=======
 			expectedErr: "access denied", // Empty path triggers access denied
->>>>>>> 3f51c251
 		},
 		{
 			name:        "Path traversal attempt",
@@ -323,16 +307,11 @@
 			if err == nil && result.Success {
 				t.Errorf("Expected directory traversal to be blocked: %s", attempt)
 			}
-<<<<<<< HEAD
-			if result != nil && !strings.Contains(result.Error, "access denied") && !strings.Contains(result.Error, "no such file or directory") {
-				t.Errorf("Expected access denied or no such file error for %s, got: %s", attempt, result.Error)
-=======
 			if result != nil && !strings.Contains(result.Error, "access denied") && 
 			   !strings.Contains(result.Error, "symbolic links are not allowed") &&
 			   !strings.Contains(result.Error, "no such file or directory") &&
 			   !strings.Contains(result.Error, "cannot find the file") {
 				t.Errorf("Expected security error for %s, got: %s", attempt, result.Error)
->>>>>>> 3f51c251
 			}
 		})
 	}
@@ -482,19 +461,11 @@
 			t.Errorf("Unexpected error for allowed symlink: %v", err)
 		}
 		if result == nil || !result.Success {
-<<<<<<< HEAD
-			errMsg := ""
-			if result != nil {
-				errMsg = result.Error
-			}
-			t.Errorf("Expected allowed symlink to succeed (error: %s)", errMsg)
-=======
 			if result != nil {
 				t.Errorf("Expected allowed symlink to succeed, got error: %s", result.Error)
 			} else {
 				t.Error("Expected allowed symlink to succeed")
 			}
->>>>>>> 3f51c251
 		}
 
 		// Create a symlink to an outside file (should still fail)
@@ -645,19 +616,11 @@
 				t.Errorf("Unexpected error for hidden file %s: %v", filename, err)
 			}
 			if result == nil || !result.Success {
-<<<<<<< HEAD
-				errMsg := ""
-				if result != nil {
-					errMsg = result.Error
-				}
-				t.Errorf("Expected hidden file %s to be accessible in allowed directory (error: %s)", filename, errMsg)
-=======
 				if result != nil {
 					t.Errorf("Expected hidden file %s to be accessible in allowed directory, got error: %s", filename, result.Error)
 				} else {
 					t.Errorf("Expected hidden file %s to be accessible in allowed directory", filename)
 				}
->>>>>>> 3f51c251
 			}
 		})
 	}
@@ -697,11 +660,7 @@
 		{
 			name:     "Lowercase",
 			path:     filepath.Join(tempDir, "testfile.txt"),
-<<<<<<< HEAD
-			expected: runtime.GOOS == "windows" || runtime.GOOS == "darwin", // Windows and macOS are case-insensitive
-=======
 			expected: runtime.GOOS == "windows" || runtime.GOOS == "darwin", // Windows and macOS are case-insensitive by default
->>>>>>> 3f51c251
 		},
 		{
 			name:     "Uppercase",
