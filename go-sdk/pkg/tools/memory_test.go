--- conflicted
+++ resolved
@@ -5,15 +5,11 @@
 	"crypto/rand"
 	"fmt"
 	"math"
-<<<<<<< HEAD
-	"math/rand"
-=======
 	mathrand "math/rand"
->>>>>>> 3f51c251
 	"os"
 	"runtime"
-	"strconv"
 	"sync"
+	"sync/atomic"
 	"testing"
 	"time"
 )
@@ -59,54 +55,8 @@
 	RegressionThreshold  float64 // Percentage increase threshold
 }
 
-// getMemoryTimeoutScale returns a scale factor for timeouts based on environment
-func getMemoryTimeoutScale() float64 {
-	if scale := os.Getenv("TEST_TIMEOUT_SCALE"); scale != "" {
-		if s, err := strconv.ParseFloat(scale, 64); err == nil && s > 0 {
-			return s
-		}
-	}
-	// Default scale for CI environments
-	if os.Getenv("CI") != "" || os.Getenv("GITHUB_ACTIONS") != "" || os.Getenv("JENKINS_URL") != "" {
-		return 0.5 // Reduce timeouts by 50% in CI
-	}
-	return 1.0
-}
-
 // DefaultMemoryTestConfig returns default memory testing configuration
 func DefaultMemoryTestConfig() *MemoryTestConfig {
-<<<<<<< HEAD
-	scale := getMemoryTimeoutScale()
-	
-	// Use much shorter timeouts for all tests to avoid timeouts
-	leakWindow := 500 * time.Millisecond // Reduced from 5 seconds
-	profileDuration := 2 * time.Second   // Reduced from 10 seconds
-	warmupDuration := 500 * time.Millisecond // Reduced from 2 seconds
-	testDuration := 2 * time.Second      // Reduced from 10 seconds
-	stabilizationTime := 200 * time.Millisecond // Reduced from 1 second
-	stressTestDuration := 2 * time.Second // Reduced from 10 seconds
-	stressIntensity := 5 // Reduced from 10
-	
-	// Reduce timeouts for CI environments
-	if os.Getenv("CI") != "" || os.Getenv("GITHUB_ACTIONS") != "" || os.Getenv("JENKINS_URL") != "" {
-		leakWindow = 200 * time.Millisecond
-		profileDuration = 1 * time.Second
-		warmupDuration = 200 * time.Millisecond
-		testDuration = 1 * time.Second
-		stabilizationTime = 100 * time.Millisecond
-		stressTestDuration = 1 * time.Second
-		stressIntensity = 3
-	}
-	
-	if testing.Short() {
-		leakWindow = 100 * time.Millisecond
-		profileDuration = 1 * time.Second
-		warmupDuration = 100 * time.Millisecond
-		testDuration = 1 * time.Second
-		stabilizationTime = 50 * time.Millisecond
-		stressTestDuration = 1 * time.Second
-		stressIntensity = 3 // Reduce stress in short mode
-=======
 	// Use shorter durations in CI or when running with -short flag
 	leakDetectionWindow := 3 * time.Second     // Reduced from 10s to 3s
 	profileDuration := 3 * time.Second         // Reduced from 10s to 3s
@@ -120,28 +70,11 @@
 		testDuration = 3 * time.Second
 		stressTestDuration = 5 * time.Second
 		warmupDuration = 1 * time.Second
->>>>>>> 3f51c251
 	}
 	
 	return &MemoryTestConfig{
 		// Use conservative sampling for CI/test environments
 		SamplingInterval:     100 * time.Millisecond,
-<<<<<<< HEAD
-		ProfileDuration:      time.Duration(float64(profileDuration) * scale),
-		GCForceInterval:      5 * time.Second,
-		LeakDetectionWindow:  time.Duration(float64(leakWindow) * scale),
-		LeakThreshold:        1024 * 1024, // 1MB/sec
-		MinSamples:           5, // Reduced from 50 for faster tests
-		ConfidenceLevel:      0.95,
-		WarmupDuration:       time.Duration(float64(warmupDuration) * scale),
-		TestDuration:         time.Duration(float64(testDuration) * scale),
-		StabilizationTime:    time.Duration(float64(stabilizationTime) * scale),
-		MaxMemoryUsage:       1024 * 1024 * 1024, // 1GB
-		MaxHeapSize:          512 * 1024 * 1024,  // 512MB
-		MaxGoroutines:        10000,
-		StressTestDuration:   time.Duration(float64(stressTestDuration) * scale),
-		StressIntensity:      stressIntensity,
-=======
 		ProfileDuration:      profileDuration,
 		GCForceInterval:      5 * time.Second,
 		LeakDetectionWindow:  leakDetectionWindow,
@@ -157,7 +90,6 @@
 		StressTestDuration:   stressTestDuration,
 		// Use conservative stress intensity for CI environments
 		StressIntensity:      50,
->>>>>>> 3f51c251
 		BaselineFile:         "memory_baseline.json",
 		RegressionThreshold:  20.0, // 20% increase
 	}
@@ -475,16 +407,11 @@
 	samples     []MemorySample
 	algorithms  []LeakDetectionAlgorithm
 	mu          sync.RWMutex
-<<<<<<< HEAD
-	stopChan    chan struct{}
-	isRunning   bool
-=======
 	
 	// Lifecycle management
 	isRunning   bool
 	stopChan    chan struct{}
 	monitorWG   sync.WaitGroup
->>>>>>> 3f51c251
 }
 
 // MemorySample represents a memory usage sample
@@ -549,15 +476,6 @@
 // TestMemoryUsage runs comprehensive memory usage tests
 func TestMemoryUsage(t *testing.T) {
 	if testing.Short() {
-<<<<<<< HEAD
-		t.Skip("Skipping stress test in short mode")
-	}
-	
-	// Initialize random seed for unique tool IDs
-	rand.Seed(time.Now().UnixNano())
-	
-	suite := NewMemoryTestSuite(DefaultMemoryTestConfig())
-=======
 		t.Skip("Skipping memory usage tests in short mode")
 	}
 	
@@ -568,7 +486,6 @@
 	
 	// Create a shared suite for final report
 	finalSuite := NewMemoryTestSuite(DefaultMemoryTestConfig())
->>>>>>> 3f51c251
 	
 	t.Run("BasicMemoryUsage", func(t *testing.T) {
 		suite := NewMemoryTestSuite(DefaultMemoryTestConfig())
@@ -620,18 +537,10 @@
 	registry := NewRegistry()
 	engine := NewExecutionEngine(registry)
 	
-<<<<<<< HEAD
-	// Create tools
-	randomID := rand.Int63()
-	tools := make([]*Tool, 100)
-	for i := 0; i < 100; i++ {
-		tools[i] = createMemoryTestTool(fmt.Sprintf("memory-test-%d-%d", randomID, i))
-=======
 	// Create tools with reasonable count for CI environments
 	tools := make([]*Tool, 50)
 	for i := 0; i < 50; i++ {
 		tools[i] = createMemoryTestTool(fmt.Sprintf("memory-test-%p-%d", &tools, i))
->>>>>>> 3f51c251
 		if err := registry.Register(tools[i]); err != nil {
 			t.Fatalf("Failed to register tool: %v", err)
 		}
@@ -679,12 +588,7 @@
 	engine := NewExecutionEngine(registry)
 	
 	// Create leaky tool
-<<<<<<< HEAD
-	randomID := rand.Int63()
-	leakyTool := createLeakyTool(fmt.Sprintf("leaky-tool-%d", randomID))
-=======
 	leakyTool := createLeakyTool(fmt.Sprintf("leaky-tool-%p", t))
->>>>>>> 3f51c251
 	if err := registry.Register(leakyTool); err != nil {
 		t.Fatalf("Failed to register leaky tool: %v", err)
 	}
@@ -695,18 +599,9 @@
 	defer suite.profiler.Stop()
 	defer suite.leakDetector.Stop()
 	
-	// Run operations that should cause leaks - reduced iterations for speed
+	// Run operations that should cause leaks
 	ctx := context.Background()
-<<<<<<< HEAD
-	iterations := 50 // Reduced from 500
-	if testing.Short() {
-		iterations = 20
-	}
-	
-	for i := 0; i < iterations; i++ {
-=======
 	for i := 0; i < 50; i++ {
->>>>>>> 3f51c251
 		params := map[string]interface{}{
 			"leak_size": 1024 * 10, // 10KB per operation
 		}
@@ -716,13 +611,8 @@
 			t.Errorf("Execution failed: %v", err)
 		}
 		
-<<<<<<< HEAD
-		// Add delay to allow leak detection - reduced from 20ms
-		time.Sleep(5 * time.Millisecond)
-=======
 		// Add delay to allow leak detection
 		time.Sleep(2 * time.Millisecond)
->>>>>>> 3f51c251
 	}
 	
 	// Wait for leak detection analysis
@@ -732,15 +622,9 @@
 	suite.analyzeLeakDetection(t)
 }
 
-// testMemoryStressTest - REMOVED
-// This test was designed to run memory stress tests with high concurrency and large memory allocations.
-// It pushed system limits by using multiple workers (up to config.StressIntensity) each allocating 1MB per operation.
-// Removed as it was too resource-intensive for CI/CD environments and designed to test resource exhaustion.
+// testMemoryStressTest runs memory stress tests
 func (suite *MemoryTestSuite) testMemoryStressTest(t *testing.T) {
 	t.Helper()
-<<<<<<< HEAD
-	t.Skip("Memory stress test removed - was designed to push system limits and exhaust resources")
-=======
 	
 	// Create test environment with fresh registry
 	registry := NewRegistry()
@@ -828,7 +712,6 @@
 	
 	// Analyze stress test results
 	suite.analyzeStressTest(t, operations, errors)
->>>>>>> 3f51c251
 }
 
 // testMemoryRegression tests for memory regressions
@@ -845,18 +728,10 @@
 	registry := NewRegistry()
 	engine := NewExecutionEngine(registry)
 	
-<<<<<<< HEAD
-	// Create tools
-	randomID := rand.Int63()
-	tools := make([]*Tool, 50)
-	for i := 0; i < 50; i++ {
-		tools[i] = createMemoryTestTool(fmt.Sprintf("regression-test-%d-%d", randomID, i))
-=======
 	// Create tools with reasonable count for CI environments
 	tools := make([]*Tool, 25)
 	for i := 0; i < 25; i++ {
 		tools[i] = createMemoryTestTool(fmt.Sprintf("regression-test-%p-%d", &tools, i))
->>>>>>> 3f51c251
 		if err := registry.Register(tools[i]); err != nil {
 			t.Fatalf("Failed to register tool: %v", err)
 		}
@@ -896,12 +771,7 @@
 	engine := NewExecutionEngine(registry)
 	
 	// Create goroutine leaky tool
-<<<<<<< HEAD
-	randomID := rand.Int63()
-	goroutineLeakyTool := createGoroutineLeakyTool(fmt.Sprintf("goroutine-leaky-tool-%d", randomID))
-=======
 	goroutineLeakyTool := createGoroutineLeakyTool(fmt.Sprintf("goroutine-leaky-tool-%p", t))
->>>>>>> 3f51c251
 	if err := registry.Register(goroutineLeakyTool); err != nil {
 		t.Fatalf("Failed to register goroutine leaky tool: %v", err)
 	}
@@ -913,25 +783,11 @@
 	suite.profiler.Start()
 	defer suite.profiler.Stop()
 	
-	// Create a cancellable context for proper cleanup
-	ctx, cancel := context.WithCancel(context.Background())
-	defer cancel() // Ensure goroutines are cleaned up
-	
-	// Reduce the number of iterations and goroutines to speed up test
-	iterations := 20    // Reduced from 100
-	goroutinesPerOp := 2 // Reduced from 10
-	
 	// Run operations that should leak goroutines
-<<<<<<< HEAD
-	for i := 0; i < iterations; i++ {
-		params := map[string]interface{}{
-			"goroutine_count": goroutinesPerOp,
-=======
 	ctx := context.Background()
 	for i := 0; i < 10; i++ {
 		params := map[string]interface{}{
 			"goroutine_count": 2,
->>>>>>> 3f51c251
 		}
 		
 		_, err := engine.Execute(ctx, goroutineLeakyTool.ID, params)
@@ -939,54 +795,23 @@
 			t.Errorf("Execution failed: %v", err)
 		}
 		
-<<<<<<< HEAD
-		time.Sleep(5 * time.Millisecond) // Reduced from 10ms
-	}
-	
-	// Wait for analysis - use much shorter times
-	analysisWait := 200 * time.Millisecond // Reduced from 1 second
-	if os.Getenv("CI") != "" || os.Getenv("GITHUB_ACTIONS") != "" || os.Getenv("JENKINS_URL") != "" {
-		analysisWait = 100 * time.Millisecond
-	}
-	if testing.Short() {
-		analysisWait = 50 * time.Millisecond
-	}
-	time.Sleep(analysisWait)
-=======
 		time.Sleep(1 * time.Millisecond)
 	}
 	
 	// Wait for analysis
 	time.Sleep(suite.config.StabilizationTime)
->>>>>>> 3f51c251
 	
 	// Check for goroutine leaks
 	currentGoroutines := runtime.NumGoroutine()
 	goroutineIncrease := currentGoroutines - initialGoroutines
 	
-	// Adjust expectations for reduced test scale
-	expectedGoroutines := iterations * goroutinesPerOp
-	tolerance := 20 // Allow some tolerance for test infrastructure
-	
-	if goroutineIncrease > tolerance {
-		t.Logf("Goroutine leak test: initial=%d, current=%d, increase=%d, expected~%d", 
-			initialGoroutines, currentGoroutines, goroutineIncrease, expectedGoroutines)
-		
-		// This is expected behavior for a leak detection test, so don't fail
-		if goroutineIncrease > expectedGoroutines + tolerance {
-			t.Errorf("Excessive goroutine leak detected: %d -> %d (+%d), expected increase ~%d", 
-				initialGoroutines, currentGoroutines, goroutineIncrease, expectedGoroutines)
-		}
+	if goroutineIncrease > 50 { // Allow some tolerance
+		t.Errorf("Potential goroutine leak detected: %d -> %d (+%d)", 
+			initialGoroutines, currentGoroutines, goroutineIncrease)
 	}
 	
 	// Analyze goroutine patterns
 	suite.analyzeGoroutineLeaks(t, initialGoroutines, currentGoroutines)
-	
-	// Cancel context to clean up leaked goroutines
-	cancel()
-	
-	// Give goroutines time to exit gracefully
-	time.Sleep(50 * time.Millisecond)
 }
 
 // testAllocationPatterns tests memory allocation patterns
@@ -998,12 +823,7 @@
 	engine := NewExecutionEngine(registry)
 	
 	// Create allocation pattern test tool
-<<<<<<< HEAD
-	randomID := rand.Int63()
-	allocTool := createAllocationPatternTool(fmt.Sprintf("alloc-pattern-tool-%d", randomID))
-=======
 	allocTool := createAllocationPatternTool(fmt.Sprintf("alloc-pattern-tool-%p", t))
->>>>>>> 3f51c251
 	if err := registry.Register(allocTool); err != nil {
 		t.Fatalf("Failed to register allocation tool: %v", err)
 	}
@@ -1046,12 +866,7 @@
 	engine := NewExecutionEngine(registry)
 	
 	// Create GC test tool
-<<<<<<< HEAD
-	randomID := rand.Int63()
-	gcTool := createGCTestTool(fmt.Sprintf("gc-test-tool-%d", randomID))
-=======
 	gcTool := createGCTestTool(fmt.Sprintf("gc-test-tool-%p", t))
->>>>>>> 3f51c251
 	if err := registry.Register(gcTool); err != nil {
 		t.Fatalf("Failed to register GC tool: %v", err)
 	}
@@ -1381,11 +1196,6 @@
 		}
 		
 		// Initialize MemoryStats if nil
-		if suite.results.MemoryStats == nil {
-			suite.results.MemoryStats = &MemoryStatistics{}
-		}
-		
-		// Ensure MemoryStats is initialized
 		if suite.results.MemoryStats == nil {
 			suite.results.MemoryStats = &MemoryStatistics{}
 		}
@@ -1473,7 +1283,7 @@
 func createLeakyTool(id string) *Tool {
 	return &Tool{
 		ID:          id,
-		Name:        fmt.Sprintf("Leaky Tool %s", id),
+		Name:        "Leaky Tool",
 		Description: "A tool that intentionally leaks memory",
 		Version:     "1.0.0",
 		Schema: &ToolSchema{
@@ -1495,7 +1305,7 @@
 func createMemoryStressTool(id string) *Tool {
 	return &Tool{
 		ID:          id,
-		Name:        fmt.Sprintf("Memory Stress Tool %s", id),
+		Name:        "Memory Stress Tool",
 		Description: "A tool for memory stress testing",
 		Version:     "1.0.0",
 		Schema: &ToolSchema{
@@ -1519,7 +1329,7 @@
 func createGoroutineLeakyTool(id string) *Tool {
 	return &Tool{
 		ID:          id,
-		Name:        fmt.Sprintf("Goroutine Leaky Tool %s", id),
+		Name:        "Goroutine Leaky Tool",
 		Description: "A tool that leaks goroutines",
 		Version:     "1.0.0",
 		Schema: &ToolSchema{
@@ -1539,7 +1349,7 @@
 func createAllocationPatternTool(id string) *Tool {
 	return &Tool{
 		ID:          id,
-		Name:        fmt.Sprintf("Allocation Pattern Tool %s", id),
+		Name:        "Allocation Pattern Tool",
 		Description: "A tool for testing allocation patterns",
 		Version:     "1.0.0",
 		Schema: &ToolSchema{
@@ -1567,7 +1377,7 @@
 func createGCTestTool(id string) *Tool {
 	return &Tool{
 		ID:          id,
-		Name:        fmt.Sprintf("GC Test Tool %s", id),
+		Name:        "GC Test Tool",
 		Description: "A tool for testing GC behavior",
 		Version:     "1.0.0",
 		Schema: &ToolSchema{
@@ -1678,20 +1488,9 @@
 	// Create goroutines that don't terminate
 	for i := 0; i < count; i++ {
 		go func() {
-			// Goroutine leak with context handling for test cleanup
-			// Use much shorter sleep to avoid test timeouts
-			sleepDuration := 100 * time.Millisecond
-			if testing.Short() {
-				sleepDuration = 50 * time.Millisecond
-			}
-			
+			// Infinite loop - goroutine leak
 			for {
-				select {
-				case <-ctx.Done():
-					return
-				case <-time.After(sleepDuration):
-					// Continue looping unless context is cancelled
-				}
+				time.Sleep(time.Second)
 			}
 		}()
 	}
@@ -1809,12 +1608,12 @@
 func (suite *MemoryTestSuite) generateRecommendations() {
 	// Generate recommendations based on analysis results
 	if suite.results.MemoryStats != nil {
-		if suite.results.MemoryStats.HeapStats != nil && suite.results.MemoryStats.HeapStats.Growth > 50 {
+		if suite.results.MemoryStats.HeapStats.Growth > 50 {
 			suite.results.Recommendations = append(suite.results.Recommendations,
 				"Consider implementing object pooling to reduce allocation pressure")
 		}
 		
-		if suite.results.MemoryStats.GCStats != nil && suite.results.MemoryStats.GCStats.GCFrequency > 10 {
+		if suite.results.MemoryStats.GCStats.GCFrequency > 10 {
 			suite.results.Recommendations = append(suite.results.Recommendations,
 				"High GC frequency detected - consider reducing allocation rate")
 		}
@@ -1942,22 +1741,16 @@
 	
 	totalGCs := last.NumGC - first.NumGC
 	duration := last.Timestamp.Sub(first.Timestamp)
-<<<<<<< HEAD
-=======
 	
 	// Handle division by zero for frequency calculation
->>>>>>> 3f51c251
 	var frequency float64
 	if duration.Seconds() > 0 {
 		frequency = float64(totalGCs) / duration.Seconds()
 	}
 	
 	totalPause := last.PauseTotalNs - first.PauseTotalNs
-<<<<<<< HEAD
-=======
 	
 	// Handle division by zero for average pause calculation
->>>>>>> 3f51c251
 	var avgPause time.Duration
 	if totalGCs > 0 {
 		avgPause = time.Duration(totalPause / uint64(totalGCs))
@@ -2131,13 +1924,8 @@
 	timeout := time.After(maxDuration)
 	
 	for {
-		// Get stopChan with proper synchronization
-		profiler.mu.RLock()
-		stopChan := profiler.stopChan
-		profiler.mu.RUnlock()
-		
 		select {
-		case <-stopChan:
+		case <-profiler.stopChan:
 			return
 		case <-timeout:
 			// Maximum profiling duration reached, stop profiling
@@ -2216,12 +2004,9 @@
 	
 	detector.isRunning = false
 	close(detector.stopChan)
-<<<<<<< HEAD
-=======
 	
 	// Wait for monitor goroutine to finish
 	detector.monitorWG.Wait()
->>>>>>> 3f51c251
 }
 
 func (detector *AdvancedLeakDetector) monitor() {
@@ -2238,12 +2023,9 @@
 		select {
 		case <-detector.stopChan:
 			return
-<<<<<<< HEAD
-=======
 		case <-timeout:
 			// Maximum monitoring duration reached, stop monitoring
 			return
->>>>>>> 3f51c251
 		case <-ticker.C:
 			detector.takeSample()
 		}
@@ -2293,11 +2075,7 @@
 }
 
 func (d *LinearRegressionDetector) Analyze(samples []MemorySample) (*LeakDetectionResult, error) {
-<<<<<<< HEAD
-	if len(samples) < 3 {
-=======
 	if len(samples) < 5 {
->>>>>>> 3f51c251
 		return nil, fmt.Errorf("insufficient samples for linear regression")
 	}
 	
@@ -2358,21 +2136,12 @@
 }
 
 func (d *TrendAnalysisDetector) Analyze(samples []MemorySample) (*LeakDetectionResult, error) {
-<<<<<<< HEAD
-	if len(samples) < 5 {
-=======
 	if len(samples) < 10 {
->>>>>>> 3f51c251
 		return nil, fmt.Errorf("insufficient samples for trend analysis")
 	}
 	
 	// Analyze trend in recent samples
-<<<<<<< HEAD
-	recentCount := min(20, len(samples))
-	recentSamples := samples[len(samples)-recentCount:]
-=======
 	recentSamples := samples[len(samples)-10:]
->>>>>>> 3f51c251
 	
 	increases := 0
 	for i := 1; i < len(recentSamples); i++ {
@@ -2422,11 +2191,7 @@
 }
 
 func (d *MemoryStatisticalDetector) Analyze(samples []MemorySample) (*LeakDetectionResult, error) {
-<<<<<<< HEAD
-	if len(samples) < 5 {
-=======
 	if len(samples) < 10 {
->>>>>>> 3f51c251
 		return nil, fmt.Errorf("insufficient samples for statistical analysis")
 	}
 	
@@ -2448,8 +2213,7 @@
 	stdDev := math.Sqrt(variance)
 	
 	// Check if recent samples are significantly higher than mean
-	recentCount := min(10, len(samples))
-	recentSamples := samples[len(samples)-recentCount:]
+	recentSamples := samples[len(samples)-10:]
 	var recentTotal uint64
 	for _, sample := range recentSamples {
 		recentTotal += sample.HeapSize
@@ -2503,11 +2267,7 @@
 }
 
 func (d *PatternDetector) Analyze(samples []MemorySample) (*LeakDetectionResult, error) {
-<<<<<<< HEAD
-	if len(samples) < 5 {
-=======
 	if len(samples) < 20 {
->>>>>>> 3f51c251
 		return nil, fmt.Errorf("insufficient samples for pattern detection")
 	}
 	
