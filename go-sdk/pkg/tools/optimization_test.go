package tools

import (
	"context"
	"fmt"
	"testing"
	"time"
)

// TestOptimizationIntegration tests the integration of all performance optimizations
func TestOptimizationIntegration(t *testing.T) {
	// Test 1: Registry with Pagination
	t.Run("PaginatedRegistry", func(t *testing.T) {
		registry := NewRegistry()
		
		// Add some tools
		for i := 0; i < 20; i++ {
			tool := &Tool{
				ID:          fmt.Sprintf("tool-%d", i),
				Name:        fmt.Sprintf("Test Tool %d", i),
				Description: "Test description",
				Version:     "1.0.0",
				Schema: &ToolSchema{
					Type: "object",
					Properties: map[string]*Property{
						"input": {
							Type:        "string",
							Description: "Input parameter",
						},
					},
					Required: []string{"input"},
				},
				Executor: &testExecutor{},
			}
			err := registry.Register(tool)
			if err != nil {
				t.Fatalf("Failed to register tool: %v", err)
			}
		}
		
		// Test paginated list
		options := &PaginationOptions{
			Page:      1,
			Size:      10,
			SortBy:    "name",
			SortOrder: "asc",
		}
		
		result, err := registry.ListPaginated(nil, options)
		if err != nil {
			t.Fatalf("ListPaginated failed: %v", err)
		}
		
		if len(result.Tools) != 10 {
			t.Errorf("Expected 10 tools, got %d", len(result.Tools))
		}
		
		if result.TotalCount != 20 {
			t.Errorf("Expected total count 20, got %d", result.TotalCount)
		}
		
		if result.TotalPages != 2 {
			t.Errorf("Expected 2 total pages, got %d", result.TotalPages)
		}
	})
	
	// Test 2: Schema Caching
	t.Run("SchemaCaching", func(t *testing.T) {
		schema := &ToolSchema{
			Type: "object",
			Properties: map[string]*Property{
				"name": {
					Type:        "string",
					Description: "Name parameter",
				},
			},
			Required: []string{"name"},
		}
		
		// Create multiple validators with the same schema
		validator1 := NewSchemaValidator(schema)
		validator2 := NewSchemaValidator(schema)
		
		// They should have the same schema hash
		if validator1.schemaHash != validator2.schemaHash {
			t.Error("Expected same schema hash for identical schemas")
		}
		
		// Test validation
		params := map[string]interface{}{
			"name": "test",
		}
		
		err := validator1.Validate(params)
		if err != nil {
			t.Errorf("Validation failed: %v", err)
		}
		
		err = validator2.Validate(params)
		if err != nil {
			t.Errorf("Validation failed: %v", err)
		}
	})
	
	// Test 3: Copy-on-Write
	t.Run("CopyOnWrite", func(t *testing.T) {
		original := &Tool{
			ID:          "test-tool",
			Name:        "Original Tool",
			Description: "Original description",
			Version:     "1.0.0",
		}
		
		clone := original.CloneOptimized()
		
		// Should be shared initially
		if !clone.IsShared() {
			t.Error("Expected clone to be shared")
		}
		
		// Names should be the same
		if clone.Name != original.Name {
			t.Error("Expected clone to have same name as original")
		}
		
		// Modify clone
		clone.SetName("Modified Tool")
		
		// After modification, clone should not be shared
		if clone.IsShared() {
			t.Error("Expected clone to not be shared after modification")
		}
		
		// Original should be unchanged
		if original.Name != "Original Tool" {
			t.Error("Expected original to remain unchanged")
		}
		
		// Clone should have modified value
		if clone.Name != "Modified Tool" {
			t.Error("Expected clone to have modified name")
		}
	})
	
	// Test 4: Memory Pool
	t.Run("MemoryPool", func(t *testing.T) {
		pool := NewMemoryPool()
		
		// Get and return tools
		tool1 := pool.GetTool()
		tool1.ID = "tool-1"
		
		tool2 := pool.GetTool()
		tool2.ID = "tool-2"
		
		// Return to pool
		pool.PutTool(tool1)
		pool.PutTool(tool2)
		
		// Get again
		tool3 := pool.GetTool()
		tool4 := pool.GetTool()
		
		// Should be reset
		if tool3.ID != "" {
			t.Error("Expected tool from pool to be reset")
		}
		
		if tool4.ID != "" {
			t.Error("Expected tool from pool to be reset")
		}
	})
}

// Test executor for testing
type testExecutor struct{}

func (e *testExecutor) Execute(ctx context.Context, params map[string]interface{}) (*ToolExecutionResult, error) {
	return &ToolExecutionResult{
		Success:   true,
		Data:      "test result",
		Timestamp: time.Now(),
	}, nil
}

// TestPerformanceComparison compares performance before and after optimizations
func TestPerformanceComparison(t *testing.T) {
	registry := NewRegistry()
	
	// Create tools
	for i := 0; i < 100; i++ {
		tool := &Tool{
			ID:          fmt.Sprintf("tool-%d", i),
			Name:        fmt.Sprintf("Test Tool %d", i),
			Description: "Test description",
			Version:     "1.0.0",
			Schema: &ToolSchema{
				Type: "object",
				Properties: map[string]*Property{
					"input": {
						Type:        "string",
						Description: "Input parameter",
					},
				},
				Required: []string{"input"},
			},
			Executor: &testExecutor{},
		}
		err := registry.Register(tool)
		if err != nil {
			t.Fatalf("Failed to register tool: %v", err)
		}
	}
	
	// Test paginated vs non-paginated
	t.Run("PaginatedVsNonPaginated", func(t *testing.T) {
		options := &PaginationOptions{
			Page:      1,
			Size:      10,
			SortBy:    "name",
			SortOrder: "asc",
		}
		
		// Paginated
		start := time.Now()
		result, err := registry.ListPaginated(nil, options)
		paginatedTime := time.Since(start)
		
		if err != nil {
			t.Fatalf("ListPaginated failed: %v", err)
		}
		
		if len(result.Tools) != 10 {
			t.Errorf("Expected 10 tools from paginated list, got %d", len(result.Tools))
		}
		
		// Non-paginated
		start = time.Now()
		allTools, err := registry.List(nil)
		nonPaginatedTime := time.Since(start)
		
		if err != nil {
			t.Fatalf("List failed: %v", err)
		}
		
		t.Logf("Paginated time: %v, Non-paginated time: %v", paginatedTime, nonPaginatedTime)
		t.Logf("Paginated returned %d tools, Non-paginated returned %d tools", len(result.Tools), len(allTools))
	})
}

// TestCachingEffectiveness tests how effective the caching is
func TestCachingEffectiveness(t *testing.T) {
	// Test list cache
	t.Run("ListCache", func(t *testing.T) {
		registry := NewRegistry()
		
		// Add some tools
		for i := 0; i < 50; i++ {
			tool := &Tool{
<<<<<<< HEAD
				ID:          fmt.Sprintf("tool-%d", i),
				Name:        fmt.Sprintf("Test Tool %d", i),
=======
				ID:          fmt.Sprintf("tool-cache-%d", i),
				Name:        fmt.Sprintf("Test Tool Cache %d", i),
>>>>>>> 3f51c251
				Description: "Test description",
				Version:     "1.0.0",
				Schema: &ToolSchema{
					Type: "object",
					Properties: map[string]*Property{
						"input": {
							Type:        "string",
							Description: "Input parameter",
						},
					},
					Required: []string{"input"},
				},
				Executor: &testExecutor{},
			}
			err := registry.Register(tool)
			if err != nil {
				t.Fatalf("Failed to register tool: %v", err)
			}
		}
		
		options := &PaginationOptions{
			Page:      1,
			Size:      10,
			SortBy:    "name",
			SortOrder: "asc",
		}
		
		// First call - should miss cache
		start := time.Now()
		result1, err := registry.ListPaginated(nil, options)
		firstCallTime := time.Since(start)
		
		if err != nil {
			t.Fatalf("ListPaginated failed: %v", err)
		}
		
		// Second call - should hit cache
		start = time.Now()
		result2, err := registry.ListPaginated(nil, options)
		secondCallTime := time.Since(start)
		
		if err != nil {
			t.Fatalf("ListPaginated failed: %v", err)
		}
		
		// Results should be the same
		if len(result1.Tools) != len(result2.Tools) {
			t.Error("Expected same number of tools from cached call")
		}
		
		t.Logf("First call time: %v, Second call time: %v", firstCallTime, secondCallTime)
		
		// Second call should be faster (cached)
		if secondCallTime > firstCallTime {
			t.Log("Note: Second call was not faster, but caching may still be working")
		}
	})
	
	// Test schema cache effectiveness
	t.Run("SchemaCache", func(t *testing.T) {
		schema := &ToolSchema{
			Type: "object",
			Properties: map[string]*Property{
				"name": {
					Type:        "string",
					Description: "Name parameter",
				},
			},
			Required: []string{"name"},
		}
		
		params := map[string]interface{}{
			"name": "test",
		}
		
		// Create multiple validators - should reuse cached schema
		start := time.Now()
		for i := 0; i < 10; i++ {
			validator := NewSchemaValidator(schema)
			err := validator.Validate(params)
			if err != nil {
				t.Fatalf("Validation failed: %v", err)
			}
		}
		cachedTime := time.Since(start)
		
		t.Logf("Time for 10 cached schema validations: %v", cachedTime)
		
		// Check cache stats if available
		if globalSchemaCache != nil {
			hitCount, missCount, hitRate := globalSchemaCache.GetStats()
			t.Logf("Schema cache stats: hits=%d, misses=%d, hit_rate=%.2f%%", hitCount, missCount, hitRate*100)
		}
	})
}<|MERGE_RESOLUTION|>--- conflicted
+++ resolved
@@ -257,13 +257,8 @@
 		// Add some tools
 		for i := 0; i < 50; i++ {
 			tool := &Tool{
-<<<<<<< HEAD
-				ID:          fmt.Sprintf("tool-%d", i),
-				Name:        fmt.Sprintf("Test Tool %d", i),
-=======
 				ID:          fmt.Sprintf("tool-cache-%d", i),
 				Name:        fmt.Sprintf("Test Tool Cache %d", i),
->>>>>>> 3f51c251
 				Description: "Test description",
 				Version:     "1.0.0",
 				Schema: &ToolSchema{
