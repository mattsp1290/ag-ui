--- conflicted
+++ resolved
@@ -22,9 +22,6 @@
 	memoryProfiler *MemoryProfiler
 }
 
-<<<<<<< HEAD
-// PerformanceConfig and DefaultPerformanceConfig are now in performance_config.go
-=======
 // PerformanceConfig defines performance testing configuration
 type PerformanceConfig struct {
 	// Baseline configuration
@@ -82,7 +79,6 @@
 		StressErrorThreshold:    5.0, // 5% error rate threshold
 	}
 }
->>>>>>> 7566f995
 
 // PerformanceMetrics tracks comprehensive performance statistics
 type PerformanceMetrics struct {
@@ -1023,17 +1019,13 @@
 
 func (pf *PerformanceFramework) measureBaselineExecutionTimeWithContext(ctx context.Context, engine *ExecutionEngine, tools []*Tool) time.Duration {
 	var totalTime time.Duration
-<<<<<<< HEAD
 	// Use optimized iterations for CI
 	measurements := GetOptimizedMeasurements()
 	iterations := measurements.LatencyIterations
 	if !isCI() {
 		iterations = pf.config.BaselineIterations
 	}
-=======
-	iterations := pf.config.BaselineIterations
 	successfulIterations := 0
->>>>>>> 7566f995
 	
 	for i := 0; i < iterations; i++ {
 		// Check context cancellation
@@ -1071,13 +1063,6 @@
 	return 0
 }
 
-<<<<<<< HEAD
-func (pf *PerformanceFramework) measureBaselineThroughput(engine *ExecutionEngine, tools []*Tool) float64 {
-	// Use optimized duration for CI environments
-	measurements := GetOptimizedMeasurements()
-	duration := measurements.ThroughputDuration
-	ctx, cancel := context.WithTimeout(context.Background(), duration)
-=======
 // Legacy method for backwards compatibility
 func (pf *PerformanceFramework) measureBaselineExecutionTime(engine *ExecutionEngine, tools []*Tool) time.Duration {
 	ctx, cancel := context.WithTimeout(context.Background(), 10*time.Second)
@@ -1086,9 +1071,10 @@
 }
 
 func (pf *PerformanceFramework) measureBaselineThroughputWithContext(parentCtx context.Context, engine *ExecutionEngine, tools []*Tool) float64 {
-	duration := 10 * time.Second
+	// Use optimized duration for CI environments
+	measurements := GetOptimizedMeasurements()
+	duration := measurements.ThroughputDuration
 	ctx, cancel := context.WithTimeout(parentCtx, duration)
->>>>>>> 7566f995
 	defer cancel()
 	
 	var ops int64
@@ -1323,17 +1309,12 @@
 		}
 	}
 	
-<<<<<<< HEAD
-	// Stress test with high memory allocation
+	// Stress test with high memory allocation (reduced duration and concurrency)
 	timeout := OptimizedTestTimeout()
 	if isCI() {
 		timeout = 5 * time.Second // Much shorter for CI
 	}
 	ctx, cancel := context.WithTimeout(context.Background(), timeout)
-=======
-	// Stress test with high memory allocation (reduced duration and concurrency)
-	ctx, cancel := context.WithTimeout(context.Background(), 5*time.Second)
->>>>>>> 7566f995
 	defer cancel()
 	
 	var wg sync.WaitGroup
