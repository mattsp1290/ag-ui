package tools

import (
	"context"
	"encoding/json"
	"fmt"
	"io/ioutil"
	"math"
	"os"
	"path/filepath"
	"reflect"
	"runtime"
	"sort"
	"sync"
	"testing"
	"time"

	"github.com/ag-ui/go-sdk/pkg/testhelper"
)

// RegressionTestFramework provides comprehensive performance regression testing
type RegressionTestFramework struct {
	config            *RegressionConfig
	baselineManager   *RegressionBaselineManager
	detectionEngine   *RegressionDetectionEngine
	analysisEngine    *RegressionAnalysisEngine
	reportGenerator   *RegressionReportGenerator
	alertSystem       *RegressionAlertSystem
	results           *RegressionTestResults
	mu                sync.RWMutex
}

// RegressionConfig and related types are now in regression_config.go

// RegressionTestResults stores comprehensive regression test results
type RegressionTestResults struct {
	TestRun           *RegressionTestRun
	BaselineData      *RegressionBaselineData
	CurrentData       *RegressionCurrentData
	DetectionResults  []*RegressionDetectionResult
	AnalysisResults   *RegressionAnalysisResults
	QualityGateResults []*RegressionQualityGateResult
	Alerts            []*RegressionAlert
	Summary           *RegressionSummary
	Recommendations   []string
}

// RegressionTestRun contains information about the regression test run
type RegressionTestRun struct {
	RunID         string
	Timestamp     time.Time
	Duration      time.Duration
	Environment   string
	Configuration *RegressionConfig
	Metadata      map[string]interface{}
}

// RegressionBaselineData contains baseline performance data
type RegressionBaselineData struct {
	BaselineID      string
	CreatedAt       time.Time
	DataPoints      []*RegressionDataPoint
	Statistics      *RegressionStatistics
	Metadata        map[string]interface{}
	Source          string
	Confidence      float64
}

// RegressionCurrentData contains current performance data
type RegressionCurrentData struct {
	DataPoints      []*RegressionDataPoint
	Statistics      *RegressionStatistics
	Timestamp       time.Time
	TestInfo        map[string]interface{}
}

// RegressionDataPoint represents a single performance measurement
type RegressionDataPoint struct {
	Timestamp    time.Time
	Metrics      map[string]float64
	TestName     string
	TestType     string
	Environment  string
	Metadata     map[string]interface{}
}

// RegressionStatistics contains statistical measures
type RegressionStatistics struct {
	Mean           map[string]float64
	Median         map[string]float64
	StandardDev    map[string]float64
	Min            map[string]float64
	Max            map[string]float64
	Percentiles    map[string]map[string]float64 // metric -> percentile -> value
	Confidence     map[string]float64
	SampleSize     int
	Variance       map[string]float64
	Skewness       map[string]float64
	Kurtosis       map[string]float64
}

// RegressionDetectionResult contains results from regression detection
type RegressionDetectionResult struct {
	Algorithm        RegressionDetectionAlgorithm
	Metric           string
	RegressionFound  bool
	Confidence       float64
	Severity         TestRegressionSeverity
	ChangePercent    float64
	ChangeAbsolute   float64
	StatisticalTest  *StatisticalTestResult
	TrendAnalysis    *TrendAnalysisResult
	AnomalyAnalysis  *AnomalyAnalysisResult
	Evidence         []string
	Recommendations  []string
}

// StatisticalTestResult contains statistical test results
type StatisticalTestResult struct {
	TestName     string
	PValue       float64
	Statistic    float64
	CriticalValue float64
	Significant  bool
	EffectSize   float64
	PowerAnalysis *PowerAnalysis
}

// PowerAnalysis contains statistical power analysis results
type PowerAnalysis struct {
	Power          float64
	SampleSize     int
	EffectSize     float64
	AlphaLevel     float64
	Recommendation string
}

// TrendAnalysisResult contains trend analysis results
type TrendAnalysisResult struct {
	TrendDirection  string
	TrendStrength   float64
	TrendSignificance float64
	TrendDuration   time.Duration
	TrendConsistency float64
	SeasonalPattern *SeasonalPattern
	ForecastData    *ForecastData
}

// SeasonalPattern contains seasonal pattern analysis
type SeasonalPattern struct {
	Detected     bool
	Period       time.Duration
	Amplitude    float64
	Confidence   float64
	Adjustments  map[string]float64
}

// ForecastData contains forecasting information
type ForecastData struct {
	Predictions      []float64
	Confidence       []float64
	Horizon          time.Duration
	Method           string
	Accuracy         float64
}

// AnomalyAnalysisResult contains anomaly detection results
type AnomalyAnalysisResult struct {
	AnomalyDetected  bool
	AnomalyScore     float64
	AnomalyType      string
	AnomalyDuration  time.Duration
	AnomalyPattern   string
	IsolationScore   float64
	ContextualScore  float64
	CollectiveScore  float64
}

// RegressionAnalysisResults contains comprehensive analysis results
type RegressionAnalysisResults struct {
	OverallAssessment    *OverallAssessment
	MetricAnalysis       map[string]*MetricAnalysis
	CorrelationAnalysis  *CorrelationAnalysis
	CausalAnalysis       *CausalAnalysis
	ImpactAnalysis       *ImpactAnalysis
	RootCauseAnalysis    *RootCauseAnalysis
	RecommendationEngine *RecommendationEngine
}

// OverallAssessment provides overall regression assessment
type OverallAssessment struct {
	RegressionScore     float64
	PerformanceHealth   string
	RiskLevel           string
	Stability           float64
	Reliability         float64
	Trends              []string
	Patterns            []string
	Anomalies           []string
}

// MetricAnalysis contains detailed analysis for each metric
type MetricAnalysis struct {
	Metric              string
	CurrentValue        float64
	BaselineValue       float64
	Change              float64
	ChangePercent       float64
	Significance        float64
	Trend               *TrendAnalysis
	Distribution        *DistributionAnalysis
	Stability           *StabilityAnalysis
	Outliers            []float64
	Forecast            *ForecastAnalysis
}

// TrendAnalysis contains trend analysis for a metric
type TrendAnalysis struct {
	Direction       string
	Strength        float64
	Consistency     float64
	Acceleration    float64
	Deceleration    float64
	Cycles          []CycleInfo
	Breakpoints     []BreakpointInfo
}

// CycleInfo contains information about cyclical patterns
type CycleInfo struct {
	Period     time.Duration
	Amplitude  float64
	Phase      float64
	Confidence float64
}

// BreakpointInfo contains information about trend breakpoints
type BreakpointInfo struct {
	Timestamp  time.Time
	Magnitude  float64
	Confidence float64
	Type       string
}

// DistributionAnalysis contains distribution analysis
type DistributionAnalysis struct {
	Type           string
	Parameters     map[string]float64
	GoodnessOfFit  float64
	Normality      *NormalityTest
	Comparison     *DistributionComparison
}

// NormalityTest contains normality test results
type NormalityTest struct {
	TestName   string
	Statistic  float64
	PValue     float64
	IsNormal   bool
	Skewness   float64
	Kurtosis   float64
}

// DistributionComparison compares current and baseline distributions
type DistributionComparison struct {
	KSTest        *KolmogorovSmirnovTest
	MannWhitney   *MannWhitneyTest
	AndersonDarling *AndersonDarlingTest
}

// KolmogorovSmirnovTest contains K-S test results
type KolmogorovSmirnovTest struct {
	Statistic  float64
	PValue     float64
	Significant bool
}

// MannWhitneyTest contains Mann-Whitney U test results
type MannWhitneyTest struct {
	Statistic  float64
	PValue     float64
	Significant bool
}

// AndersonDarlingTest contains Anderson-Darling test results
type AndersonDarlingTest struct {
	Statistic  float64
	PValue     float64
	Significant bool
}

// StabilityAnalysis contains stability analysis
type StabilityAnalysis struct {
	StabilityScore     float64
	VariabilityScore   float64
	ConsistencyScore   float64
	ReliabilityScore   float64
	Patterns           []string
	Anomalies          []AnomalyInfo
}

// AnomalyInfo contains information about anomalies
type AnomalyInfo struct {
	Timestamp  time.Time
	Value      float64
	Score      float64
	Type       string
	Context    string
}

// ForecastAnalysis contains forecast analysis
type ForecastAnalysis struct {
	ShortTerm   *ForecastResult
	MediumTerm  *ForecastResult
	LongTerm    *ForecastResult
	Confidence  float64
	Method      string
	Accuracy    float64
}

// ForecastResult contains forecast results
type ForecastResult struct {
	Predictions []float64
	Confidence  []float64
	Horizon     time.Duration
	Trend       string
}

// CorrelationAnalysis contains correlation analysis between metrics
type CorrelationAnalysis struct {
	Correlations    map[string]map[string]float64
	StrongCorrelations []CorrelationInfo
	WeakCorrelations   []CorrelationInfo
	NetworkAnalysis    *NetworkAnalysis
}

// CorrelationInfo contains correlation information
type CorrelationInfo struct {
	Metric1     string
	Metric2     string
	Correlation float64
	Significance float64
	Type        string
}

// NetworkAnalysis contains network analysis of metric correlations
type NetworkAnalysis struct {
	Clusters        []MetricCluster
	CentralMetrics  []string
	Influencers     []string
	Dependencies    []DependencyInfo
}

// MetricCluster contains clustered metrics
type MetricCluster struct {
	Name       string
	Metrics    []string
	Cohesion   float64
	Separation float64
}

// DependencyInfo contains dependency information
type DependencyInfo struct {
	Source     string
	Target     string
	Strength   float64
	Direction  string
	Lag        time.Duration
}

// CausalAnalysis contains causal analysis results
type CausalAnalysis struct {
	CausalRelationships []CausalRelationship
	CausalChains        []CausalChain
	RootCauses          []RootCause
	Interventions       []Intervention
}

// CausalRelationship represents a causal relationship
type CausalRelationship struct {
	Cause      string
	Effect     string
	Strength   float64
	Confidence float64
	Mechanism  string
}

// CausalChain represents a causal chain
type CausalChain struct {
	Chain      []string
	Strength   float64
	Confidence float64
}

// RootCause represents a root cause
type RootCause struct {
	Cause       string
	Confidence  float64
	Effects     []string
	Evidence    []string
	Likelihood  float64
}

// Intervention represents a potential intervention
type Intervention struct {
	Action      string
	Target      string
	Effect      string
	Confidence  float64
	Effort      string
	Impact      string
}

// ImpactAnalysis contains impact analysis results
type ImpactAnalysis struct {
	BusinessImpact    *BusinessImpact
	TechnicalImpact   *TechnicalImpact
	UserImpact        *UserImpact
	OperationalImpact *OperationalImpact
	RiskAssessment    *RiskAssessment
}

// BusinessImpact contains business impact analysis
type BusinessImpact struct {
	RevenueImpact    float64
	CostImpact       float64
	SLAImpact        float64
	CustomerImpact   float64
	CompetitiveImpact float64
	Severity         string
}

// TechnicalImpact contains technical impact analysis
type TechnicalImpact struct {
	SystemStability  float64
	Scalability      float64
	Maintainability  float64
	SecurityImpact   float64
	ComplianceImpact float64
	Severity         string
}

// UserImpact contains user impact analysis
type UserImpact struct {
	ExperienceImpact float64
	SatisfactionImpact float64
	ProductivityImpact float64
	AccessibilityImpact float64
	Severity         string
}

// OperationalImpact contains operational impact analysis
type OperationalImpact struct {
	ResourceImpact    float64
	ProcessImpact     float64
	SupportImpact     float64
	MonitoringImpact  float64
	Severity          string
}

// RiskAssessment contains risk assessment results
type RiskAssessment struct {
	RiskLevel     string
	RiskScore     float64
	RiskFactors   []RiskFactor
	Mitigation    []MitigationStrategy
	Contingency   []ContingencyPlan
}

// RiskFactor represents a risk factor
type RiskFactor struct {
	Factor      string
	Impact      float64
	Probability float64
	Severity    string
}

// MitigationStrategy represents a mitigation strategy
type MitigationStrategy struct {
	Strategy    string
	Effectiveness float64
	Effort      string
	Timeline    string
}

// ContingencyPlan represents a contingency plan
type ContingencyPlan struct {
	Plan        string
	Trigger     string
	Actions     []string
	Effectiveness float64
}

// RootCauseAnalysis contains root cause analysis results
type RootCauseAnalysis struct {
	PotentialCauses []PotentialCause
	PrimaryRootCause *PrimaryRootCause
	ContributingFactors []ContributingFactor
	AnalysisMethod  string
	Confidence      float64
}

// PotentialCause represents a potential cause
type PotentialCause struct {
	Cause       string
	Likelihood  float64
	Evidence    []string
	Investigation []string
}

// PrimaryRootCause represents the primary root cause
type PrimaryRootCause struct {
	Cause       string
	Evidence    []string
	Confidence  float64
	Mechanism   string
	Timeline    string
}

// ContributingFactor represents a contributing factor
type ContributingFactor struct {
	Factor      string
	Contribution float64
	Interaction string
}

// RecommendationEngine contains recommendation engine results
type RecommendationEngine struct {
	ImmediateActions   []ActionRecommendation
	ShortTermActions   []ActionRecommendation
	LongTermActions    []ActionRecommendation
	PreventiveActions  []ActionRecommendation
	MonitoringActions  []ActionRecommendation
	PrioritizedActions []PrioritizedAction
}

// ActionRecommendation represents an action recommendation
type ActionRecommendation struct {
	Action      string
	Rationale   string
	Impact      string
	Effort      string
	Priority    string
	Timeline    string
	Resources   []string
	Risks       []string
	Metrics     []string
}

// PrioritizedAction represents a prioritized action
type PrioritizedAction struct {
	Action      ActionRecommendation
	Priority    int
	Score       float64
	Justification string
}

// RegressionQualityGateResult contains quality gate evaluation results
type RegressionQualityGateResult struct {
	Gate        *RegressionQualityGate
	Passed      bool
	ActualValue float64
	Threshold   float64
	Deviation   float64
	Message     string
}

// RegressionAlert represents a regression alert
type RegressionAlert struct {
	ID          string
	Timestamp   time.Time
	Severity    TestRegressionSeverity
	Title       string
	Description string
	Metric      string
	Threshold   float64
	ActualValue float64
	Evidence    []string
	Recommendations []string
	Acknowledged bool
}

// RegressionSummary contains summary of regression test results
type RegressionSummary struct {
	OverallStatus      string
	RegressionsFound   int
	CriticalRegressions int
	MajorRegressions   int
	MinorRegressions   int
	QualityGatesPassed int
	QualityGatesFailed int
	AlertsGenerated    int
	OverallScore       float64
	PerformanceHealth  string
	RiskLevel          string
	Recommendations    []string
}

// Component implementations

// RegressionBaselineManager manages regression baselines
type RegressionBaselineManager struct {
	config  *RegressionConfig
	storage BaselineStorage
	cache   map[string]*RegressionBaselineData
	mu      sync.RWMutex
}

// RegressionDetectionEngine implements regression detection algorithms
type RegressionDetectionEngine struct {
	config     *RegressionConfig
	algorithms map[RegressionDetectionAlgorithm]RegressionDetector
	mu         sync.RWMutex
}

// RegressionDetector interface for regression detection algorithms
type RegressionDetector interface {
	Detect(baseline *RegressionBaselineData, current *RegressionCurrentData) (*RegressionDetectionResult, error)
	Configure(config map[string]interface{}) error
	Name() string
}

// RegressionAnalysisEngine implements comprehensive regression analysis
type RegressionAnalysisEngine struct {
	config    *RegressionConfig
	analyzers map[string]RegressionAnalyzer
	mu        sync.RWMutex
}

// RegressionAnalyzer interface for regression analysis components
type RegressionAnalyzer interface {
	Analyze(data *RegressionAnalysisData) (interface{}, error)
	Configure(config map[string]interface{}) error
	Name() string
}

// RegressionAnalysisData contains data for regression analysis
type RegressionAnalysisData struct {
	Baseline        *RegressionBaselineData
	Current         *RegressionCurrentData
	DetectionResults []*RegressionDetectionResult
	HistoricalData  []*RegressionDataPoint
	Metadata        map[string]interface{}
}

// RegressionReportGenerator generates regression reports
type RegressionReportGenerator struct {
	config     *RegressionConfig
	templates  map[string]string
	formatters map[string]ReportFormatter
	mu         sync.RWMutex
}

// ReportFormatter interface for report formatting
type ReportFormatter interface {
	Format(results *RegressionTestResults) ([]byte, error)
	Extension() string
	MimeType() string
}

// RegressionAlertSystem manages regression alerts
type RegressionAlertSystem struct {
	config   *RegressionConfig
	channels map[string]AlertChannel
	mu       sync.RWMutex
}

// DefaultRegressionConfig is now in regression_config.go

// NewRegressionTestFramework creates a new regression test framework
func NewRegressionTestFramework(config *RegressionConfig) *RegressionTestFramework {
	if config == nil {
		config = DefaultRegressionConfig()
	}
	
	framework := &RegressionTestFramework{
		config: config,
		results: &RegressionTestResults{
			TestRun: &RegressionTestRun{
				RunID:         generateRegressionRunID(),
				Timestamp:     time.Now(),
				Environment:   config.TestEnvironment,
				Configuration: config,
				Metadata:      make(map[string]interface{}),
			},
			DetectionResults:   make([]*RegressionDetectionResult, 0),
			QualityGateResults: make([]*RegressionQualityGateResult, 0),
			Alerts:             make([]*RegressionAlert, 0),
			Recommendations:    make([]string, 0),
		},
	}
	
	// Initialize components
	framework.baselineManager = NewRegressionBaselineManager(config)
	framework.detectionEngine = NewRegressionDetectionEngine(config)
	framework.analysisEngine = NewRegressionAnalysisEngine(config)
	framework.reportGenerator = NewRegressionReportGenerator(config)
	framework.alertSystem = NewRegressionAlertSystem(config)
	
	return framework
}

// RunRegressionTests runs comprehensive regression tests
func (framework *RegressionTestFramework) RunRegressionTests(t *testing.T) error {
	return framework.RunRegressionTestsWithContext(context.Background(), t)
}

// RunRegressionTestsWithContext runs comprehensive regression tests with context support
func (framework *RegressionTestFramework) RunRegressionTestsWithContext(ctx context.Context, t *testing.T) error {
	startTime := time.Now()
	
	// Check for cancellation before each major step
	select {
	case <-ctx.Done():
		return ctx.Err()
	default:
	}
	
	// Collect current performance data
	if err := framework.collectCurrentDataWithContext(ctx, t); err != nil {
		return fmt.Errorf("failed to collect current data: %w", err)
	}
	
	select {
	case <-ctx.Done():
		return ctx.Err()
	default:
	}
	
	// Load baseline data
	if err := framework.loadBaselineData(t); err != nil {
		return fmt.Errorf("failed to load baseline data: %w", err)
	}
	
	select {
	case <-ctx.Done():
		return ctx.Err()
	default:
	}
	
	// Run regression detection
	if err := framework.runRegressionDetection(t); err != nil {
		return fmt.Errorf("failed to run regression detection: %w", err)
	}
	
	select {
	case <-ctx.Done():
		return ctx.Err()
	default:
	}
	
	// Run comprehensive analysis
	if err := framework.runComprehensiveAnalysis(t); err != nil {
		return fmt.Errorf("failed to run comprehensive analysis: %w", err)
	}
	
	select {
	case <-ctx.Done():
		return ctx.Err()
	default:
	}
	
	// Evaluate quality gates
	if err := framework.evaluateQualityGates(t); err != nil {
		return fmt.Errorf("failed to evaluate quality gates: %w", err)
	}
	
	// Generate alerts
	if framework.config.AlertsEnabled {
		if err := framework.generateAlerts(t); err != nil {
			t.Logf("Warning: Failed to generate alerts: %v", err)
		}
	}
	
	// Generate reports
	if err := framework.generateReports(t); err != nil {
		return fmt.Errorf("failed to generate reports: %w", err)
	}
	
	// Update baseline if needed
	if framework.shouldUpdateBaseline() {
		if err := framework.updateBaseline(t); err != nil {
			t.Logf("Warning: Failed to update baseline: %v", err)
		}
	}
	
	// Finalize results
	framework.finalizeResults(time.Since(startTime))
	
	// Check if tests should fail
	if framework.shouldFailTests() {
		return fmt.Errorf("regression tests failed quality gates")
	}
	
	return nil
}

// collectCurrentData collects current performance data
func (framework *RegressionTestFramework) collectCurrentData(t *testing.T) error {
<<<<<<< HEAD
	return framework.collectCurrentDataWithContext(context.Background(), t)
}

// collectCurrentDataWithContext collects current performance data with context support
func (framework *RegressionTestFramework) collectCurrentDataWithContext(ctx context.Context, t *testing.T) error {
	// Check for cancellation before starting
	select {
	case <-ctx.Done():
		return ctx.Err()
	default:
	}
	
	// Create a shorter timeout context for performance data collection
	collectCtx, cancel := context.WithTimeout(ctx, 5*time.Second) // Very short timeout
	defer cancel()
	
	// Run performance tests to collect current data with timeout
	config := DefaultPerformanceConfig()
	// Further reduce for regression testing
	config.BaselineIterations = 3
	config.BaselineWarmupDuration = 100 * time.Millisecond
	performanceFramework := NewPerformanceFramework(config)
	performanceReport := performanceFramework.RunComprehensivePerformanceTestWithContext(collectCtx, t)
=======
	// Run performance tests to collect current data
	performanceFramework := NewPerformanceFramework(OptimizedPerformanceConfig())
	performanceReport := performanceFramework.RunComprehensivePerformanceTest(t)
>>>>>>> 3f51c251
	
	// Convert performance data to regression data points
	dataPoints := make([]*RegressionDataPoint, 0)
	
	for testName, testResult := range performanceReport.Results {
		if baselineResult, ok := testResult.(*BaselineResult); ok {
			dataPoint := &RegressionDataPoint{
				Timestamp: time.Now(),
				Metrics: map[string]float64{
					"execution_time": float64(baselineResult.ExecutionTime.Nanoseconds()),
					"throughput":     baselineResult.Throughput,
					"memory_usage":   float64(baselineResult.MemoryUsage),
				},
				TestName:    testName,
				TestType:    "baseline",
				Environment: framework.config.TestEnvironment,
				Metadata:    make(map[string]interface{}),
			}
			dataPoints = append(dataPoints, dataPoint)
		}
	}
	
	// Calculate statistics
	statistics := framework.calculateStatistics(dataPoints)
	
	framework.results.CurrentData = &RegressionCurrentData{
		DataPoints: dataPoints,
		Statistics: statistics,
		Timestamp:  time.Now(),
		TestInfo:   make(map[string]interface{}),
	}
	
	return nil
}

// loadBaselineData loads baseline performance data
func (framework *RegressionTestFramework) loadBaselineData(t *testing.T) error {
	baselineKey := framework.generateBaselineKey()
	
	baseline, err := framework.baselineManager.LoadBaseline(baselineKey)
	if err != nil {
		return fmt.Errorf("failed to load baseline: %w", err)
	}
	
	if baseline == nil {
		// No baseline exists, create one from current data
		baseline = &RegressionBaselineData{
			BaselineID:  baselineKey,
			CreatedAt:   time.Now(),
			DataPoints:  framework.results.CurrentData.DataPoints,
			Statistics:  framework.results.CurrentData.Statistics,
			Metadata:    make(map[string]interface{}),
			Source:      "initial",
			Confidence:  1.0,
		}
		
		if err := framework.baselineManager.StoreBaseline(baselineKey, baseline); err != nil {
			return fmt.Errorf("failed to store initial baseline: %w", err)
		}
	}
	
	framework.results.BaselineData = baseline
	
	return nil
}

// runRegressionDetection runs regression detection algorithms
func (framework *RegressionTestFramework) runRegressionDetection(t *testing.T) error {
	for _, algorithm := range framework.config.DetectionAlgorithms {
		detector, exists := framework.detectionEngine.algorithms[algorithm]
		if !exists {
			continue
		}
		
		result, err := detector.Detect(framework.results.BaselineData, framework.results.CurrentData)
		if err != nil {
			t.Logf("Warning: Detection algorithm %s failed: %v", algorithm, err)
			continue
		}
		
		if result != nil {
			framework.results.DetectionResults = append(framework.results.DetectionResults, result)
		}
	}
	
	return nil
}

// runComprehensiveAnalysis runs comprehensive regression analysis
func (framework *RegressionTestFramework) runComprehensiveAnalysis(t *testing.T) error {
	// Skip comprehensive analysis if basic mode is set
	if framework.config.AnalysisDepth == RegressionAnalysisDepthBasic {
		// Create minimal analysis results
		framework.results.AnalysisResults = &RegressionAnalysisResults{
			OverallAssessment: &OverallAssessment{
				RegressionScore:   0.0,
				PerformanceHealth: "good",
				RiskLevel:         "low",
				Stability:         0.8,
				Reliability:       0.9,
			},
			MetricAnalysis:      make(map[string]*MetricAnalysis),
			CorrelationAnalysis: &CorrelationAnalysis{
				Correlations: make(map[string]map[string]float64),
			},
			RecommendationEngine: &RecommendationEngine{
				ImmediateActions: make([]ActionRecommendation, 0),
				ShortTermActions: make([]ActionRecommendation, 0),
				LongTermActions:  make([]ActionRecommendation, 0),
			},
		}
		return nil
	}
	
	analysisData := &RegressionAnalysisData{
		Baseline:         framework.results.BaselineData,
		Current:          framework.results.CurrentData,
		DetectionResults: framework.results.DetectionResults,
		Metadata:         make(map[string]interface{}),
	}
	
	// Run overall assessment
	overallAssessment, err := framework.analysisEngine.analyzers["overall"].Analyze(analysisData)
	if err != nil {
		return fmt.Errorf("failed to run overall assessment: %w", err)
	}
	
	// Run metric analysis
	metricAnalysis, err := framework.analysisEngine.analyzers["metric"].Analyze(analysisData)
	if err != nil {
		return fmt.Errorf("failed to run metric analysis: %w", err)
	}
	
	// Run correlation analysis
	correlationAnalysis, err := framework.analysisEngine.analyzers["correlation"].Analyze(analysisData)
	if err != nil {
		return fmt.Errorf("failed to run correlation analysis: %w", err)
	}
	
	// Compile analysis results
	framework.results.AnalysisResults = &RegressionAnalysisResults{
		OverallAssessment:   overallAssessment.(*OverallAssessment),
		MetricAnalysis:      metricAnalysis.(map[string]*MetricAnalysis),
		CorrelationAnalysis: correlationAnalysis.(*CorrelationAnalysis),
		RecommendationEngine: &RecommendationEngine{
			ImmediateActions: make([]ActionRecommendation, 0),
			ShortTermActions: make([]ActionRecommendation, 0),
			LongTermActions:  make([]ActionRecommendation, 0),
		},
	}
	
	return nil
}

// evaluateQualityGates evaluates regression quality gates
func (framework *RegressionTestFramework) evaluateQualityGates(t *testing.T) error {
	for _, gate := range framework.config.QualityGates {
		if !gate.Enabled {
			continue
		}
		
		result := framework.evaluateQualityGate(gate)
		framework.results.QualityGateResults = append(framework.results.QualityGateResults, result)
	}
	
	return nil
}

// evaluateQualityGate evaluates a single quality gate
func (framework *RegressionTestFramework) evaluateQualityGate(gate RegressionQualityGate) *RegressionQualityGateResult {
	result := &RegressionQualityGateResult{
		Gate:   &gate,
		Passed: false,
	}
	
	// Find metric value from detection results
	var metricValue float64
	var found bool
	
	for _, detectionResult := range framework.results.DetectionResults {
		if detectionResult.Metric == gate.Metric {
			switch gate.Metric {
			case "performance_degradation":
				metricValue = math.Abs(detectionResult.ChangePercent)
			case "error_rate_increase":
				metricValue = detectionResult.ChangePercent
			default:
				metricValue = detectionResult.ChangeAbsolute
			}
			found = true
			break
		}
	}
	
	if !found {
		// If no detection results found, it means no regressions were detected
		// In this case, quality gates should pass (no degradation/error increase)
		result.Passed = true
		result.ActualValue = 0.0
		result.Threshold = gate.Threshold
		result.Deviation = 0.0 - gate.Threshold
		result.Message = "No regression detected - quality gate passed"
		return result
	}
	
	result.ActualValue = metricValue
	result.Threshold = gate.Threshold
	result.Deviation = metricValue - gate.Threshold
	
	// Evaluate threshold
	switch gate.Operator {
	case "lt":
		result.Passed = metricValue < gate.Threshold
	case "gt":
		result.Passed = metricValue > gate.Threshold
	case "lte":
		result.Passed = metricValue <= gate.Threshold
	case "gte":
		result.Passed = metricValue >= gate.Threshold
	case "eq":
		result.Passed = metricValue == gate.Threshold
	default:
		result.Message = "Unknown operator"
		return result
	}
	
	if result.Passed {
		result.Message = "Quality gate passed"
	} else {
		result.Message = fmt.Sprintf("Quality gate failed: %.2f %s %.2f", 
			metricValue, gate.Operator, gate.Threshold)
	}
	
	return result
}

// generateAlerts generates regression alerts
func (framework *RegressionTestFramework) generateAlerts(t *testing.T) error {
	// Generate alerts based on detection results
	for _, detectionResult := range framework.results.DetectionResults {
		if !detectionResult.RegressionFound {
			continue
		}
		
		var severity TestRegressionSeverity
		switch {
		case math.Abs(detectionResult.ChangePercent) >= framework.config.AlertThresholds.CriticalRegression:
			severity = TestRegressionSeverityCritical
		case math.Abs(detectionResult.ChangePercent) >= framework.config.AlertThresholds.MajorRegression:
			severity = TestRegressionSeverityMajor
		case math.Abs(detectionResult.ChangePercent) >= framework.config.AlertThresholds.MinorRegression:
			severity = TestRegressionSeverityWarning
		default:
			severity = TestRegressionSeverityInfo
		}
		
		alert := &RegressionAlert{
			ID:          fmt.Sprintf("regression-alert-%d", time.Now().UnixNano()),
			Timestamp:   time.Now(),
			Severity:    severity,
			Title:       fmt.Sprintf("Performance Regression Detected: %s", detectionResult.Metric),
			Description: fmt.Sprintf("Regression detected with %.2f%% change using %s algorithm", 
				detectionResult.ChangePercent, detectionResult.Algorithm),
			Metric:      detectionResult.Metric,
			ActualValue: detectionResult.ChangePercent,
			Evidence:    detectionResult.Evidence,
			Recommendations: detectionResult.Recommendations,
		}
		
		framework.results.Alerts = append(framework.results.Alerts, alert)
	}
	
	return nil
}

// generateReports generates regression reports
func (framework *RegressionTestFramework) generateReports(t *testing.T) error {
	for _, format := range framework.config.ReportFormats {
		formatter, exists := framework.reportGenerator.formatters[format]
		if !exists {
			continue
		}
		
		data, err := formatter.Format(framework.results)
		if err != nil {
			return fmt.Errorf("failed to format report as %s: %w", format, err)
		}
		
		filename := fmt.Sprintf("regression-report-%s.%s", 
			framework.results.TestRun.RunID, formatter.Extension())
		filepath := filepath.Join(framework.config.ReportOutputDir, filename)
		
		if err := os.MkdirAll(framework.config.ReportOutputDir, 0755); err != nil {
			return fmt.Errorf("failed to create report directory: %w", err)
		}
		
		if err := ioutil.WriteFile(filepath, data, 0644); err != nil {
			return fmt.Errorf("failed to write report file: %w", err)
		}
	}
	
	return nil
}

// shouldUpdateBaseline determines if baseline should be updated
func (framework *RegressionTestFramework) shouldUpdateBaseline() bool {
	// Update baseline if no critical regressions found
	if framework.results.Summary == nil {
		return false
	}
	
	return framework.results.Summary.CriticalRegressions == 0
}

// updateBaseline updates the baseline with current data
func (framework *RegressionTestFramework) updateBaseline(t *testing.T) error {
	baselineKey := framework.generateBaselineKey()
	
	// Create new baseline from current data
	baseline := &RegressionBaselineData{
		BaselineID:  baselineKey,
		CreatedAt:   time.Now(),
		DataPoints:  framework.results.CurrentData.DataPoints,
		Statistics:  framework.results.CurrentData.Statistics,
		Metadata:    make(map[string]interface{}),
		Source:      "updated",
		Confidence:  1.0,
	}
	
	return framework.baselineManager.StoreBaseline(baselineKey, baseline)
}

// finalizeResults finalizes regression test results
func (framework *RegressionTestFramework) finalizeResults(duration time.Duration) {
	framework.results.TestRun.Duration = duration
	
	// Calculate summary
	summary := &RegressionSummary{
		OverallStatus:       "unknown",
		RegressionsFound:    0,
		CriticalRegressions: 0,
		MajorRegressions:    0,
		MinorRegressions:    0,
		QualityGatesPassed:  0,
		QualityGatesFailed:  0,
		AlertsGenerated:     len(framework.results.Alerts),
		Recommendations:     make([]string, 0),
	}
	
	// Count regressions by severity
	for _, detectionResult := range framework.results.DetectionResults {
		if detectionResult.RegressionFound {
			summary.RegressionsFound++
			switch detectionResult.Severity {
			case TestRegressionSeverityCritical:
				summary.CriticalRegressions++
			case TestRegressionSeverityMajor:
				summary.MajorRegressions++
			case TestRegressionSeverityWarning:
				summary.MinorRegressions++
			}
		}
	}
	
	// Count quality gate results
	for _, qgResult := range framework.results.QualityGateResults {
		if qgResult.Passed {
			summary.QualityGatesPassed++
		} else {
			summary.QualityGatesFailed++
		}
	}
	
	// Determine overall status
	if summary.CriticalRegressions > 0 {
		summary.OverallStatus = "critical"
	} else if summary.MajorRegressions > 0 {
		summary.OverallStatus = "major"
	} else if summary.MinorRegressions > 0 {
		summary.OverallStatus = "warning"
	} else {
		summary.OverallStatus = "passed"
	}
	
	// Calculate overall score
	totalTests := len(framework.results.DetectionResults)
	if totalTests > 0 {
		regressionsFound := summary.RegressionsFound
		summary.OverallScore = (float64(totalTests-regressionsFound) / float64(totalTests)) * 100
	}
	
	// Set performance health
	if summary.OverallScore >= 95 {
		summary.PerformanceHealth = "excellent"
	} else if summary.OverallScore >= 80 {
		summary.PerformanceHealth = "good"
	} else if summary.OverallScore >= 60 {
		summary.PerformanceHealth = "fair"
	} else {
		summary.PerformanceHealth = "poor"
	}
	
	// Set risk level
	if summary.CriticalRegressions > 0 {
		summary.RiskLevel = "high"
	} else if summary.MajorRegressions > 0 {
		summary.RiskLevel = "medium"
	} else if summary.MinorRegressions > 0 {
		summary.RiskLevel = "low"
	} else {
		summary.RiskLevel = "minimal"
	}
	
	framework.results.Summary = summary
}

// shouldFailTests determines if tests should fail
func (framework *RegressionTestFramework) shouldFailTests() bool {
	if framework.results.Summary == nil {
		return false
	}
	
	if framework.config.FailOnRegression && framework.results.Summary.RegressionsFound > 0 {
		return true
	}
	
	if framework.config.FailOnDegradation && framework.results.Summary.CriticalRegressions > 0 {
		return true
	}
	
	// Check critical quality gates only if we're configured to fail on degradation
	if framework.config.FailOnDegradation {
		for _, qgResult := range framework.results.QualityGateResults {
			if qgResult.Gate.Severity == TestRegressionSeverityCritical && !qgResult.Passed {
				return true
			}
		}
	}
	
	return false
}

// Helper methods

// generateRegressionRunID generates a unique run ID
func generateRegressionRunID() string {
	return fmt.Sprintf("regression-%d", time.Now().UnixNano())
}

// generateBaselineKey generates a baseline key
func (framework *RegressionTestFramework) generateBaselineKey() string {
	switch framework.config.BaselineStrategy {
	case RegressionBaselineStrategyFixed:
		return "fixed-baseline"
	case RegressionBaselineStrategyRolling:
		return "rolling-baseline"
	case RegressionBaselineStrategyAdaptive:
		return "adaptive-baseline"
	default:
		return "default-baseline"
	}
}

// calculateStatistics calculates statistics for data points
func (framework *RegressionTestFramework) calculateStatistics(dataPoints []*RegressionDataPoint) *RegressionStatistics {
	if len(dataPoints) == 0 {
		return &RegressionStatistics{
			Mean:        make(map[string]float64),
			Median:      make(map[string]float64),
			StandardDev: make(map[string]float64),
			Min:         make(map[string]float64),
			Max:         make(map[string]float64),
			Percentiles: make(map[string]map[string]float64),
			Confidence:  make(map[string]float64),
			Variance:    make(map[string]float64),
			Skewness:    make(map[string]float64),
			Kurtosis:    make(map[string]float64),
			SampleSize:  0,
		}
	}
	
	statistics := &RegressionStatistics{
		Mean:        make(map[string]float64),
		Median:      make(map[string]float64),
		StandardDev: make(map[string]float64),
		Min:         make(map[string]float64),
		Max:         make(map[string]float64),
		Percentiles: make(map[string]map[string]float64),
		Confidence:  make(map[string]float64),
		Variance:    make(map[string]float64),
		Skewness:    make(map[string]float64),
		Kurtosis:    make(map[string]float64),
		SampleSize:  len(dataPoints),
	}
	
	// Get all metrics
	metrics := make(map[string][]float64)
	for _, dataPoint := range dataPoints {
		for metric, value := range dataPoint.Metrics {
			metrics[metric] = append(metrics[metric], value)
		}
	}
	
	// Calculate statistics for each metric
	for metric, values := range metrics {
		statistics.Mean[metric] = framework.calculateMean(values)
		statistics.Median[metric] = framework.calculateMedian(values)
		statistics.StandardDev[metric] = framework.calculateStandardDeviation(values)
		statistics.Min[metric] = framework.calculateMin(values)
		statistics.Max[metric] = framework.calculateMax(values)
		statistics.Percentiles[metric] = framework.calculatePercentiles(values)
		statistics.Variance[metric] = framework.calculateVariance(values)
		statistics.Skewness[metric] = framework.calculateSkewness(values)
		statistics.Kurtosis[metric] = framework.calculateKurtosis(values)
		statistics.Confidence[metric] = 0.95 // Default confidence level
	}
	
	return statistics
}

// Statistical calculation methods
func (framework *RegressionTestFramework) calculateMean(values []float64) float64 {
	if len(values) == 0 {
		return 0
	}
	sum := 0.0
	for _, value := range values {
		sum += value
	}
	return sum / float64(len(values))
}

func (framework *RegressionTestFramework) calculateMedian(values []float64) float64 {
	if len(values) == 0 {
		return 0
	}
	
	sorted := make([]float64, len(values))
	copy(sorted, values)
	sort.Float64s(sorted)
	
	n := len(sorted)
	if n%2 == 0 {
		return (sorted[n/2-1] + sorted[n/2]) / 2
	}
	return sorted[n/2]
}

func (framework *RegressionTestFramework) calculateStandardDeviation(values []float64) float64 {
	if len(values) < 2 {
		return 0
	}
	
	mean := framework.calculateMean(values)
	variance := 0.0
	for _, value := range values {
		variance += (value - mean) * (value - mean)
	}
	variance /= float64(len(values) - 1)
	return math.Sqrt(variance)
}

func (framework *RegressionTestFramework) calculateMin(values []float64) float64 {
	if len(values) == 0 {
		return 0
	}
	min := values[0]
	for _, value := range values {
		if value < min {
			min = value
		}
	}
	return min
}

func (framework *RegressionTestFramework) calculateMax(values []float64) float64 {
	if len(values) == 0 {
		return 0
	}
	max := values[0]
	for _, value := range values {
		if value > max {
			max = value
		}
	}
	return max
}

func (framework *RegressionTestFramework) calculatePercentiles(values []float64) map[string]float64 {
	if len(values) == 0 {
		return make(map[string]float64)
	}
	
	sorted := make([]float64, len(values))
	copy(sorted, values)
	sort.Float64s(sorted)
	
	percentiles := make(map[string]float64)
	percentileValues := []float64{25, 50, 75, 90, 95, 99}
	
	for _, p := range percentileValues {
		index := int(float64(len(sorted)) * p / 100)
		if index >= len(sorted) {
			index = len(sorted) - 1
		}
		percentiles[fmt.Sprintf("p%.0f", p)] = sorted[index]
	}
	
	return percentiles
}

func (framework *RegressionTestFramework) calculateVariance(values []float64) float64 {
	if len(values) < 2 {
		return 0
	}
	
	mean := framework.calculateMean(values)
	variance := 0.0
	for _, value := range values {
		variance += (value - mean) * (value - mean)
	}
	return variance / float64(len(values)-1)
}

func (framework *RegressionTestFramework) calculateSkewness(values []float64) float64 {
	if len(values) < 3 {
		return 0
	}
	
	mean := framework.calculateMean(values)
	stdDev := framework.calculateStandardDeviation(values)
	
	if stdDev == 0 {
		return 0
	}
	
	skewness := 0.0
	for _, value := range values {
		skewness += math.Pow((value-mean)/stdDev, 3)
	}
	
	return skewness / float64(len(values))
}

func (framework *RegressionTestFramework) calculateKurtosis(values []float64) float64 {
	if len(values) < 4 {
		return 0
	}
	
	mean := framework.calculateMean(values)
	stdDev := framework.calculateStandardDeviation(values)
	
	if stdDev == 0 {
		return 0
	}
	
	kurtosis := 0.0
	for _, value := range values {
		kurtosis += math.Pow((value-mean)/stdDev, 4)
	}
	
	return (kurtosis/float64(len(values))) - 3 // Excess kurtosis
}

// Component constructors
func NewRegressionBaselineManager(config *RegressionConfig) *RegressionBaselineManager {
	return &RegressionBaselineManager{
		config:  config,
		storage: &FilesystemBaselineStorage{basePath: "./regression-baselines"},
		cache:   make(map[string]*RegressionBaselineData),
	}
}

func NewRegressionDetectionEngine(config *RegressionConfig) *RegressionDetectionEngine {
	engine := &RegressionDetectionEngine{
		config:     config,
		algorithms: make(map[RegressionDetectionAlgorithm]RegressionDetector),
	}
	
	// Initialize detection algorithms
	engine.algorithms[RegressionAlgorithmThreshold] = &ThresholdDetector{config: config}
	engine.algorithms[RegressionAlgorithmStatistical] = &TestStatisticalDetector{config: config}
	engine.algorithms[RegressionAlgorithmTrend] = &TrendDetector{config: config}
	
	return engine
}

func NewRegressionAnalysisEngine(config *RegressionConfig) *RegressionAnalysisEngine {
	engine := &RegressionAnalysisEngine{
		config:    config,
		analyzers: make(map[string]RegressionAnalyzer),
	}
	
	// Initialize analyzers
	engine.analyzers["overall"] = &OverallAnalyzer{config: config}
	engine.analyzers["metric"] = &MetricAnalyzer{config: config}
	engine.analyzers["correlation"] = &CorrelationAnalyzer{config: config}
	
	return engine
}

func NewRegressionReportGenerator(config *RegressionConfig) *RegressionReportGenerator {
	generator := &RegressionReportGenerator{
		config:     config,
		templates:  make(map[string]string),
		formatters: make(map[string]ReportFormatter),
	}
	
	// Initialize formatters
	generator.formatters["json"] = &JSONFormatter{}
	generator.formatters["html"] = &HTMLFormatter{}
	
	return generator
}

func NewRegressionAlertSystem(config *RegressionConfig) *RegressionAlertSystem {
	return &RegressionAlertSystem{
		config:   config,
		channels: make(map[string]AlertChannel),
	}
}

// Component method implementations
func (bm *RegressionBaselineManager) LoadBaseline(key string) (*RegressionBaselineData, error) {
	bm.mu.RLock()
	if cached, exists := bm.cache[key]; exists {
		bm.mu.RUnlock()
		return cached, nil
	}
	bm.mu.RUnlock()
	
	baseline, err := bm.storage.Load(key)
	if err != nil {
		return nil, err
	}
	
	if baseline != nil {
		// Convert to RegressionBaselineData
		// This is a simplified conversion - in practice you'd need proper deserialization
		regressionBaseline := &RegressionBaselineData{
			BaselineID: key,
			CreatedAt:  baseline.CreatedAt,
			DataPoints: make([]*RegressionDataPoint, 0),
			Statistics: &RegressionStatistics{
				Mean:        make(map[string]float64),
				Median:      make(map[string]float64),
				StandardDev: make(map[string]float64),
				Min:         make(map[string]float64),
				Max:         make(map[string]float64),
				Percentiles: make(map[string]map[string]float64),
				Confidence:  make(map[string]float64),
				Variance:    make(map[string]float64),
				Skewness:    make(map[string]float64),
				Kurtosis:    make(map[string]float64),
				SampleSize:  1,
			},
			Metadata:   make(map[string]interface{}),
			Source:     "loaded",
			Confidence: 1.0,
		}
		
		// Populate statistics from baseline
		regressionBaseline.Statistics.Mean["throughput"] = baseline.ThroughputBaseline
		regressionBaseline.Statistics.Mean["memory_usage"] = float64(baseline.MemoryUsageBaseline)
		regressionBaseline.Statistics.Mean["execution_time"] = float64(baseline.ExecutionTimeBaseline.Nanoseconds())
		
		bm.mu.Lock()
		bm.cache[key] = regressionBaseline
		bm.mu.Unlock()
		
		return regressionBaseline, nil
	}
	
	return nil, nil
}

func (bm *RegressionBaselineManager) StoreBaseline(key string, baseline *RegressionBaselineData) error {
	// Convert to PerformanceBaseline for storage
	performanceBaseline := &PerformanceBaseline{
		CreatedAt:          baseline.CreatedAt,
		CommitHash:         "",
		ThroughputBaseline: baseline.Statistics.Mean["throughput"],
		MemoryUsageBaseline: uint64(baseline.Statistics.Mean["memory_usage"]),
		ExecutionTimeBaseline: time.Duration(baseline.Statistics.Mean["execution_time"]),
		ErrorRateBaseline:  0.0,
		Environment:        "regression-test",
		GoVersion:          runtime.Version(),
		Platform:           runtime.GOOS + "/" + runtime.GOARCH,
	}
	
	if err := bm.storage.Store(key, performanceBaseline); err != nil {
		return err
	}
	
	bm.mu.Lock()
	bm.cache[key] = baseline
	bm.mu.Unlock()
	
	return nil
}

// Detector implementations
type ThresholdDetector struct {
	config *RegressionConfig
}

func (d *ThresholdDetector) Name() string {
	return "Threshold Detector"
}

func (d *ThresholdDetector) Configure(config map[string]interface{}) error {
	return nil
}

func (d *ThresholdDetector) Detect(baseline *RegressionBaselineData, current *RegressionCurrentData) (*RegressionDetectionResult, error) {
	// Simple threshold-based detection
	for metric, baselineValue := range baseline.Statistics.Mean {
		if currentValue, exists := current.Statistics.Mean[metric]; exists {
			changePercent := ((currentValue - baselineValue) / baselineValue) * 100
			
			var threshold float64
			switch metric {
			case "throughput":
				threshold = d.config.DetectionThresholds.ThroughputDecrease
			case "response_time":
				threshold = d.config.DetectionThresholds.ResponseTimeIncrease
			case "memory_usage":
				threshold = d.config.DetectionThresholds.MemoryUsageIncrease
			default:
				threshold = d.config.DetectionThresholds.PerformanceDegradation
			}
			
			if math.Abs(changePercent) > threshold {
				return &RegressionDetectionResult{
					Algorithm:       RegressionAlgorithmThreshold,
					Metric:          metric,
					RegressionFound: true,
					Confidence:      0.8,
					Severity:        d.determineSeverity(changePercent),
					ChangePercent:   changePercent,
					ChangeAbsolute:  currentValue - baselineValue,
					Evidence:        []string{fmt.Sprintf("Threshold exceeded: %.2f%% change", changePercent)},
					Recommendations: []string{"Investigate performance degradation"},
				}, nil
			}
		}
	}
	
	return &RegressionDetectionResult{
		Algorithm:       RegressionAlgorithmThreshold,
		Metric:          "overall",
		RegressionFound: false,
		Confidence:      0.8,
		Severity:        TestRegressionSeverityInfo,
		Evidence:        []string{"No threshold violations detected"},
	}, nil
}

func (d *ThresholdDetector) determineSeverity(changePercent float64) TestRegressionSeverity {
	absChange := math.Abs(changePercent)
	
	switch {
	case absChange >= 25:
		return TestRegressionSeverityCritical
	case absChange >= 15:
		return TestRegressionSeverityMajor
	case absChange >= 10:
		return TestRegressionSeverityWarning
	default:
		return TestRegressionSeverityInfo
	}
}

type TestStatisticalDetector struct {
	config *RegressionConfig
}

func (d *TestStatisticalDetector) Name() string {
	return "Statistical Detector"
}

func (d *TestStatisticalDetector) Configure(config map[string]interface{}) error {
	return nil
}

func (d *TestStatisticalDetector) Detect(baseline *RegressionBaselineData, current *RegressionCurrentData) (*RegressionDetectionResult, error) {
	// Statistical t-test based detection
	for metric, baselineValue := range baseline.Statistics.Mean {
		if currentValue, exists := current.Statistics.Mean[metric]; exists {
			// Simplified t-test
			baselineStdDev := baseline.Statistics.StandardDev[metric]
			currentStdDev := current.Statistics.StandardDev[metric]
			
			if baselineStdDev == 0 || currentStdDev == 0 {
				continue
			}
			
			// Calculate t-statistic
			pooledStdDev := math.Sqrt((baselineStdDev*baselineStdDev + currentStdDev*currentStdDev) / 2)
			tStatistic := (currentValue - baselineValue) / pooledStdDev
			
			// Simple significance test (should use proper t-distribution)
			if math.Abs(tStatistic) > 2.0 { // Roughly 95% confidence
				changePercent := ((currentValue - baselineValue) / baselineValue) * 100
				
				return &RegressionDetectionResult{
					Algorithm:       RegressionAlgorithmStatistical,
					Metric:          metric,
					RegressionFound: true,
					Confidence:      0.95,
					Severity:        d.determineSeverity(changePercent),
					ChangePercent:   changePercent,
					ChangeAbsolute:  currentValue - baselineValue,
					StatisticalTest: &StatisticalTestResult{
						TestName:     "t-test",
						Statistic:    tStatistic,
						Significant:  true,
						PValue:       0.05, // Simplified
					},
					Evidence: []string{fmt.Sprintf("Statistical significance detected: t=%.2f", tStatistic)},
				}, nil
			}
		}
	}
	
	return &RegressionDetectionResult{
		Algorithm:       RegressionAlgorithmStatistical,
		Metric:          "overall",
		RegressionFound: false,
		Confidence:      0.95,
		Severity:        TestRegressionSeverityInfo,
		Evidence:        []string{"No statistical significance detected"},
	}, nil
}

func (d *TestStatisticalDetector) determineSeverity(changePercent float64) TestRegressionSeverity {
	absChange := math.Abs(changePercent)
	
	switch {
	case absChange >= 20:
		return TestRegressionSeverityCritical
	case absChange >= 10:
		return TestRegressionSeverityMajor
	case absChange >= 5:
		return TestRegressionSeverityWarning
	default:
		return TestRegressionSeverityInfo
	}
}

type TrendDetector struct {
	config *RegressionConfig
}

func (d *TrendDetector) Name() string {
	return "Trend Detector"
}

func (d *TrendDetector) Configure(config map[string]interface{}) error {
	return nil
}

func (d *TrendDetector) Detect(baseline *RegressionBaselineData, current *RegressionCurrentData) (*RegressionDetectionResult, error) {
	// Simplified trend detection
	// In practice, this would analyze historical data points
	
	return &RegressionDetectionResult{
		Algorithm:       RegressionAlgorithmTrend,
		Metric:          "overall",
		RegressionFound: false,
		Confidence:      0.7,
		Severity:        TestRegressionSeverityInfo,
		Evidence:        []string{"Trend analysis not implemented"},
	}, nil
}

// Analyzer implementations
type OverallAnalyzer struct {
	config *RegressionConfig
}

func (a *OverallAnalyzer) Name() string {
	return "Overall Analyzer"
}

func (a *OverallAnalyzer) Configure(config map[string]interface{}) error {
	return nil
}

func (a *OverallAnalyzer) Analyze(data *RegressionAnalysisData) (interface{}, error) {
	assessment := &OverallAssessment{
		RegressionScore:   0.0,
		PerformanceHealth: "good",
		RiskLevel:         "low",
		Stability:         0.8,
		Reliability:       0.9,
		Trends:            []string{"stable"},
		Patterns:          []string{"normal"},
		Anomalies:         []string{},
	}
	
	// Calculate regression score based on detection results
	regressionCount := 0
	for _, result := range data.DetectionResults {
		if result.RegressionFound {
			regressionCount++
		}
	}
	
	if len(data.DetectionResults) > 0 {
		assessment.RegressionScore = float64(regressionCount) / float64(len(data.DetectionResults)) * 100
	}
	
	// Determine performance health
	if assessment.RegressionScore < 10 {
		assessment.PerformanceHealth = "excellent"
	} else if assessment.RegressionScore < 25 {
		assessment.PerformanceHealth = "good"
	} else if assessment.RegressionScore < 50 {
		assessment.PerformanceHealth = "fair"
	} else {
		assessment.PerformanceHealth = "poor"
	}
	
	// Determine risk level
	if assessment.RegressionScore < 10 {
		assessment.RiskLevel = "low"
	} else if assessment.RegressionScore < 25 {
		assessment.RiskLevel = "medium"
	} else {
		assessment.RiskLevel = "high"
	}
	
	return assessment, nil
}

type MetricAnalyzer struct {
	config *RegressionConfig
}

func (a *MetricAnalyzer) Name() string {
	return "Metric Analyzer"
}

func (a *MetricAnalyzer) Configure(config map[string]interface{}) error {
	return nil
}

func (a *MetricAnalyzer) Analyze(data *RegressionAnalysisData) (interface{}, error) {
	metricAnalysis := make(map[string]*MetricAnalysis)
	
	// Analyze each metric
	for metric, baselineValue := range data.Baseline.Statistics.Mean {
		if currentValue, exists := data.Current.Statistics.Mean[metric]; exists {
			change := currentValue - baselineValue
			changePercent := (change / baselineValue) * 100
			
			analysis := &MetricAnalysis{
				Metric:        metric,
				CurrentValue:  currentValue,
				BaselineValue: baselineValue,
				Change:        change,
				ChangePercent: changePercent,
				Significance:  0.8, // Simplified
				Trend: &TrendAnalysis{
					Direction:   a.determineTrendDirection(change),
					Strength:    math.Abs(changePercent) / 100,
					Consistency: 0.8,
				},
				Distribution: &DistributionAnalysis{
					Type:          "normal",
					Parameters:    make(map[string]float64),
					GoodnessOfFit: 0.8,
				},
				Stability: &StabilityAnalysis{
					StabilityScore:   0.8,
					VariabilityScore: 0.2,
					ConsistencyScore: 0.9,
					ReliabilityScore: 0.85,
				},
				Outliers: []float64{},
			}
			
			metricAnalysis[metric] = analysis
		}
	}
	
	return metricAnalysis, nil
}

func (a *MetricAnalyzer) determineTrendDirection(change float64) string {
	if change > 0 {
		return "increasing"
	} else if change < 0 {
		return "decreasing"
	} else {
		return "stable"
	}
}

type CorrelationAnalyzer struct {
	config *RegressionConfig
}

func (a *CorrelationAnalyzer) Name() string {
	return "Correlation Analyzer"
}

func (a *CorrelationAnalyzer) Configure(config map[string]interface{}) error {
	return nil
}

func (a *CorrelationAnalyzer) Analyze(data *RegressionAnalysisData) (interface{}, error) {
	analysis := &CorrelationAnalysis{
		Correlations:       make(map[string]map[string]float64),
		StrongCorrelations: make([]CorrelationInfo, 0),
		WeakCorrelations:   make([]CorrelationInfo, 0),
	}
	
	// Calculate correlations between metrics
	metrics := make([]string, 0)
	for metric := range data.Baseline.Statistics.Mean {
		metrics = append(metrics, metric)
	}
	
	for i, metric1 := range metrics {
		analysis.Correlations[metric1] = make(map[string]float64)
		for j, metric2 := range metrics {
			if i != j {
				// Simplified correlation calculation
				correlation := 0.5 // Placeholder
				analysis.Correlations[metric1][metric2] = correlation
				
				if math.Abs(correlation) > 0.7 {
					analysis.StrongCorrelations = append(analysis.StrongCorrelations, CorrelationInfo{
						Metric1:     metric1,
						Metric2:     metric2,
						Correlation: correlation,
						Significance: 0.95,
						Type:        "pearson",
					})
				} else if math.Abs(correlation) > 0.3 {
					analysis.WeakCorrelations = append(analysis.WeakCorrelations, CorrelationInfo{
						Metric1:     metric1,
						Metric2:     metric2,
						Correlation: correlation,
						Significance: 0.8,
						Type:        "pearson",
					})
				}
			}
		}
	}
	
	return analysis, nil
}

// Formatter implementations
type JSONFormatter struct{}

func (f *JSONFormatter) Format(results *RegressionTestResults) ([]byte, error) {
	// Always clean to prevent JSON marshalling issues with +Inf/NaN
	// but do it more carefully to preserve data integrity
	cleanedResults := f.cleanForJSON(results)
	return json.MarshalIndent(cleanedResults, "", "  ")
}

// cleanForJSON recursively cleans data structures to remove +Inf, -Inf, and NaN values
// that cannot be marshaled to JSON, replacing them with null
func (f *JSONFormatter) cleanForJSON(data interface{}) interface{} {
	return f.cleanValue(reflect.ValueOf(data)).Interface()
}

func (f *JSONFormatter) cleanValue(v reflect.Value) reflect.Value {
	if !v.IsValid() {
		return v
	}

	switch v.Kind() {
	case reflect.Float32, reflect.Float64:
		f := v.Float()
		if math.IsInf(f, 1) {
			// Positive infinity -> use a large but finite value to preserve meaning
			if v.Kind() == reflect.Float32 {
				return reflect.ValueOf(float32(1e38))
			}
			return reflect.ValueOf(1e308)
		} else if math.IsInf(f, -1) {
			// Negative infinity -> use a large negative but finite value
			if v.Kind() == reflect.Float32 {
				return reflect.ValueOf(float32(-1e38))
			}
			return reflect.ValueOf(-1e308)
		} else if math.IsNaN(f) {
			// NaN -> use zero as it's the most neutral value
			return reflect.Zero(v.Type())
		}
		return v

	case reflect.Ptr:
		if v.IsNil() {
			return v
		}
		elem := f.cleanValue(v.Elem())
		if elem.IsValid() {
			newPtr := reflect.New(elem.Type())
			newPtr.Elem().Set(elem)
			return newPtr
		}
		return reflect.Zero(v.Type())

	case reflect.Interface:
		if v.IsNil() {
			return v
		}
		elem := f.cleanValue(v.Elem())
		if elem.IsValid() && elem.CanInterface() {
			return reflect.ValueOf(elem.Interface())
		}
		return reflect.Zero(v.Type())

	case reflect.Map:
		if v.IsNil() {
			return v
		}
		newMap := reflect.MakeMap(v.Type())
		for _, key := range v.MapKeys() {
			val := v.MapIndex(key)
			cleanedVal := f.cleanValue(val)
			if cleanedVal.IsValid() {
				newMap.SetMapIndex(key, cleanedVal)
			}
		}
		return newMap

	case reflect.Slice:
		if v.IsNil() {
			return v
		}
		newSlice := reflect.MakeSlice(v.Type(), v.Len(), v.Cap())
		for i := 0; i < v.Len(); i++ {
			elem := v.Index(i)
			cleanedElem := f.cleanValue(elem)
			if cleanedElem.IsValid() {
				newSlice.Index(i).Set(cleanedElem)
			}
		}
		return newSlice

	case reflect.Array:
		newArray := reflect.New(v.Type()).Elem()
		for i := 0; i < v.Len(); i++ {
			elem := v.Index(i)
			cleanedElem := f.cleanValue(elem)
			if cleanedElem.IsValid() {
				newArray.Index(i).Set(cleanedElem)
			}
		}
		return newArray

	case reflect.Struct:
		newStruct := reflect.New(v.Type()).Elem()
		for i := 0; i < v.NumField(); i++ {
			field := v.Field(i)
			if field.CanInterface() {
				cleanedField := f.cleanValue(field)
				if cleanedField.IsValid() && newStruct.Field(i).CanSet() {
					newStruct.Field(i).Set(cleanedField)
				}
			}
		}
		return newStruct

	default:
		return v
	}
}

func (f *JSONFormatter) Extension() string {
	return "json"
}

func (f *JSONFormatter) MimeType() string {
	return "application/json"
}

type HTMLFormatter struct{}

func (f *HTMLFormatter) Format(results *RegressionTestResults) ([]byte, error) {
	html := `<!DOCTYPE html>
<html>
<head>
    <title>Regression Test Report</title>
    <style>
        body { font-family: Arial, sans-serif; margin: 20px; }
        .header { background-color: #f0f0f0; padding: 20px; border-radius: 5px; }
        .section { margin: 20px 0; }
        .regression { padding: 10px; margin: 10px 0; border-radius: 5px; }
        .critical { background-color: #ffebee; border-left: 4px solid #f44336; }
        .major { background-color: #fff3e0; border-left: 4px solid #ff9800; }
        .warning { background-color: #fffde7; border-left: 4px solid #ffc107; }
        .info { background-color: #e3f2fd; border-left: 4px solid #2196f3; }
        .passed { background-color: #e8f5e8; border-left: 4px solid #4caf50; }
    </style>
</head>
<body>
    <div class="header">
        <h1>Regression Test Report</h1>
        <p>Run ID: ` + results.TestRun.RunID + `</p>
        <p>Timestamp: ` + results.TestRun.Timestamp.Format(time.RFC3339) + `</p>
        <p>Duration: ` + results.TestRun.Duration.String() + `</p>
    </div>
    
    <div class="section">
        <h2>Summary</h2>`
	
	if results.Summary != nil {
		html += fmt.Sprintf(`
        <p>Overall Status: %s</p>
        <p>Performance Health: %s</p>
        <p>Risk Level: %s</p>
        <p>Regressions Found: %d</p>
        <p>Overall Score: %.2f</p>`,
			results.Summary.OverallStatus,
			results.Summary.PerformanceHealth,
			results.Summary.RiskLevel,
			results.Summary.RegressionsFound,
			results.Summary.OverallScore)
	}
	
	html += `
    </div>
    
    <div class="section">
        <h2>Detection Results</h2>`
	
	for _, result := range results.DetectionResults {
		statusClass := "info"
		if result.RegressionFound {
			switch result.Severity {
			case TestRegressionSeverityCritical:
				statusClass = "critical"
			case TestRegressionSeverityMajor:
				statusClass = "major"
			case TestRegressionSeverityWarning:
				statusClass = "warning"
			}
		} else {
			statusClass = "passed"
		}
		
		html += fmt.Sprintf(`
        <div class="regression %s">
            <h3>%s - %s</h3>
            <p>Algorithm: %s</p>
            <p>Regression Found: %t</p>
            <p>Confidence: %.2f</p>
            <p>Change: %.2f%%</p>
        </div>`,
			statusClass,
			result.Metric,
			result.Severity,
			result.Algorithm,
			result.RegressionFound,
			result.Confidence,
			result.ChangePercent)
	}
	
	html += `
    </div>
</body>
</html>`
	
	return []byte(html), nil
}

func (f *HTMLFormatter) Extension() string {
	return "html"
}

func (f *HTMLFormatter) MimeType() string {
	return "text/html"
}

// TestRegressionFramework is the main test function
func TestRegressionFramework(t *testing.T) {
<<<<<<< HEAD
	if testing.Short() {
		t.Skip("Skipping regression test in short mode")
	}
	
	// Use much shorter timeout for CI environments - 20s max to prevent hanging
	timeouts := testhelper.GetCITimeouts()
	totalTimeout := timeouts.Medium // Use medium timeout instead of long + extra time
	if totalTimeout > 20*time.Second {
		totalTimeout = 20*time.Second // Cap at 20 seconds maximum
	}
	ctx, cancel := context.WithTimeout(context.Background(), totalTimeout)
	defer cancel()
	
	config := DefaultRegressionConfig()
=======
	// Skip in short mode
	if testing.Short() {
		t.Skip("Skipping regression framework test in short mode")
	}
	
	// Use optimized configuration for CI
	config := OptimizedRegressionConfig()
	if !isCI() {
		config = DefaultRegressionConfig()
	}
>>>>>>> 3f51c251
	config.ReportOutputDir = "./test-regression-reports"
	// Don't fail on regressions during testing - this is expected with synthetic data
	config.FailOnRegression = false
	config.FailOnDegradation = false
	
	// Optimize config for faster execution
	config.BaselineWindow = 1 * time.Second // Much shorter
	config.MinimumSampleSize = 3 // Reduced from 10
	config.HistoricalDataLimit = 50 // Much smaller
	
	// Skip heavy analysis for faster testing
	config.AnalysisDepth = RegressionAnalysisDepthBasic
	config.PredictiveAnalysis = false
	config.AnomalyDetection = false
	config.SeasonalityDetection = false
	config.OutlierDetection = false
	
	framework := NewRegressionTestFramework(config)
	
<<<<<<< HEAD
	// Run regression tests with timeout context
	done := make(chan error, 1)
	go func() {
		defer close(done)
		// Pass the context to the framework to ensure proper cancellation
		select {
		case done <- framework.RunRegressionTestsWithContext(ctx, t):
		case <-ctx.Done():
			done <- ctx.Err()
		}
	}()
	
	select {
	case err := <-done:
		if err != nil {
			if err == context.DeadlineExceeded {
				t.Logf("Regression tests timed out after %v - this is expected in CI", totalTimeout)
				// Don't fail on timeout in CI, just log and continue
				return
			}
			t.Fatalf("Regression tests failed: %v", err)
		}
	case <-ctx.Done():
		t.Logf("Regression tests timed out after %v - this is expected in CI", totalTimeout)
		// Don't fail on timeout in CI, just log and continue
		return
=======
	if err := framework.RunRegressionTests(t); err != nil {
		// Add debugging information before failing
		if framework.results != nil && framework.results.Summary != nil {
			t.Logf("Regression Summary before failure:")
			t.Logf("  Overall Status: %s", framework.results.Summary.OverallStatus)
			t.Logf("  Regressions Found: %d", framework.results.Summary.RegressionsFound)
			t.Logf("  Critical Regressions: %d", framework.results.Summary.CriticalRegressions)
			if len(framework.results.QualityGateResults) > 0 {
				t.Logf("Quality Gates:")
				for _, qgResult := range framework.results.QualityGateResults {
					t.Logf("  - %s: Passed=%t, Severity=%s", qgResult.Gate.Name, qgResult.Passed, qgResult.Gate.Severity)
				}
			}
		}
		t.Fatalf("Regression tests failed: %v", err)
>>>>>>> 3f51c251
	}
	
	// Verify results only if we got them
	if framework.results == nil || framework.results.Summary == nil {
		t.Log("No results generated due to timeout - this is acceptable in CI")
		return
	}
	
	t.Logf("Regression Test Summary:")
	t.Logf("  Overall Status: %s", framework.results.Summary.OverallStatus)
	t.Logf("  Performance Health: %s", framework.results.Summary.PerformanceHealth)
	t.Logf("  Risk Level: %s", framework.results.Summary.RiskLevel)
	t.Logf("  Regressions Found: %d", framework.results.Summary.RegressionsFound)
	t.Logf("  Overall Score: %.2f", framework.results.Summary.OverallScore)
	
	// Check detection results
	if len(framework.results.DetectionResults) > 0 {
		t.Logf("  Detection Results:")
		for _, result := range framework.results.DetectionResults {
			t.Logf("    - %s: %s (%.2f%% change)", 
				result.Metric, 
				result.Severity, 
				result.ChangePercent)
		}
	}
	
	// Check alerts
	if len(framework.results.Alerts) > 0 {
		t.Logf("  Alerts Generated:")
		for _, alert := range framework.results.Alerts {
			t.Logf("    - %s: %s", alert.Severity, alert.Title)
		}
	}
}<|MERGE_RESOLUTION|>--- conflicted
+++ resolved
@@ -1,7 +1,6 @@
 package tools
 
 import (
-	"context"
 	"encoding/json"
 	"fmt"
 	"io/ioutil"
@@ -14,8 +13,6 @@
 	"sync"
 	"testing"
 	"time"
-
-	"github.com/ag-ui/go-sdk/pkg/testhelper"
 )
 
 // RegressionTestFramework provides comprehensive performance regression testing
@@ -701,29 +698,11 @@
 
 // RunRegressionTests runs comprehensive regression tests
 func (framework *RegressionTestFramework) RunRegressionTests(t *testing.T) error {
-	return framework.RunRegressionTestsWithContext(context.Background(), t)
-}
-
-// RunRegressionTestsWithContext runs comprehensive regression tests with context support
-func (framework *RegressionTestFramework) RunRegressionTestsWithContext(ctx context.Context, t *testing.T) error {
 	startTime := time.Now()
 	
-	// Check for cancellation before each major step
-	select {
-	case <-ctx.Done():
-		return ctx.Err()
-	default:
-	}
-	
 	// Collect current performance data
-	if err := framework.collectCurrentDataWithContext(ctx, t); err != nil {
+	if err := framework.collectCurrentData(t); err != nil {
 		return fmt.Errorf("failed to collect current data: %w", err)
-	}
-	
-	select {
-	case <-ctx.Done():
-		return ctx.Err()
-	default:
 	}
 	
 	// Load baseline data
@@ -731,32 +710,14 @@
 		return fmt.Errorf("failed to load baseline data: %w", err)
 	}
 	
-	select {
-	case <-ctx.Done():
-		return ctx.Err()
-	default:
-	}
-	
 	// Run regression detection
 	if err := framework.runRegressionDetection(t); err != nil {
 		return fmt.Errorf("failed to run regression detection: %w", err)
 	}
 	
-	select {
-	case <-ctx.Done():
-		return ctx.Err()
-	default:
-	}
-	
 	// Run comprehensive analysis
 	if err := framework.runComprehensiveAnalysis(t); err != nil {
 		return fmt.Errorf("failed to run comprehensive analysis: %w", err)
-	}
-	
-	select {
-	case <-ctx.Done():
-		return ctx.Err()
-	default:
 	}
 	
 	// Evaluate quality gates
@@ -796,35 +757,9 @@
 
 // collectCurrentData collects current performance data
 func (framework *RegressionTestFramework) collectCurrentData(t *testing.T) error {
-<<<<<<< HEAD
-	return framework.collectCurrentDataWithContext(context.Background(), t)
-}
-
-// collectCurrentDataWithContext collects current performance data with context support
-func (framework *RegressionTestFramework) collectCurrentDataWithContext(ctx context.Context, t *testing.T) error {
-	// Check for cancellation before starting
-	select {
-	case <-ctx.Done():
-		return ctx.Err()
-	default:
-	}
-	
-	// Create a shorter timeout context for performance data collection
-	collectCtx, cancel := context.WithTimeout(ctx, 5*time.Second) // Very short timeout
-	defer cancel()
-	
-	// Run performance tests to collect current data with timeout
-	config := DefaultPerformanceConfig()
-	// Further reduce for regression testing
-	config.BaselineIterations = 3
-	config.BaselineWarmupDuration = 100 * time.Millisecond
-	performanceFramework := NewPerformanceFramework(config)
-	performanceReport := performanceFramework.RunComprehensivePerformanceTestWithContext(collectCtx, t)
-=======
 	// Run performance tests to collect current data
 	performanceFramework := NewPerformanceFramework(OptimizedPerformanceConfig())
 	performanceReport := performanceFramework.RunComprehensivePerformanceTest(t)
->>>>>>> 3f51c251
 	
 	// Convert performance data to regression data points
 	dataPoints := make([]*RegressionDataPoint, 0)
@@ -915,30 +850,6 @@
 
 // runComprehensiveAnalysis runs comprehensive regression analysis
 func (framework *RegressionTestFramework) runComprehensiveAnalysis(t *testing.T) error {
-	// Skip comprehensive analysis if basic mode is set
-	if framework.config.AnalysisDepth == RegressionAnalysisDepthBasic {
-		// Create minimal analysis results
-		framework.results.AnalysisResults = &RegressionAnalysisResults{
-			OverallAssessment: &OverallAssessment{
-				RegressionScore:   0.0,
-				PerformanceHealth: "good",
-				RiskLevel:         "low",
-				Stability:         0.8,
-				Reliability:       0.9,
-			},
-			MetricAnalysis:      make(map[string]*MetricAnalysis),
-			CorrelationAnalysis: &CorrelationAnalysis{
-				Correlations: make(map[string]map[string]float64),
-			},
-			RecommendationEngine: &RecommendationEngine{
-				ImmediateActions: make([]ActionRecommendation, 0),
-				ShortTermActions: make([]ActionRecommendation, 0),
-				LongTermActions:  make([]ActionRecommendation, 0),
-			},
-		}
-		return nil
-	}
-	
 	analysisData := &RegressionAnalysisData{
 		Baseline:         framework.results.BaselineData,
 		Current:          framework.results.CurrentData,
@@ -1255,12 +1166,10 @@
 		return true
 	}
 	
-	// Check critical quality gates only if we're configured to fail on degradation
-	if framework.config.FailOnDegradation {
-		for _, qgResult := range framework.results.QualityGateResults {
-			if qgResult.Gate.Severity == TestRegressionSeverityCritical && !qgResult.Passed {
-				return true
-			}
+	// Check critical quality gates
+	for _, qgResult := range framework.results.QualityGateResults {
+		if qgResult.Gate.Severity == TestRegressionSeverityCritical && !qgResult.Passed {
+			return true
 		}
 	}
 	
@@ -2211,22 +2120,6 @@
 
 // TestRegressionFramework is the main test function
 func TestRegressionFramework(t *testing.T) {
-<<<<<<< HEAD
-	if testing.Short() {
-		t.Skip("Skipping regression test in short mode")
-	}
-	
-	// Use much shorter timeout for CI environments - 20s max to prevent hanging
-	timeouts := testhelper.GetCITimeouts()
-	totalTimeout := timeouts.Medium // Use medium timeout instead of long + extra time
-	if totalTimeout > 20*time.Second {
-		totalTimeout = 20*time.Second // Cap at 20 seconds maximum
-	}
-	ctx, cancel := context.WithTimeout(context.Background(), totalTimeout)
-	defer cancel()
-	
-	config := DefaultRegressionConfig()
-=======
 	// Skip in short mode
 	if testing.Short() {
 		t.Skip("Skipping regression framework test in short mode")
@@ -2237,54 +2130,10 @@
 	if !isCI() {
 		config = DefaultRegressionConfig()
 	}
->>>>>>> 3f51c251
 	config.ReportOutputDir = "./test-regression-reports"
-	// Don't fail on regressions during testing - this is expected with synthetic data
-	config.FailOnRegression = false
-	config.FailOnDegradation = false
-	
-	// Optimize config for faster execution
-	config.BaselineWindow = 1 * time.Second // Much shorter
-	config.MinimumSampleSize = 3 // Reduced from 10
-	config.HistoricalDataLimit = 50 // Much smaller
-	
-	// Skip heavy analysis for faster testing
-	config.AnalysisDepth = RegressionAnalysisDepthBasic
-	config.PredictiveAnalysis = false
-	config.AnomalyDetection = false
-	config.SeasonalityDetection = false
-	config.OutlierDetection = false
 	
 	framework := NewRegressionTestFramework(config)
 	
-<<<<<<< HEAD
-	// Run regression tests with timeout context
-	done := make(chan error, 1)
-	go func() {
-		defer close(done)
-		// Pass the context to the framework to ensure proper cancellation
-		select {
-		case done <- framework.RunRegressionTestsWithContext(ctx, t):
-		case <-ctx.Done():
-			done <- ctx.Err()
-		}
-	}()
-	
-	select {
-	case err := <-done:
-		if err != nil {
-			if err == context.DeadlineExceeded {
-				t.Logf("Regression tests timed out after %v - this is expected in CI", totalTimeout)
-				// Don't fail on timeout in CI, just log and continue
-				return
-			}
-			t.Fatalf("Regression tests failed: %v", err)
-		}
-	case <-ctx.Done():
-		t.Logf("Regression tests timed out after %v - this is expected in CI", totalTimeout)
-		// Don't fail on timeout in CI, just log and continue
-		return
-=======
 	if err := framework.RunRegressionTests(t); err != nil {
 		// Add debugging information before failing
 		if framework.results != nil && framework.results.Summary != nil {
@@ -2300,13 +2149,11 @@
 			}
 		}
 		t.Fatalf("Regression tests failed: %v", err)
->>>>>>> 3f51c251
-	}
-	
-	// Verify results only if we got them
-	if framework.results == nil || framework.results.Summary == nil {
-		t.Log("No results generated due to timeout - this is acceptable in CI")
-		return
+	}
+	
+	// Verify results
+	if framework.results.Summary == nil {
+		t.Fatal("No summary generated")
 	}
 	
 	t.Logf("Regression Test Summary:")
