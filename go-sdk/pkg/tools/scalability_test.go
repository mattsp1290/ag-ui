--- conflicted
+++ resolved
@@ -3,8 +3,6 @@
 package tools
 
 import (
-<<<<<<< HEAD
-=======
 	"context"
 	"fmt"
 	"math"
@@ -14,17 +12,10 @@
 	"sort"
 	"sync"
 	"sync/atomic"
->>>>>>> 3f51c251
 	"testing"
+	"time"
 )
 
-<<<<<<< HEAD
-// TestScalability tests have been removed as they are too resource intensive for CI/CD environments.
-// These tests were designed for stress testing with high connection counts (1000+) and complex
-// scenarios that exceed normal CI timeout limits and resource constraints.
-func TestScalability(t *testing.T) {
-	t.Skip("Scalability tests disabled - too resource intensive for CI environments. Enable only for local performance analysis.")
-=======
 // ScalabilityTestFramework provides comprehensive scalability testing
 type ScalabilityTestFramework struct {
 	config     *ScalabilityConfig
@@ -682,30 +673,111 @@
 	}
 	
 	f.results.TestStressTestResults = stressTest.Run(t)
->>>>>>> 3f51c251
-}
-
-// TestToolCountScalability - removed (was stress testing with up to 50,000 tools)
-func TestToolCountScalability(t *testing.T) {
-	t.Skip("Tool count scalability tests removed - exceeded CI resource limits")
-}
-
-// TestConcurrencyScalability - removed (was testing up to 5,000 concurrent operations)
-func TestConcurrencyScalability(t *testing.T) {
-	t.Skip("Concurrency scalability tests removed - exceeded CI resource limits")
-}
-
-// TestLoadScalability - removed (was testing up to 100,000 operations per second)
-func TestLoadScalability(t *testing.T) {
-	t.Skip("Load scalability tests removed - exceeded CI resource limits")
-}
-
-<<<<<<< HEAD
-// TestStressScalability - removed (was stress testing with 1000+ workers)
-func TestStressScalability(t *testing.T) {
-	t.Skip("Stress scalability tests removed - exceeded CI resource limits")
-}
-=======
+}
+
+// testChaosScalability runs chaos engineering tests
+func (f *ScalabilityTestFramework) testChaosScalability(t *testing.T) {
+	t.Helper()
+	
+	chaosTest := &ChaosTestRunner{
+		config:    f.config,
+		profiler:  f.profiler,
+		analyzer:  f.analyzer,
+	}
+	
+	f.results.ChaosTestResults = chaosTest.Run(t)
+}
+
+// analyzeResults analyzes all test results
+func (f *ScalabilityTestFramework) analyzeResults(t *testing.T) {
+	t.Helper()
+	
+	// Analyze scalability characteristics
+	f.results.ScalabilityAnalysis = f.analyzer.AnalyzeScalability()
+	
+	// Analyze performance breakdown
+	f.results.PerformanceBreakdown = f.analyzer.AnalyzePerformanceBreakdown()
+	
+	// Analyze resource utilization
+	f.results.ResourceUtilization = f.analyzer.AnalyzeResourceUtilization()
+	
+	// Determine scalability limits
+	f.results.ScalabilityLimits = f.analyzer.DetermineScalabilityLimits()
+	
+	// Generate recommendations
+	f.results.RecommendedLimits = f.analyzer.GenerateRecommendations()
+	
+	// Calculate overall score
+	f.results.OverallScore = f.analyzer.CalculateOverallScore()
+}
+
+// generateReport generates a comprehensive scalability report
+func (f *ScalabilityTestFramework) generateReport(t *testing.T) {
+	t.Helper()
+	
+	f.results.TestDuration = time.Since(f.results.TestStart)
+	
+	// Count passed/failed tests
+	for _, measurement := range f.results.ToolCountResults {
+		if measurement.Passed {
+			f.results.PassedTests++
+		} else {
+			f.results.FailedTests++
+		}
+	}
+	
+	for _, measurement := range f.results.ConcurrencyResults {
+		if measurement.Passed {
+			f.results.PassedTests++
+		} else {
+			f.results.FailedTests++
+		}
+	}
+	
+	for _, measurement := range f.results.LoadResults {
+		if measurement.Passed {
+			f.results.PassedTests++
+		} else {
+			f.results.FailedTests++
+		}
+	}
+	
+	// Generate summary report
+	t.Logf("Scalability Test Report:")
+	t.Logf("  Duration: %v", f.results.TestDuration)
+	t.Logf("  Overall Score: %.2f/100", f.results.OverallScore)
+	t.Logf("  Passed Tests: %d", f.results.PassedTests)
+	t.Logf("  Failed Tests: %d", f.results.FailedTests)
+	
+	if f.results.ScalabilityLimits != nil {
+		t.Logf("  Scalability Limits:")
+		t.Logf("    Max Concurrency: %d", f.results.ScalabilityLimits.MaxConcurrency)
+		t.Logf("    Max Throughput: %.2f ops/sec", f.results.ScalabilityLimits.MaxThroughput)
+		t.Logf("    Max Memory: %d MB", f.results.ScalabilityLimits.MaxMemoryUsage/(1024*1024))
+	}
+	
+	if f.results.RecommendedLimits != nil {
+		t.Logf("  Recommended Limits:")
+		t.Logf("    Recommended Concurrency: %d", f.results.RecommendedLimits.RecommendedConcurrency)
+		t.Logf("    Recommended Throughput: %.2f ops/sec", f.results.RecommendedLimits.RecommendedThroughput)
+		t.Logf("    Safety Margin: %.2f%%", f.results.RecommendedLimits.SafetyMargin*100)
+	}
+	
+	if len(f.results.Issues) > 0 {
+		t.Logf("  Issues Found:")
+		for _, issue := range f.results.Issues {
+			t.Logf("    - %s", issue)
+		}
+	}
+	
+	if len(f.results.Recommendations) > 0 {
+		t.Logf("  Recommendations:")
+		for _, rec := range f.results.Recommendations {
+			t.Logf("    - %s", rec)
+		}
+	}
+}
+
 // runToolCountScalabilityTest runs a scalability test with a specific tool count
 func (f *ScalabilityTestFramework) runToolCountScalabilityTest(t *testing.T, toolCount int) *TestScalabilityMeasurement {
 	t.Helper()
@@ -2131,4 +2203,3 @@
 	
 	return score
 }
->>>>>>> 3f51c251
