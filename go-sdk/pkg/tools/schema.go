package tools

import (
	"crypto/sha256"
	"encoding/json"
	"fmt"
	"regexp"
	"strings"
	"sync"
	"time"
	"strconv"
	"net/url"
	"net/mail"
	"hash/fnv"
	"encoding/hex"
)

// Schema validation recursion depth limits to prevent stack overflow attacks
const (
	// DefaultMaxSchemaValidationDepth is the default maximum depth for schema validation operations
	DefaultMaxSchemaValidationDepth = 100
	
	// StrictMaxSchemaValidationDepth is the strict maximum depth for security-critical schema validation
	StrictMaxSchemaValidationDepth = 50
)

// Global schema cache for compiled validators
var globalSchemaCache *SchemaCache
var globalSchemaCacheOnce sync.Once

// ResetGlobalSchemaCache resets the global schema cache for testing purposes.
// This function should only be used in test code to ensure proper test isolation.
func ResetGlobalSchemaCache() {
	globalSchemaCache = nil
	globalSchemaCacheOnce = sync.Once{}
}


// SchemaValidator provides JSON Schema validation for tool parameters.
// It supports the JSON Schema draft-07 specification with additional
// features like custom formats, type coercion, and caching.
//
// Key features:
//   - Full JSON Schema validation including composition (oneOf, anyOf, allOf)
//   - Custom format validators for domain-specific validation
//   - Type coercion for flexible parameter handling
//   - Validation result caching for performance
//   - Detailed error reporting with paths and codes
//
// Example usage:
//
//	validator := NewSchemaValidator(tool.Schema)
//	validator.SetCoercionEnabled(true)
//	validator.AddCustomFormat("phone", validatePhoneNumber)
//	
//	if err := validator.Validate(params); err != nil {
//		// Handle validation error
//	}
type SchemaValidator struct {
	// schema is the tool's parameter schema
	schema *ToolSchema

	// cache holds validation results for performance optimization
	cache *ValidationCache

	// customFormats holds custom format validators
	customFormats map[string]FormatValidator
	// mu protects customFormats from concurrent access
	mu sync.RWMutex

	// coercionEnabled determines if type coercion is enabled
	coercionEnabled bool

	// debug enables detailed validation logging
	debug bool
	
	// schemaHash is the hash of the schema for caching
	schemaHash string
	
	// globalCache is the global schema cache
	globalCache *SchemaCache
	
	// maxValidationDepth is the maximum recursion depth for validation operations
	maxValidationDepth int
}

// NewSchemaValidator creates a new schema validator for the given tool schema.
// It uses default settings with type coercion enabled and a standard cache size.
func NewSchemaValidator(schema *ToolSchema) *SchemaValidator {
	// Initialize global cache once
	globalSchemaCacheOnce.Do(func() {
		globalSchemaCache = NewSchemaCache()
	})

	// Generate schema hash for caching
	schemaHash := generateSchemaHash(schema)
	
	// Check if we have a cached validator
	if cachedValidator, exists := globalSchemaCache.Get(schemaHash); exists {
		return cachedValidator
	}

	validator := &SchemaValidator{
		schema:             schema,
		cache:              NewValidationCache(),
		customFormats:      make(map[string]FormatValidator),
		coercionEnabled:    true,
		debug:              false,
		schemaHash:         schemaHash,
		globalCache:        globalSchemaCache,
		maxValidationDepth: DefaultMaxSchemaValidationDepth,
	}

	// Cache the validator
	globalSchemaCache.Set(schemaHash, validator, schema)

	return validator
}

// NewAdvancedSchemaValidator creates a new schema validator with advanced options.
// This allows fine-grained control over validation behavior, caching, and custom formats.
//
// Example:
//
//	opts := &ValidatorOptions{
//		CoercionEnabled:  true,
//		Debug:           true,
//		CacheSize:       500,
//		CustomFormats: map[string]FormatValidator{
//			"ssn": validateSSN,
//		},
//	}
//	validator := NewAdvancedSchemaValidator(schema, opts)
func NewAdvancedSchemaValidator(schema *ToolSchema, opts *ValidatorOptions) *SchemaValidator {
	v := &SchemaValidator{
		schema:             schema,
		cache:              NewValidationCache(),
		customFormats:      make(map[string]FormatValidator),
		coercionEnabled:    true,                               // default value
		debug:              false,                              // default value
		maxValidationDepth: DefaultMaxSchemaValidationDepth,    // default value
	}

	if opts != nil {
		v.coercionEnabled = opts.CoercionEnabled
		v.debug = opts.Debug
		if opts.CacheSize > 0 {
			v.cache = NewValidationCacheWithSize(opts.CacheSize)
		}
		if opts.MaxValidationDepth > 0 {
			v.maxValidationDepth = opts.MaxValidationDepth
		}
		for name, validator := range opts.CustomFormats {
			v.mu.Lock()
			v.customFormats[name] = validator
			v.mu.Unlock()
		}
	}

	return v
}

// Validate checks if the given parameters match the tool's schema.
// It returns a detailed error if validation fails.
//
// The validation process includes:
//   - Type checking against schema definitions
//   - Required field validation
//   - Format validation (email, URL, date-time, etc.)
//   - Constraint validation (min/max, pattern, enum)
//   - Nested object and array validation
//
// Returns nil if validation succeeds, or a ValidationError with details.
func (v *SchemaValidator) Validate(params map[string]interface{}) error {
	if v.schema == nil {
		return nil // No schema means any parameters are valid
	}

	// Validate the top-level object
	return v.validateObject(v.schema, params, "")
}

// ValidateWithResult performs validation and returns a detailed result.
// Unlike Validate, this method returns a structured result containing
// all validation errors, warnings, and the processed data (with type coercion applied).
//
// This is useful when you need:
//   - Multiple validation errors at once
//   - Access to coerced/normalized data
//   - Validation warnings (future feature)
//
// Example:
//
//	result := validator.ValidateWithResult(params)
//	if !result.Valid {
//		for _, err := range result.Errors {
//			log.Printf("Error at %s: %s", err.Path, err.Message)
//		}
//	} else {
//		// Use result.Data which has been coerced to correct types
//	}
func (v *SchemaValidator) ValidateWithResult(params map[string]interface{}) *ValidationResult {
	result := &ValidationResult{
		Valid: true,
		Data:  params,
	}
	
	if v.schema == nil {
		return result
	}
	
	// Generate cache key
	cacheKey := v.generateCacheKey(params)
	if cached, exists := v.cache.Get(cacheKey); exists {
		return cached
	}
	
	// Apply type coercion if enabled
	if v.coercionEnabled {
		coercedParams, err := v.coerceTypes(params, v.schema)
		if err != nil {
			result.Valid = false
			result.Errors = append(result.Errors, &ValidationError{
				Path:    "",
				Message: fmt.Sprintf("type coercion failed: %v", err),
				Code:    "COERCION_ERROR",
			})
			v.cache.Set(cacheKey, result)
			return result
		}
		result.Data = coercedParams
		params = coercedParams
	}
	
	// Validate the top-level object
	if err := v.validateObject(v.schema, params, ""); err != nil {
		result.Valid = false
		if validationErr, ok := err.(*ValidationError); ok {
			result.Errors = append(result.Errors, validationErr)
		} else {
			result.Errors = append(result.Errors, &ValidationError{
				Path:    "",
				Message: err.Error(),
				Code:    "VALIDATION_ERROR",
			})
		}
	}
	
	v.cache.Set(cacheKey, result)
	return result
}

// SetCoercionEnabled enables or disables type coercion.
// When enabled, the validator attempts to convert parameter types
// to match the schema (e.g., string "123" to integer 123).
// This provides flexibility when receiving parameters from various sources.
func (v *SchemaValidator) SetCoercionEnabled(enabled bool) {
	v.coercionEnabled = enabled
}

// SetDebugMode enables or disables debug mode.
// In debug mode, the validator provides more detailed logging
// and validation traces for troubleshooting.
func (v *SchemaValidator) SetDebugMode(enabled bool) {
	v.debug = enabled
}

// AddCustomFormat adds a custom format validator.
// Custom formats extend the built-in format validation with
// domain-specific rules.
//
// Example:
//
//	validator.AddCustomFormat("credit-card", func(value string) error {
//		if !isValidCreditCard(value) {
//			return fmt.Errorf("invalid credit card number")
//		}
//		return nil
//	})
func (v *SchemaValidator) AddCustomFormat(name string, validator FormatValidator) {
	v.mu.Lock()
	defer v.mu.Unlock()
	v.customFormats[name] = validator
}

// RemoveCustomFormat removes a custom format validator.
// This restores default behavior for the specified format.
func (v *SchemaValidator) RemoveCustomFormat(name string) {
	v.mu.Lock()
	defer v.mu.Unlock()
	delete(v.customFormats, name)
}

// ClearCache clears the validation cache.
// This forces revalidation of previously cached parameter sets.
// Useful after schema changes or when memory usage is a concern.
func (v *SchemaValidator) ClearCache() {
	v.cache.Clear()
}

// validateObject validates an object against a schema.
func (v *SchemaValidator) validateObject(schema *ToolSchema, value map[string]interface{}, path string) error {
	return v.validateObjectWithDepth(schema, value, path, 0)
}

// validateObjectWithDepth validates an object against a schema with depth tracking.
func (v *SchemaValidator) validateObjectWithDepth(schema *ToolSchema, value map[string]interface{}, path string, depth int) error {
	// Check for additional properties
	if schema.AdditionalProperties != nil && !*schema.AdditionalProperties {
		for key := range value {
			if _, defined := schema.Properties[key]; !defined {
				return newValidationError(path, fmt.Sprintf("additional property %q is not allowed", key))
			}
		}
	}

	// Check required properties
	for _, required := range schema.Required {
		if _, exists := value[required]; !exists {
			return newValidationError(joinPath(path, required), "required property is missing")
		}
	}

	// Validate each property
	for name, prop := range schema.Properties {
		propPath := joinPath(path, name)
		propValue, exists := value[name]

		if !exists {
			// Check if property is required
			for _, req := range schema.Required {
				if req == name {
					return newValidationError(propPath, "required property is missing")
				}
			}
			// Property is optional and not provided
			continue
		}

		if err := v.validateValueWithDepth(prop, propValue, propPath, depth+1); err != nil {
			return err
		}
	}

	return nil
}

// validateValue validates a single value against a property schema.
func (v *SchemaValidator) validateValue(prop *Property, value interface{}, path string) error {
	return v.validateValueWithDepth(prop, value, path, 0)
}

// validateValueWithDepth validates a single value against a property schema with depth tracking.
func (v *SchemaValidator) validateValueWithDepth(prop *Property, value interface{}, path string, depth int) error {
	// Check recursion depth limit to prevent stack overflow attacks
	if depth > v.maxValidationDepth {
		return newValidationErrorWithCode(path, fmt.Sprintf("validation recursion depth %d exceeds maximum %d", depth, v.maxValidationDepth), "RECURSION_DEPTH_EXCEEDED")
	}
	// Handle schema reference
	if prop.Ref != "" {
		// For now, we'll skip schema references - they would require a schema registry
		// This is a placeholder for future implementation
		return nil
	}
	
	// Handle composition schemas first
	if len(prop.OneOf) > 0 {
		return v.validateOneOfWithDepth(prop.OneOf, value, path, depth)
	}
	
	if len(prop.AnyOf) > 0 {
		return v.validateAnyOfWithDepth(prop.AnyOf, value, path, depth)
	}
	
	if len(prop.AllOf) > 0 {
		return v.validateAllOfWithDepth(prop.AllOf, value, path, depth)
	}
	
	if prop.Not != nil {
		return v.validateNotWithDepth(prop.Not, value, path, depth)
	}
	
	// Handle conditional schemas
	if prop.If != nil {
		return v.validateConditionalWithDepth(prop, value, path, depth)
	}
	
	// Handle null values
	if value == nil {
		if prop.Type != "" && prop.Type != "null" {
			return newValidationError(path, "value cannot be null")
		}
		return nil
	}

<<<<<<< HEAD
	// If no type is specified, we still need to validate constraints that can apply to any type
	if prop.Type == "" {
		return v.validateConstraintsWithoutType(prop, value, path)
=======
	// If no type is specified, try to infer from constraints and validate accordingly
	if prop.Type == "" {
		// If we have string-specific constraints, validate as string
		if prop.MinLength != nil || prop.MaxLength != nil || prop.Pattern != "" || prop.Format != "" {
			return v.validateString(prop, value, path)
		}
		// If we have number-specific constraints, validate as number
		if prop.Minimum != nil || prop.Maximum != nil || prop.ExclusiveMinimum != nil || prop.ExclusiveMaximum != nil || prop.MultipleOf != nil {
			return v.validateNumber(prop, value, path)
		}
		// If we have array-specific constraints, validate as array
		if prop.Items != nil || prop.MinItems != nil || prop.MaxItems != nil || prop.UniqueItems != nil {
			return v.validateArray(prop, value, path)
		}
		// If we have object-specific constraints, validate as object
		if prop.Properties != nil || prop.Required != nil || prop.MinProperties != nil || prop.MaxProperties != nil || prop.AdditionalProperties != nil {
			return v.validateObjectProperty(prop, value, path)
		}
		// If we have enum, validate enum without type checking
		if len(prop.Enum) > 0 {
			return v.validateEnum(prop, value, path)
		}
		// No type and no constraints - allow any type
		return nil
>>>>>>> 3f51c251
	}

	switch prop.Type {
	case "string":
		return v.validateString(prop, value, path)
	case "number":
		return v.validateNumber(prop, value, path)
	case "integer":
		return v.validateInteger(prop, value, path)
	case "boolean":
		return v.validateBoolean(prop, value, path)
	case "array":
		return v.validateArrayWithDepth(prop, value, path, depth)
	case "object":
		return v.validateObjectPropertyWithDepth(prop, value, path, depth)
	case "null":
		if value != nil {
			return newValidationError(path, "value must be null")
		}
		return nil
	default:
		return newValidationError(path, fmt.Sprintf("unknown type %q", prop.Type))
	}
}

<<<<<<< HEAD
// validateConstraintsWithoutType validates constraints when no explicit type is specified.
// This is crucial for allOf, anyOf, oneOf, and conditional validation where individual schemas
// may only specify constraints without types.
func (v *SchemaValidator) validateConstraintsWithoutType(prop *Property, value interface{}, path string) error {
	// Check enum regardless of type
	if len(prop.Enum) > 0 {
		found := false
		for _, allowed := range prop.Enum {
			if allowed == value {
				found = true
				break
			}
		}
		if !found {
			return newValidationError(path, fmt.Sprintf("value %v is not in enum %v", value, prop.Enum))
		}
	}

	// Validate string constraints if the value is a string
	if str, ok := value.(string); ok {
		if prop.MinLength != nil && len(str) < *prop.MinLength {
			return newValidationError(path, fmt.Sprintf("string length %d is less than minimum %d", len(str), *prop.MinLength))
		}
		if prop.MaxLength != nil && len(str) > *prop.MaxLength {
			return newValidationError(path, fmt.Sprintf("string length %d is greater than maximum %d", len(str), *prop.MaxLength))
		}
		if prop.Pattern != "" {
			matched, err := regexp.MatchString(prop.Pattern, str)
			if err != nil {
				return newValidationError(path, fmt.Sprintf("invalid pattern: %v", err))
			}
			if !matched {
				return newValidationError(path, fmt.Sprintf("string %q does not match pattern %q", str, prop.Pattern))
			}
		}
		if prop.Format != "" {
			if err := v.validateFormat(prop.Format, str, path); err != nil {
				return err
			}
		}
	}

	// Validate numeric constraints if the value is numeric
	if num, ok := toFloat64(value); ok {
		if prop.Minimum != nil && num < *prop.Minimum {
			return newValidationError(path, fmt.Sprintf("value %v is less than minimum %v", num, *prop.Minimum))
		}
		if prop.Maximum != nil && num > *prop.Maximum {
			return newValidationError(path, fmt.Sprintf("value %v is greater than maximum %v", num, *prop.Maximum))
		}
	}

	// Validate array constraints if the value is an array
	if arr, ok := value.([]interface{}); ok {
		if prop.MinLength != nil && len(arr) < *prop.MinLength {
			return newValidationError(path, fmt.Sprintf("array length %d is less than minimum %d", len(arr), *prop.MinLength))
		}
		if prop.MaxLength != nil && len(arr) > *prop.MaxLength {
			return newValidationError(path, fmt.Sprintf("array length %d is greater than maximum %d", len(arr), *prop.MaxLength))
		}
		if prop.Items != nil {
			for i, item := range arr {
				itemPath := fmt.Sprintf("%s[%d]", path, i)
				if err := v.validateValue(prop.Items, item, itemPath); err != nil {
					return err
				}
			}
		}
	}

	return nil
=======
// validateEnum validates a value against an enum constraint without type checking
func (v *SchemaValidator) validateEnum(prop *Property, value interface{}, path string) error {
	if len(prop.Enum) == 0 {
		return nil
	}
	
	for _, allowed := range prop.Enum {
		if allowed == value {
			return nil
		}
	}
	
	return newValidationError(path, fmt.Sprintf("value %v is not in enum %v", value, prop.Enum))
>>>>>>> 3f51c251
}

// validateString validates a string value.
func (v *SchemaValidator) validateString(prop *Property, value interface{}, path string) error {
	str, ok := value.(string)
	if !ok {
		return newValidationError(path, fmt.Sprintf("expected string, got %T", value))
	}

	// Check enum
	if len(prop.Enum) > 0 {
		found := false
		for _, allowed := range prop.Enum {
			if allowedStr, ok := allowed.(string); ok && allowedStr == str {
				found = true
				break
			}
		}
		if !found {
			return newValidationError(path, fmt.Sprintf("value %q is not in enum %v", str, prop.Enum))
		}
	}

	// Check length constraints
	if prop.MinLength != nil && len(str) < *prop.MinLength {
		return newValidationError(path, fmt.Sprintf("string length %d is less than minimum %d", len(str), *prop.MinLength))
	}
	if prop.MaxLength != nil && len(str) > *prop.MaxLength {
		return newValidationError(path, fmt.Sprintf("string length %d is greater than maximum %d", len(str), *prop.MaxLength))
	}

	// Check pattern
	if prop.Pattern != "" {
		matched, err := regexp.MatchString(prop.Pattern, str)
		if err != nil {
			return newValidationError(path, fmt.Sprintf("invalid pattern: %v", err))
		}
		if !matched {
			return newValidationError(path, fmt.Sprintf("string %q does not match pattern %q", str, prop.Pattern))
		}
	}

	// Check format
	if prop.Format != "" {
		if err := v.validateFormat(prop.Format, str, path); err != nil {
			return err
		}
	}

	return nil
}

// validateNumber validates a numeric value.
func (v *SchemaValidator) validateNumber(prop *Property, value interface{}, path string) error {
	var num float64

	switch val := value.(type) {
	case float64:
		num = val
	case float32:
		num = float64(val)
	case int:
		num = float64(val)
	case int32:
		num = float64(val)
	case int64:
		num = float64(val)
	case json.Number:
		f, err := val.Float64()
		if err != nil {
			return newValidationError(path, fmt.Sprintf("invalid number: %v", err))
		}
		num = f
	default:
		return newValidationError(path, fmt.Sprintf("expected number, got %T", value))
	}

	// Check enum
	if len(prop.Enum) > 0 {
		found := false
		for _, allowed := range prop.Enum {
			if allowedNum, ok := toFloat64(allowed); ok && allowedNum == num {
				found = true
				break
			}
		}
		if !found {
			return newValidationError(path, fmt.Sprintf("value %v is not in enum %v", num, prop.Enum))
		}
	}

	// Check range constraints
	if prop.Minimum != nil && num < *prop.Minimum {
		return newValidationError(path, fmt.Sprintf("value %v is less than minimum %v", num, *prop.Minimum))
	}
	if prop.Maximum != nil && num > *prop.Maximum {
		return newValidationError(path, fmt.Sprintf("value %v is greater than maximum %v", num, *prop.Maximum))
	}

	return nil
}

// validateInteger validates an integer value.
func (v *SchemaValidator) validateInteger(prop *Property, value interface{}, path string) error {
	var num int64

	switch val := value.(type) {
	case int:
		num = int64(val)
	case int32:
		num = int64(val)
	case int64:
		num = val
	case float64:
		if val != float64(int64(val)) {
			return newValidationError(path, fmt.Sprintf("expected integer, got float %v", val))
		}
		num = int64(val)
	case json.Number:
		i, err := val.Int64()
		if err != nil {
			return newValidationError(path, fmt.Sprintf("invalid integer: %v", err))
		}
		num = i
	default:
		return newValidationError(path, fmt.Sprintf("expected integer, got %T", value))
	}

	// Check enum
	if len(prop.Enum) > 0 {
		found := false
		for _, allowed := range prop.Enum {
			if allowedInt, ok := toInt64(allowed); ok && allowedInt == num {
				found = true
				break
			}
		}
		if !found {
			return newValidationError(path, fmt.Sprintf("value %v is not in enum %v", num, prop.Enum))
		}
	}

	// Check range constraints
	if prop.Minimum != nil && float64(num) < *prop.Minimum {
		return newValidationError(path, fmt.Sprintf("value %v is less than minimum %v", num, *prop.Minimum))
	}
	if prop.Maximum != nil && float64(num) > *prop.Maximum {
		return newValidationError(path, fmt.Sprintf("value %v is greater than maximum %v", num, *prop.Maximum))
	}

	return nil
}

// validateBoolean validates a boolean value.
func (v *SchemaValidator) validateBoolean(prop *Property, value interface{}, path string) error {
	_, ok := value.(bool)
	if !ok {
		return newValidationError(path, fmt.Sprintf("expected boolean, got %T", value))
	}
	return nil
}

// validateArray validates an array value.
func (v *SchemaValidator) validateArray(prop *Property, value interface{}, path string) error {
	return v.validateArrayWithDepth(prop, value, path, 0)
}

// validateArrayWithDepth validates an array value with depth tracking.
func (v *SchemaValidator) validateArrayWithDepth(prop *Property, value interface{}, path string, depth int) error {
	arr, ok := value.([]interface{})
	if !ok {
		return newValidationError(path, fmt.Sprintf("expected array, got %T", value))
	}

	// Check length constraints
	if prop.MinLength != nil && len(arr) < *prop.MinLength {
		return newValidationError(path, fmt.Sprintf("array length %d is less than minimum %d", len(arr), *prop.MinLength))
	}
	if prop.MaxLength != nil && len(arr) > *prop.MaxLength {
		return newValidationError(path, fmt.Sprintf("array length %d is greater than maximum %d", len(arr), *prop.MaxLength))
	}

	// Validate items
	if prop.Items != nil {
		for i, item := range arr {
			itemPath := fmt.Sprintf("%s[%d]", path, i)
			if err := v.validateValueWithDepth(prop.Items, item, itemPath, depth+1); err != nil {
				return err
			}
		}
	}

	return nil
}

// validateObjectProperty validates an object property value.
func (v *SchemaValidator) validateObjectProperty(prop *Property, value interface{}, path string) error {
	return v.validateObjectPropertyWithDepth(prop, value, path, 0)
}

// validateObjectPropertyWithDepth validates an object property value with depth tracking.
func (v *SchemaValidator) validateObjectPropertyWithDepth(prop *Property, value interface{}, path string, depth int) error {
	obj, ok := value.(map[string]interface{})
	if !ok {
		return newValidationError(path, fmt.Sprintf("expected object, got %T", value))
	}

	// Create a temporary schema for the nested object
	tempSchema := &ToolSchema{
		Type:       "object",
		Properties: prop.Properties,
		Required:   prop.Required,
	}

	return v.validateObjectWithDepth(tempSchema, obj, path, depth)
}


// ValidationError represents a schema validation error.
// It provides detailed information about what failed and where.
//
// Fields:
//   - Path: JSON path to the invalid value (e.g., "user.email")
//   - Message: Human-readable error description
//   - Code: Machine-readable error code for programmatic handling
//   - Details: Additional context about the error
type ValidationError struct {
	Path    string `json:"path"`
	Message string `json:"message"`
	Code    string `json:"code,omitempty"`
	Details map[string]interface{} `json:"details,omitempty"`
}

func (e *ValidationError) Error() string {
	if e.Path == "" {
		return e.Message
	}
	return fmt.Sprintf("%s: %s", e.Path, e.Message)
}

// ValidationResult represents the result of schema validation.
// It provides a complete view of the validation outcome including
// all errors, warnings, and the processed data.
//
// Example usage:
//
//	if result.Valid {
//		// Use result.Data safely
//	} else {
//		// Handle result.Errors
//	}
type ValidationResult struct {
	Valid    bool               `json:"valid"`
	Errors   []*ValidationError `json:"errors,omitempty"`
	Warnings []*ValidationError `json:"warnings,omitempty"`
	Data     interface{}        `json:"data,omitempty"`
}

// ValidatorOptions configures advanced schema validation behavior.
// It provides fine-grained control over validation features and performance.
//
// Options:
//   - CoercionEnabled: Automatically convert compatible types
//   - Debug: Enable detailed validation logging
//   - CacheSize: Number of validation results to cache (0 = default)
//   - CustomFormats: Additional format validators
//   - DefaultInjection: Inject default values for missing fields
//   - StrictMode: Disable all coercion and flexibility features
type ValidatorOptions struct {
	// CoercionEnabled enables automatic type coercion
	CoercionEnabled bool
	
	// Debug enables detailed validation logging
	Debug bool
	
	// CacheSize sets the validation cache size (0 = default)
	CacheSize int
	
	// CustomFormats provides custom format validators
	CustomFormats map[string]FormatValidator
	
	// DefaultInjection enables default value injection
	DefaultInjection bool
	
	// StrictMode enables strict validation (no coercion)
	StrictMode bool
	
	// MaxValidationDepth sets the maximum recursion depth for validation operations
	MaxValidationDepth int
}

// FormatValidator defines a custom format validation function.
// It receives a string value and returns an error if the format is invalid.
// Format validators are used to extend the built-in format validation
// with application-specific rules.
type FormatValidator func(value string) error

// ValidationCache caches validation results for performance optimization.
// It uses an LRU (Least Recently Used) eviction strategy to maintain
// a bounded size while keeping frequently validated parameter sets in memory.
//
// The cache significantly improves performance for:
//   - Repeated validations of the same parameters
//   - High-frequency tool executions
//   - Complex schemas with expensive validation logic
type ValidationCache struct {
	cache map[string]*ValidationResult
	mutex sync.RWMutex
	size  int
	maxSize int
	// LRU tracking
	accessOrder []string
}

// NewValidationCache creates a new validation cache with default size.
// The default size is 1000 entries, suitable for most applications.
func NewValidationCache() *ValidationCache {
	return &ValidationCache{
		cache:       make(map[string]*ValidationResult),
		maxSize:     1000,
		accessOrder: make([]string, 0),
	}
}

// NewValidationCacheWithSize creates a new validation cache with specified size.
// Use a larger size for applications with many unique parameter combinations,
// or a smaller size to reduce memory usage.
func NewValidationCacheWithSize(size int) *ValidationCache {
	return &ValidationCache{
		cache:       make(map[string]*ValidationResult),
		maxSize:     size,
		accessOrder: make([]string, 0),
	}
}

// Get retrieves a cached validation result.
// Returns the cached result and true if found, or nil and false if not cached.
// Accessing a cached entry updates its position in the LRU order.
func (c *ValidationCache) Get(key string) (*ValidationResult, bool) {
	c.mutex.Lock()
	defer c.mutex.Unlock()
	
	result, exists := c.cache[key]
	if exists {
		// Move to end of access order (most recently used)
		c.moveToEnd(key)
	}
	return result, exists
}

// Set stores a validation result in the cache.
// If the cache is at capacity, the least recently used entry is evicted.
// If the key already exists, it's updated and moved to the most recent position.
func (c *ValidationCache) Set(key string, result *ValidationResult) {
	c.mutex.Lock()
	defer c.mutex.Unlock()
	
	// If key already exists, update and move to end
	if _, exists := c.cache[key]; exists {
		c.cache[key] = result
		c.moveToEnd(key)
		return
	}
	
	// If cache is full, evict least recently used
	if c.size >= c.maxSize && c.maxSize > 0 {
		c.evictLRU()
	}
	
	// Add new entry
	c.cache[key] = result
	c.accessOrder = append(c.accessOrder, key)
	c.size++
}

// Clear empties the validation cache.
// All cached validation results are removed, forcing fresh validation
// for all subsequent requests.
func (c *ValidationCache) Clear() {
	c.mutex.Lock()
	defer c.mutex.Unlock()
	c.cache = make(map[string]*ValidationResult)
	c.accessOrder = make([]string, 0)
	c.size = 0
}

// moveToEnd moves a key to the end of the access order (most recently used)
func (c *ValidationCache) moveToEnd(key string) {
	// Find and remove the key from its current position
	for i, k := range c.accessOrder {
		if k == key {
			c.accessOrder = append(c.accessOrder[:i], c.accessOrder[i+1:]...)
			break
		}
	}
	// Add to end
	c.accessOrder = append(c.accessOrder, key)
}

// evictLRU removes the least recently used entry
func (c *ValidationCache) evictLRU() {
	if len(c.accessOrder) == 0 {
		return
	}
	
	// Remove the first entry (least recently used)
	lruKey := c.accessOrder[0]
	c.accessOrder = c.accessOrder[1:]
	delete(c.cache, lruKey)
	c.size--
}

// SchemaComposition represents schema composition patterns.
// These patterns enable complex validation logic by combining multiple schemas.
//
// Composition types:
//   - OneOf: Exactly one schema must match
//   - AnyOf: At least one schema must match
//   - AllOf: All schemas must match
//   - Not: The schema must not match
//
// Example:
//
//	property := &Property{
//		OneOf: []*Property{
//			{Type: "string", Pattern: "^https://"},
//			{Type: "string", Pattern: "^file://"},
//		},
//	}
type SchemaComposition struct {
	// OneOf specifies that the value must match exactly one of the schemas
	OneOf []*Property `json:"oneOf,omitempty"`
	
	// AnyOf specifies that the value must match at least one of the schemas
	AnyOf []*Property `json:"anyOf,omitempty"`
	
	// AllOf specifies that the value must match all of the schemas
	AllOf []*Property `json:"allOf,omitempty"`
	
	// Not specifies that the value must not match the schema
	Not *Property `json:"not,omitempty"`
}

// ConditionalSchema represents conditional validation logic.
// It enables if-then-else validation patterns based on data values.
//
// Example:
//
//	property := &Property{
//		If:   &Property{Properties: map[string]*Property{"type": {Enum: []interface{}{"premium"}}}},
//		Then: &Property{Required: []string{"creditCard"}},
//		Else: &Property{Required: []string{"email"}},
//	}
type ConditionalSchema struct {
	// If specifies the condition schema
	If *Property `json:"if,omitempty"`
	
	// Then specifies the schema to apply if the condition is true
	Then *Property `json:"then,omitempty"`
	
	// Else specifies the schema to apply if the condition is false
	Else *Property `json:"else,omitempty"`
}

// SchemaReference represents a JSON Schema reference.
// References enable schema reuse and modular schema design.
// The $ref property contains a URI pointing to another schema definition.
type SchemaReference struct {
	// Ref is the schema reference URI
	Ref string `json:"$ref,omitempty"`
	
	// Resolved is the resolved schema (populated during validation)
	Resolved *Property `json:"-"`
}

// PropertyTransformation defines type transformation rules.
// These rules control how values are coerced, normalized, and defaulted
// during validation.
//
// Features:
//   - CoercionRules: Type conversion mappings
//   - NormalizationRules: Value standardization (e.g., lowercase emails)
//   - DefaultValueRules: Automatic default value injection
type PropertyTransformation struct {
	// CoercionRules define how to coerce types
	CoercionRules map[string][]string `json:"coercionRules,omitempty"`
	
	// NormalizationRules define how to normalize values
	NormalizationRules map[string]string `json:"normalizationRules,omitempty"`
	
	// DefaultValueRules define default value injection
	DefaultValueRules map[string]interface{} `json:"defaultValueRules,omitempty"`
}

// newValidationError creates a new validation error.
func newValidationError(path, message string) error {
	return &ValidationError{
		Path:    path,
		Message: message,
	}
}

// joinPath joins path segments for error reporting.
func joinPath(base, segment string) string {
	if base == "" {
		return segment
	}
	return base + "." + segment
}

// Helper functions for type conversion
func toFloat64(v interface{}) (float64, bool) {
	switch val := v.(type) {
	case float64:
		return val, true
	case float32:
		return float64(val), true
	case int:
		return float64(val), true
	case int32:
		return float64(val), true
	case int64:
		return float64(val), true
	default:
		return 0, false
	}
}

func toInt64(v interface{}) (int64, bool) {
	switch val := v.(type) {
	case int:
		return int64(val), true
	case int32:
		return int64(val), true
	case int64:
		return val, true
	case float64:
		if val == float64(int64(val)) {
			return int64(val), true
		}
		return 0, false
	default:
		return 0, false
	}
}

// Format validation helpers
func isValidEmail(email string) bool {
	// Simple email validation
	parts := strings.Split(email, "@")
	if len(parts) != 2 || len(parts[0]) == 0 || len(parts[1]) == 0 {
		return false
	}
	return strings.Contains(parts[1], ".")
}

func isValidURL(url string) bool {
	// Simple URL validation
	return strings.HasPrefix(url, "http://") || strings.HasPrefix(url, "https://")
}

func isValidDateTime(dt string) bool {
	// ISO 8601 date-time format validation
	matched, _ := regexp.MatchString(`^\d{4}-\d{2}-\d{2}T\d{2}:\d{2}:\d{2}Z?$`, dt)
	return matched
}

func isValidDate(date string) bool {
	// ISO 8601 date format validation
	matched, _ := regexp.MatchString(`^\d{4}-\d{2}-\d{2}$`, date)
	return matched
}

func isValidTime(time string) bool {
	// ISO 8601 time format validation
	matched, _ := regexp.MatchString(`^\d{2}:\d{2}:\d{2}`, time)
	return matched
}

func isValidUUID(uuid string) bool {
	// UUID format validation
	matched, _ := regexp.MatchString(`^[a-f0-9]{8}-[a-f0-9]{4}-[a-f0-9]{4}-[a-f0-9]{4}-[a-f0-9]{12}$`, strings.ToLower(uuid))
	return matched
}

// Advanced JSON Schema validation methods

// validateOneOf validates that the value matches exactly one of the provided schemas.
func (v *SchemaValidator) validateOneOf(schemas []*Property, value interface{}, path string) error {
	return v.validateOneOfWithDepth(schemas, value, path, 0)
}

// validateOneOfWithDepth validates that the value matches exactly one of the provided schemas with depth tracking.
func (v *SchemaValidator) validateOneOfWithDepth(schemas []*Property, value interface{}, path string, depth int) error {
	matchCount := 0
	
	for _, schema := range schemas {
		if err := v.validateValueWithDepth(schema, value, path, depth+1); err == nil {
			matchCount++
		}
	}
	
	if matchCount == 0 {
		return newValidationErrorWithCode(path, "value does not match any of the oneOf schemas", "ONEOF_NO_MATCH")
	}
	
	if matchCount > 1 {
		return newValidationErrorWithCode(path, fmt.Sprintf("value matches %d schemas, but oneOf requires exactly one match", matchCount), "ONEOF_MULTIPLE_MATCH")
	}
	
	return nil
}

// validateAnyOf validates that the value matches at least one of the provided schemas.
func (v *SchemaValidator) validateAnyOf(schemas []*Property, value interface{}, path string) error {
	return v.validateAnyOfWithDepth(schemas, value, path, 0)
}

// validateAnyOfWithDepth validates that the value matches at least one of the provided schemas with depth tracking.
func (v *SchemaValidator) validateAnyOfWithDepth(schemas []*Property, value interface{}, path string, depth int) error {
	for _, schema := range schemas {
		if err := v.validateValueWithDepth(schema, value, path, depth+1); err == nil {
			return nil
		}
	}
	
	return newValidationErrorWithCode(path, "value does not match any of the anyOf schemas", "ANYOF_NO_MATCH")
}

// validateAllOf validates that the value matches all of the provided schemas.
func (v *SchemaValidator) validateAllOf(schemas []*Property, value interface{}, path string) error {
	return v.validateAllOfWithDepth(schemas, value, path, 0)
}

// validateAllOfWithDepth validates that the value matches all of the provided schemas with depth tracking.
func (v *SchemaValidator) validateAllOfWithDepth(schemas []*Property, value interface{}, path string, depth int) error {
	for i, schema := range schemas {
		if err := v.validateValueWithDepth(schema, value, path, depth+1); err != nil {
			return newValidationErrorWithCode(path, fmt.Sprintf("value fails allOf schema at index %d: %v", i, err), "ALLOF_FAILED")
		}
	}
	
	return nil
}

// validateNot validates that the value does not match the provided schema.
func (v *SchemaValidator) validateNot(schema *Property, value interface{}, path string) error {
	return v.validateNotWithDepth(schema, value, path, 0)
}

// validateNotWithDepth validates that the value does not match the provided schema with depth tracking.
func (v *SchemaValidator) validateNotWithDepth(schema *Property, value interface{}, path string, depth int) error {
	if err := v.validateValueWithDepth(schema, value, path, depth+1); err == nil {
		return newValidationErrorWithCode(path, "value matches the not schema, but it should not", "NOT_MATCHED")
	}
	
	return nil
}

// validateConditional validates conditional schemas (if/then/else).
func (v *SchemaValidator) validateConditional(prop *Property, value interface{}, path string) error {
	return v.validateConditionalWithDepth(prop, value, path, 0)
}

// validateConditionalWithDepth validates conditional schemas (if/then/else) with depth tracking.
func (v *SchemaValidator) validateConditionalWithDepth(prop *Property, value interface{}, path string, depth int) error {
	if prop.If == nil {
		return nil
	}
	
	// Check depth limit before proceeding
	if depth > v.maxValidationDepth {
		return newValidationErrorWithCode(path, fmt.Sprintf("validation recursion depth %d exceeds maximum %d", depth, v.maxValidationDepth), "RECURSION_DEPTH_EXCEEDED")
	}
	
	// First, validate the base schema (if it has a type)
	if prop.Type != "" {
		switch prop.Type {
		case "string":
			if err := v.validateString(prop, value, path); err != nil {
				return err
			}
		case "number":
			if err := v.validateNumber(prop, value, path); err != nil {
				return err
			}
		case "integer":
			if err := v.validateInteger(prop, value, path); err != nil {
				return err
			}
		case "boolean":
			if err := v.validateBoolean(prop, value, path); err != nil {
				return err
			}
		case "array":
			if err := v.validateArray(prop, value, path); err != nil {
				return err
			}
		case "object":
			if err := v.validateObjectPropertyWithDepth(prop, value, path, depth); err != nil {
				return err
			}
		}
	}
	
	// Test the condition
	conditionMatches := v.validateValueWithDepth(prop.If, value, path, depth+1) == nil
	
	if conditionMatches && prop.Then != nil {
		// Apply the "then" schema
		return v.validateValueWithDepth(prop.Then, value, path, depth+1)
	}
	
	if !conditionMatches && prop.Else != nil {
		// Apply the "else" schema
		return v.validateValueWithDepth(prop.Else, value, path, depth+1)
	}
	
	return nil
}

// Type coercion methods

// coerceTypes performs type coercion on the input parameters.
func (v *SchemaValidator) coerceTypes(params map[string]interface{}, schema *ToolSchema) (map[string]interface{}, error) {
	if schema == nil || schema.Properties == nil {
		return params, nil
	}
	
	coerced := make(map[string]interface{})
	
	// Copy all existing parameters
	for k, v := range params {
		coerced[k] = v
	}
	
	// Apply coercion rules for each property
	for name, prop := range schema.Properties {
		if value, exists := coerced[name]; exists {
			coercedValue, err := v.coerceValue(value, prop)
			if err != nil {
				return nil, fmt.Errorf("failed to coerce property %q: %w", name, err)
			}
			coerced[name] = coercedValue
		} else if prop.Default != nil {
			// Inject default value
			coerced[name] = prop.Default
		}
	}
	
	return coerced, nil
}

// coerceValue performs type coercion on a single value.
func (v *SchemaValidator) coerceValue(value interface{}, prop *Property) (interface{}, error) {
	if prop.Type == "" {
		return value, nil
	}
	
	switch prop.Type {
	case "string":
		return v.coerceToString(value), nil
	case "number":
		return v.coerceToNumber(value)
	case "integer":
		return v.coerceToInteger(value)
	case "boolean":
		return v.coerceToBoolean(value), nil
	case "array":
		return v.coerceToArray(value), nil
	default:
		return value, nil
	}
}

// coerceToString converts a value to string.
func (v *SchemaValidator) coerceToString(value interface{}) string {
	switch v := value.(type) {
	case string:
		return v
	case int:
		return strconv.Itoa(v)
	case int64:
		return strconv.FormatInt(v, 10)
	case float64:
		return strconv.FormatFloat(v, 'f', -1, 64)
	case bool:
		return strconv.FormatBool(v)
	default:
		return fmt.Sprintf("%v", v)
	}
}

// coerceToNumber converts a value to float64.
func (v *SchemaValidator) coerceToNumber(value interface{}) (float64, error) {
	switch v := value.(type) {
	case float64:
		return v, nil
	case int:
		return float64(v), nil
	case int64:
		return float64(v), nil
	case string:
		if f, err := strconv.ParseFloat(v, 64); err == nil {
			return f, nil
		}
		return 0, fmt.Errorf("cannot convert %q to number", v)
	default:
		return 0, fmt.Errorf("cannot convert %T to number", v)
	}
}

// coerceToInteger converts a value to int64.
func (v *SchemaValidator) coerceToInteger(value interface{}) (int64, error) {
	switch v := value.(type) {
	case int:
		return int64(v), nil
	case int64:
		return v, nil
	case float64:
		if v == float64(int64(v)) {
			return int64(v), nil
		}
		return 0, fmt.Errorf("cannot convert %f to integer", v)
	case string:
		if i, err := strconv.ParseInt(v, 10, 64); err == nil {
			return i, nil
		}
		return 0, fmt.Errorf("cannot convert %q to integer", v)
	default:
		return 0, fmt.Errorf("cannot convert %T to integer", v)
	}
}

// coerceToBoolean converts a value to bool.
func (v *SchemaValidator) coerceToBoolean(value interface{}) bool {
	switch v := value.(type) {
	case bool:
		return v
	case string:
		return v == "true" || v == "1"
	case int:
		return v != 0
	case int64:
		return v != 0
	case float64:
		return v != 0
	default:
		return false
	}
}

// coerceToArray converts a value to []interface{}.
func (v *SchemaValidator) coerceToArray(value interface{}) []interface{} {
	switch v := value.(type) {
	case []interface{}:
		return v
	case []string:
		arr := make([]interface{}, len(v))
		for i, s := range v {
			arr[i] = s
		}
		return arr
	case []int:
		arr := make([]interface{}, len(v))
		for i, n := range v {
			arr[i] = n
		}
		return arr
	default:
		return []interface{}{value}
	}
}

// Utility methods

// generateCacheKey generates a cache key for the given parameters.
// The cache key includes both the parameters and validator settings to ensure
// that different validation configurations don't interfere with each other.
func (v *SchemaValidator) generateCacheKey(params map[string]interface{}) string {
<<<<<<< HEAD
	// Include validator settings in the cache key
=======
	// Include validation settings in cache key to ensure correct caching
>>>>>>> 3f51c251
	cacheData := struct {
		Params          map[string]interface{} `json:"params"`
		CoercionEnabled bool                   `json:"coercionEnabled"`
		Debug           bool                   `json:"debug"`
	}{
		Params:          params,
		CoercionEnabled: v.coercionEnabled,
		Debug:           v.debug,
	}
	
	data, _ := json.Marshal(cacheData)
	hash := fnv.New64a()
	hash.Write(data)
	return hex.EncodeToString(hash.Sum(nil))
}

// newValidationErrorWithCode creates a new validation error with a specific code.
func newValidationErrorWithCode(path, message, code string) error {
	return &ValidationError{
		Path:    path,
		Message: message,
		Code:    code,
	}
}

// Enhanced format validation

// validateFormat validates string format constraints with custom formats.
func (v *SchemaValidator) validateFormat(format, value, path string) error {
	// Check custom formats first
	v.mu.RLock()
	validator, exists := v.customFormats[format]
	v.mu.RUnlock()
	
	if exists {
		if err := validator(value); err != nil {
			return newValidationErrorWithCode(path, fmt.Sprintf("format %q validation failed: %v", format, err), "FORMAT_CUSTOM_FAILED")
		}
		return nil
	}
	
	// Built-in formats
	switch format {
	case "email":
		if !isValidEmail(value) {
			return newValidationErrorWithCode(path, fmt.Sprintf("%q is not a valid email address", value), "FORMAT_EMAIL_INVALID")
		}
	case "uri", "url":
		if !isValidURLRFC3986(value) {
			return newValidationErrorWithCode(path, fmt.Sprintf("%q is not a valid URL", value), "FORMAT_URL_INVALID")
		}
	case "date-time":
		if !isValidDateTimeRFC3339(value) {
			return newValidationErrorWithCode(path, fmt.Sprintf("%q is not a valid date-time", value), "FORMAT_DATETIME_INVALID")
		}
	case "date":
		if !isValidDateRFC3339(value) {
			return newValidationErrorWithCode(path, fmt.Sprintf("%q is not a valid date", value), "FORMAT_DATE_INVALID")
		}
	case "time":
		if !isValidTimeRFC3339(value) {
			return newValidationErrorWithCode(path, fmt.Sprintf("%q is not a valid time", value), "FORMAT_TIME_INVALID")
		}
	case "uuid":
		if !isValidUUIDRFC4122(value) {
			return newValidationErrorWithCode(path, fmt.Sprintf("%q is not a valid UUID", value), "FORMAT_UUID_INVALID")
		}
	case "ipv4":
		if !isValidIPv4(value) {
			return newValidationErrorWithCode(path, fmt.Sprintf("%q is not a valid IPv4 address", value), "FORMAT_IPV4_INVALID")
		}
	case "ipv6":
		if !isValidIPv6(value) {
			return newValidationErrorWithCode(path, fmt.Sprintf("%q is not a valid IPv6 address", value), "FORMAT_IPV6_INVALID")
		}
	case "hostname":
		if !isValidHostname(value) {
			return newValidationErrorWithCode(path, fmt.Sprintf("%q is not a valid hostname", value), "FORMAT_HOSTNAME_INVALID")
		}
	case "json-pointer":
		if !isValidJSONPointer(value) {
			return newValidationErrorWithCode(path, fmt.Sprintf("%q is not a valid JSON pointer", value), "FORMAT_JSONPOINTER_INVALID")
		}
	case "regex":
		if !isValidRegex(value) {
			return newValidationErrorWithCode(path, fmt.Sprintf("%q is not a valid regex", value), "FORMAT_REGEX_INVALID")
		}
	}
	return nil
}

// Enhanced format validation helpers

// isValidEmailRFC5322 validates email addresses according to RFC 5322.
func isValidEmailRFC5322(email string) bool {
	_, err := mail.ParseAddress(email)
	return err == nil
}

// isValidURLRFC3986 validates URLs according to RFC 3986.
func isValidURLRFC3986(urlStr string) bool {
	u, err := url.Parse(urlStr)
	return err == nil && u.Scheme != "" && u.Host != ""
}

// isValidDateTimeRFC3339 validates date-time strings according to RFC 3339.
func isValidDateTimeRFC3339(dt string) bool {
	_, err := time.Parse(time.RFC3339, dt)
	return err == nil
}

// isValidDateRFC3339 validates date strings according to RFC 3339.
func isValidDateRFC3339(date string) bool {
	_, err := time.Parse("2006-01-02", date)
	return err == nil
}

// isValidTimeRFC3339 validates time strings according to RFC 3339.
func isValidTimeRFC3339(timeStr string) bool {
	_, err := time.Parse("15:04:05", timeStr)
	if err != nil {
		_, err = time.Parse("15:04:05.999999999", timeStr)
	}
	return err == nil
}

// isValidUUIDRFC4122 validates UUID strings according to RFC 4122.
func isValidUUIDRFC4122(uuid string) bool {
	matched, _ := regexp.MatchString(`^[0-9a-f]{8}-[0-9a-f]{4}-[1-5][0-9a-f]{3}-[89ab][0-9a-f]{3}-[0-9a-f]{12}$`, strings.ToLower(uuid))
	return matched
}

// isValidIPv4 validates IPv4 addresses.
func isValidIPv4(ip string) bool {
	matched, _ := regexp.MatchString(`^(?:(?:25[0-5]|2[0-4][0-9]|[01]?[0-9][0-9]?)\.){3}(?:25[0-5]|2[0-4][0-9]|[01]?[0-9][0-9]?)$`, ip)
	return matched
}

// isValidIPv6 validates IPv6 addresses.
func isValidIPv6(ip string) bool {
	matched, _ := regexp.MatchString(`^(?:[0-9a-fA-F]{1,4}:){7}[0-9a-fA-F]{1,4}$`, ip)
	if !matched {
		// Check compressed format
		matched, _ = regexp.MatchString(`^::1$|^::$|^([0-9a-fA-F]{1,4}:){1,7}:$|^:([0-9a-fA-F]{1,4}:){1,6}[0-9a-fA-F]{1,4}$|^([0-9a-fA-F]{1,4}:){1,6}:[0-9a-fA-F]{1,4}$|^([0-9a-fA-F]{1,4}:){1,5}(:[0-9a-fA-F]{1,4}){1,2}$|^([0-9a-fA-F]{1,4}:){1,4}(:[0-9a-fA-F]{1,4}){1,3}$|^([0-9a-fA-F]{1,4}:){1,3}(:[0-9a-fA-F]{1,4}){1,4}$|^([0-9a-fA-F]{1,4}:){1,2}(:[0-9a-fA-F]{1,4}){1,5}$|^[0-9a-fA-F]{1,4}:((:[0-9a-fA-F]{1,4}){1,6})$`, ip)
	}
	return matched
}

// isValidHostname validates hostnames.
func isValidHostname(hostname string) bool {
	if len(hostname) > 253 {
		return false
	}
	matched, _ := regexp.MatchString(`^[a-zA-Z0-9]([a-zA-Z0-9\-]{0,61}[a-zA-Z0-9])?(\.[a-zA-Z0-9]([a-zA-Z0-9\-]{0,61}[a-zA-Z0-9])?)*$`, hostname)
	return matched
}

// isValidJSONPointer validates JSON pointers.
func isValidJSONPointer(pointer string) bool {
	if pointer == "" {
		return true
	}
	if !strings.HasPrefix(pointer, "/") {
		return false
	}
	// Basic validation - could be more comprehensive
	return !strings.Contains(pointer, "//")
}

// isValidRegex validates regular expressions.
func isValidRegex(pattern string) bool {
	_, err := regexp.Compile(pattern)
	return err == nil
}

// generateSchemaHash generates a SHA-256 hash of the schema for caching.
func generateSchemaHash(schema *ToolSchema) string {
	if schema == nil {
		return ""
	}

	// Serialize the schema to JSON for hashing
	data, err := json.Marshal(schema)
	if err != nil {
		// Fallback to a default hash if serialization fails
		return "default"
	}

	hash := sha256.Sum256(data)
	return hex.EncodeToString(hash[:])
}<|MERGE_RESOLUTION|>--- conflicted
+++ resolved
@@ -393,11 +393,6 @@
 		return nil
 	}
 
-<<<<<<< HEAD
-	// If no type is specified, we still need to validate constraints that can apply to any type
-	if prop.Type == "" {
-		return v.validateConstraintsWithoutType(prop, value, path)
-=======
 	// If no type is specified, try to infer from constraints and validate accordingly
 	if prop.Type == "" {
 		// If we have string-specific constraints, validate as string
@@ -422,7 +417,6 @@
 		}
 		// No type and no constraints - allow any type
 		return nil
->>>>>>> 3f51c251
 	}
 
 	switch prop.Type {
@@ -448,79 +442,6 @@
 	}
 }
 
-<<<<<<< HEAD
-// validateConstraintsWithoutType validates constraints when no explicit type is specified.
-// This is crucial for allOf, anyOf, oneOf, and conditional validation where individual schemas
-// may only specify constraints without types.
-func (v *SchemaValidator) validateConstraintsWithoutType(prop *Property, value interface{}, path string) error {
-	// Check enum regardless of type
-	if len(prop.Enum) > 0 {
-		found := false
-		for _, allowed := range prop.Enum {
-			if allowed == value {
-				found = true
-				break
-			}
-		}
-		if !found {
-			return newValidationError(path, fmt.Sprintf("value %v is not in enum %v", value, prop.Enum))
-		}
-	}
-
-	// Validate string constraints if the value is a string
-	if str, ok := value.(string); ok {
-		if prop.MinLength != nil && len(str) < *prop.MinLength {
-			return newValidationError(path, fmt.Sprintf("string length %d is less than minimum %d", len(str), *prop.MinLength))
-		}
-		if prop.MaxLength != nil && len(str) > *prop.MaxLength {
-			return newValidationError(path, fmt.Sprintf("string length %d is greater than maximum %d", len(str), *prop.MaxLength))
-		}
-		if prop.Pattern != "" {
-			matched, err := regexp.MatchString(prop.Pattern, str)
-			if err != nil {
-				return newValidationError(path, fmt.Sprintf("invalid pattern: %v", err))
-			}
-			if !matched {
-				return newValidationError(path, fmt.Sprintf("string %q does not match pattern %q", str, prop.Pattern))
-			}
-		}
-		if prop.Format != "" {
-			if err := v.validateFormat(prop.Format, str, path); err != nil {
-				return err
-			}
-		}
-	}
-
-	// Validate numeric constraints if the value is numeric
-	if num, ok := toFloat64(value); ok {
-		if prop.Minimum != nil && num < *prop.Minimum {
-			return newValidationError(path, fmt.Sprintf("value %v is less than minimum %v", num, *prop.Minimum))
-		}
-		if prop.Maximum != nil && num > *prop.Maximum {
-			return newValidationError(path, fmt.Sprintf("value %v is greater than maximum %v", num, *prop.Maximum))
-		}
-	}
-
-	// Validate array constraints if the value is an array
-	if arr, ok := value.([]interface{}); ok {
-		if prop.MinLength != nil && len(arr) < *prop.MinLength {
-			return newValidationError(path, fmt.Sprintf("array length %d is less than minimum %d", len(arr), *prop.MinLength))
-		}
-		if prop.MaxLength != nil && len(arr) > *prop.MaxLength {
-			return newValidationError(path, fmt.Sprintf("array length %d is greater than maximum %d", len(arr), *prop.MaxLength))
-		}
-		if prop.Items != nil {
-			for i, item := range arr {
-				itemPath := fmt.Sprintf("%s[%d]", path, i)
-				if err := v.validateValue(prop.Items, item, itemPath); err != nil {
-					return err
-				}
-			}
-		}
-	}
-
-	return nil
-=======
 // validateEnum validates a value against an enum constraint without type checking
 func (v *SchemaValidator) validateEnum(prop *Property, value interface{}, path string) error {
 	if len(prop.Enum) == 0 {
@@ -534,7 +455,6 @@
 	}
 	
 	return newValidationError(path, fmt.Sprintf("value %v is not in enum %v", value, prop.Enum))
->>>>>>> 3f51c251
 }
 
 // validateString validates a string value.
@@ -1415,11 +1335,7 @@
 // The cache key includes both the parameters and validator settings to ensure
 // that different validation configurations don't interfere with each other.
 func (v *SchemaValidator) generateCacheKey(params map[string]interface{}) string {
-<<<<<<< HEAD
-	// Include validator settings in the cache key
-=======
 	// Include validation settings in cache key to ensure correct caching
->>>>>>> 3f51c251
 	cacheData := struct {
 		Params          map[string]interface{} `json:"params"`
 		CoercionEnabled bool                   `json:"coercionEnabled"`
