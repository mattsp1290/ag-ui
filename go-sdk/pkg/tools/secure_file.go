--- conflicted
+++ resolved
@@ -81,15 +81,6 @@
 
 // validatePath checks if the path is allowed based on security options
 func (e *SecureFileExecutor) validatePath(path string) error {
-<<<<<<< HEAD
-	// First check for null bytes which are always invalid
-	if strings.Contains(path, "\x00") {
-		return fmt.Errorf("invalid path: contains null bytes")
-	}
-	
-	// Clean and resolve the path
-	cleanPath, err := filepath.Abs(filepath.Clean(path))
-=======
 	// Check for null bytes and control characters first
 	if strings.Contains(path, "\x00") || containsControlChars(path) {
 		return fmt.Errorf("invalid path")
@@ -107,7 +98,6 @@
 
 	// Decode URL-encoded characters to prevent encoded traversal attacks
 	decodedPath, err := decodeURLPath(path)
->>>>>>> 3f51c251
 	if err != nil {
 		return fmt.Errorf("invalid path encoding: %v", err)
 	}
@@ -154,22 +144,6 @@
 		if err != nil {
 			continue // Skip invalid deny paths
 		}
-<<<<<<< HEAD
-		rel, err := filepath.Rel(absDeny, cleanPath)
-		if err == nil && !strings.HasPrefix(rel, ".."+string(filepath.Separator)) && rel != ".." {
-			return fmt.Errorf("access denied: path is in restricted directory")
-		}
-	}
-
-	// Check symbolic links if not allowed
-	if !e.options.AllowSymlinks {
-		// Only check for symlinks if the file exists
-		if info, err := os.Lstat(cleanPath); err == nil {
-			// Check if it's actually a symlink
-			if info.Mode()&os.ModeSymlink != 0 {
-				return fmt.Errorf("symbolic links are not allowed")
-			}
-=======
 		// Resolve symlinks in deny path too for consistent comparison
 		if realDeny, evalErr := filepath.EvalSymlinks(absDeny); evalErr == nil {
 			absDeny = realDeny
@@ -183,7 +157,6 @@
 		rel2, err2 := filepath.Rel(absDeny, cleanPath)
 		if err2 == nil && !strings.HasPrefix(rel2, "..") {
 			return fmt.Errorf("access denied")
->>>>>>> 3f51c251
 		}
 	}
 
@@ -199,20 +172,6 @@
 		if err != nil {
 			continue
 		}
-<<<<<<< HEAD
-		
-		// Check if cleanPath is within absAllowed
-		// A path is within another if the relative path doesn't escape with ../
-		rel, err := filepath.Rel(absAllowed, cleanPath)
-		if err != nil {
-			continue // Paths are on different volumes or other error
-		}
-		
-		// Check if the relative path escapes the allowed directory
-		// We need to check for ".." as a path component, not just as a prefix
-		if !strings.HasPrefix(rel, ".."+string(filepath.Separator)) && rel != ".." {
-			// Path is within the allowed directory
-=======
 		// Resolve symlinks in allowed path too for consistent comparison
 		resolvedAllowed := absAllowed
 		if realAllowed, evalErr := filepath.EvalSymlinks(absAllowed); evalErr == nil {
@@ -229,7 +188,6 @@
 		// Also check with the standard isPathTraversal function for backwards compatibility
 		rel2, err2 := filepath.Rel(absAllowed, cleanPath)
 		if err2 == nil && !isPathTraversal(rel2) {
->>>>>>> 3f51c251
 			return nil
 		}
 		
