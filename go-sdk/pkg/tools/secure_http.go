--- conflicted
+++ resolved
@@ -7,13 +7,9 @@
 	"golang.org/x/net/idna"
 	"net"
 	"net/url"
-<<<<<<< HEAD
 	"os"
-=======
->>>>>>> 3f51c251
 	"strconv"
 	"strings"
-	"time"
 )
 
 // SecureHTTPOptions defines security options for HTTP operations
@@ -81,8 +77,8 @@
 		return nil, fmt.Errorf("url parameter is required")
 	}
 
-	// Validate URL with context
-	if err := e.validateURL(ctx, urlStr); err != nil {
+	// Validate URL
+	if err := e.validateURL(urlStr); err != nil {
 		return &ToolExecutionResult{
 			Success: false,
 			Error:   fmt.Sprintf("URL validation failed: %v", err),
@@ -106,32 +102,10 @@
 }
 
 // validateURL checks if the URL is allowed based on security options
-<<<<<<< HEAD
-func (e *SecureHTTPExecutor) validateURL(ctx context.Context, urlStr string) error {
-	// Check for empty URL
-	if urlStr == "" {
-		return fmt.Errorf("URL cannot be empty")
-	}
-	
-	// Check URL length limit (2048 characters is reasonable for security while allowing most valid URLs)
-	if len(urlStr) > 2048 {
-		return fmt.Errorf("URL length %d exceeds maximum allowed length of 2048", len(urlStr))
-	}
-	
-	// Check for header injection patterns before parsing
-	if err := e.validateHeaderInjection(urlStr); err != nil {
-		return err
-	}
-	
-	parsedURL, err := url.Parse(urlStr)
-	if err != nil {
-		return fmt.Errorf("invalid URL format: %w", err)
-=======
 func (e *SecureHTTPExecutor) validateURL(urlStr string) error {
 	// First perform enhanced validation with original URL checks
 	if err := e.validateOriginalURL(urlStr); err != nil {
 		return err
->>>>>>> 3f51c251
 	}
 
 	// Use the common validation library for comprehensive checks
@@ -166,19 +140,6 @@
 		if err := e.validateIPAddress(ip); err != nil {
 			return err
 		}
-<<<<<<< HEAD
-	} else {
-		// Check for various forms of obfuscated IP addresses
-		if e.isObfuscatedIP(hostname) {
-			return fmt.Errorf("obfuscated IP addresses are not allowed")
-		}
-		
-		// It's a hostname, resolve it to check the IP
-		if err := e.validateHostname(ctx, hostname); err != nil {
-			return err
-		}
-=======
->>>>>>> 3f51c251
 	}
 
 	return nil
@@ -221,6 +182,47 @@
 }
 
 
+
+// validateTestModeHostname simulates hostname resolution for common security test cases
+func (e *SecureHTTPExecutor) validateTestModeHostname(hostname string) error {
+	// Map common test hostnames to their simulated IP addresses for security testing
+	testHostMappings := map[string]string{
+		"localhost":                 "127.0.0.1",
+		"metadata.google.internal":  "169.254.169.254",
+		"169.254.169.254":          "169.254.169.254",
+		"metadata.azure.com":        "169.254.169.254",
+		"internal.server":           "192.168.1.1",
+		"admin":                     "127.0.0.1",
+		"evil.com":                  "203.0.113.1", // Example IP
+		"target.com":                "203.0.113.2", // Example IP
+	}
+	
+	// Check for direct IP address first
+	if ip := net.ParseIP(hostname); ip != nil {
+		return e.validateIPAddress(ip)
+	}
+	
+	// Check for mapped test hostnames
+	if mappedIP, exists := testHostMappings[hostname]; exists {
+		ip := net.ParseIP(mappedIP)
+		if ip != nil {
+			return e.validateIPAddress(ip)
+		}
+	}
+	
+	// For unknown hostnames in test mode, assume they resolve to a safe public IP
+	// unless they look suspicious (contain localhost, internal, admin, etc.)
+	suspiciousKeywords := []string{"localhost", "internal", "admin", "metadata", "private"}
+	for _, keyword := range suspiciousKeywords {
+		if strings.Contains(strings.ToLower(hostname), keyword) {
+			// Simulate resolving to localhost for security testing
+			return e.validateIPAddress(net.ParseIP("127.0.0.1"))
+		}
+	}
+	
+	// Default to safe public IP for testing
+	return nil
+}
 
 // isPrivateIP checks if an IP is in a private range
 // This now delegates to the common implementation
@@ -329,32 +331,6 @@
 	return nil
 }
 
-<<<<<<< HEAD
-// validateHostname resolves and validates a hostname with context and timeout
-func (e *SecureHTTPExecutor) validateHostname(ctx context.Context, hostname string) error {
-	// In test mode, simulate common localhost/private IP resolutions for security testing
-	if isTestMode() {
-		return e.validateTestModeHostname(hostname)
-	}
-
-	// Create a context with 5-second timeout for DNS resolution
-	dnsCtx, cancel := context.WithTimeout(ctx, 5*time.Second)
-	defer cancel()
-
-	// Resolve hostname to IP addresses using context-aware resolver
-	ipAddrs, err := net.DefaultResolver.LookupIPAddr(dnsCtx, hostname)
-	if err != nil {
-		if dnsCtx.Err() == context.DeadlineExceeded {
-			return fmt.Errorf("DNS resolution timeout for hostname %q", hostname)
-		}
-		return fmt.Errorf("cannot resolve hostname: %w", err)
-	}
-
-	// Check each resolved IP
-	for _, ipAddr := range ipAddrs {
-		if err := e.validateIPAddress(ipAddr.IP); err != nil {
-			return fmt.Errorf("hostname %q resolves to restricted IP: %w", hostname, err)
-=======
 // parseMixedIP parses mixed notation IP addresses
 func (e *SecureHTTPExecutor) parseMixedIP(hostname string) net.IP {
 	// Handle various mixed formats that might be used to obfuscate IPs
@@ -433,70 +409,12 @@
 			if err := e.validateIPAddress(ip); err != nil {
 				return fmt.Errorf("hostname %q resolves to disallowed IP %s: %w", hostname, addr, err)
 			}
->>>>>>> 3f51c251
-		}
-	}
-
-	return nil
-}
-
-<<<<<<< HEAD
-// validateTestModeHostname simulates hostname resolution for common security test cases
-func (e *SecureHTTPExecutor) validateTestModeHostname(hostname string) error {
-	// Map common test hostnames to their simulated IP addresses for security testing
-	testHostMappings := map[string]string{
-		"localhost":                 "127.0.0.1",
-		"metadata.google.internal":  "169.254.169.254",
-		"169.254.169.254":          "169.254.169.254",
-		"metadata.azure.com":        "169.254.169.254",
-		"internal.server":           "192.168.1.1",
-		"admin":                     "127.0.0.1",
-		"evil.com":                  "203.0.113.1", // Example IP
-		"target.com":                "203.0.113.2", // Example IP
-	}
-	
-	// Check for direct IP address first
-	if ip := net.ParseIP(hostname); ip != nil {
-		return e.validateIPAddress(ip)
-	}
-	
-	// Check for mapped test hostnames
-	if mappedIP, exists := testHostMappings[hostname]; exists {
-		ip := net.ParseIP(mappedIP)
-		if ip != nil {
-			return e.validateIPAddress(ip)
-		}
-	}
-	
-	// For unknown hostnames in test mode, assume they resolve to a safe public IP
-	// unless they look suspicious (contain localhost, internal, admin, etc.)
-	suspiciousKeywords := []string{"localhost", "internal", "admin", "metadata", "private"}
-	for _, keyword := range suspiciousKeywords {
-		if strings.Contains(strings.ToLower(hostname), keyword) {
-			// Simulate resolving to localhost for security testing
-			return e.validateIPAddress(net.ParseIP("127.0.0.1"))
-		}
-	}
-	
-	// Default to safe public IP for testing
-	return nil
-}
-
-// isPrivateIP checks if an IP is in a private range
-func isPrivateIP(ip net.IP) bool {
-	privateRanges := []string{
-		"10.0.0.0/8",
-		"172.16.0.0/12",
-		"192.168.0.0/16",
-		"fc00::/7",
-		"fe80::/10",
-	}
-
-	for _, cidr := range privateRanges {
-		_, network, err := net.ParseCIDR(cidr)
-		if err != nil {
-			continue
-=======
+		}
+	}
+
+	return nil
+}
+
 // validateURLStructure validates URL structure for security issues
 func (e *SecureHTTPExecutor) validateURLStructure(parsedURL *url.URL) error {
 	// Check for excessively long URLs
@@ -513,7 +431,6 @@
 					return fmt.Errorf("requests to port %d are not allowed", port)
 				}
 			}
->>>>>>> 3f51c251
 		}
 	}
 
@@ -576,64 +493,6 @@
 	return nil
 }
 
-// isObfuscatedIP checks if a hostname is an obfuscated IP address
-func (e *SecureHTTPExecutor) isObfuscatedIP(hostname string) bool {
-	// Check for decimal IP (e.g., 2130706433)
-	if _, err := strconv.ParseUint(hostname, 10, 32); err == nil {
-		return true
-	}
-
-	// Check for hexadecimal IP (e.g., 0x7f000001)
-	if strings.HasPrefix(strings.ToLower(hostname), "0x") {
-		if _, err := strconv.ParseUint(hostname[2:], 16, 32); err == nil {
-			return true
-		}
-	}
-
-	// Check for octal IP (e.g., 0177.0000.0000.0001)
-	if strings.HasPrefix(hostname, "0") && strings.Contains(hostname, ".") {
-		parts := strings.Split(hostname, ".")
-		if len(parts) == 4 {
-			isOctal := true
-			for _, part := range parts {
-				if part == "" || !strings.HasPrefix(part, "0") {
-					isOctal = false
-					break
-				}
-				if _, err := strconv.ParseUint(part, 8, 8); err != nil {
-					isOctal = false
-					break
-				}
-			}
-			if isOctal {
-				return true
-			}
-		}
-	}
-
-	return false
-}
-
-// validateHeaderInjection checks for header injection patterns in URLs
-func (e *SecureHTTPExecutor) validateHeaderInjection(urlStr string) error {
-	// Check for CRLF injection patterns (both encoded and decoded)
-	headerInjectionPatterns := []string{
-		"\r\n", "\n", "\r",                    // Raw CRLF characters
-		"%0d%0a", "%0a", "%0d",               // URL-encoded CRLF (lowercase)
-		"%0D%0A", "%0A", "%0D",               // URL-encoded CRLF (uppercase)
-		"\u000d\u000a", "\u000a", "\u000d",   // Unicode CRLF
-		"\\r\\n", "\\n", "\\r",               // Escaped CRLF
-	}
-	
-	for _, pattern := range headerInjectionPatterns {
-		if strings.Contains(urlStr, pattern) {
-			return fmt.Errorf("potential header injection detected: URL contains %q", pattern)
-		}
-	}
-	
-	return nil
-}
-
 // NewSecureHTTPGetTool creates a secure HTTP GET tool
 func NewSecureHTTPGetTool(options *SecureHTTPOptions) *Tool {
 	baseTool := NewHTTPGetTool()
