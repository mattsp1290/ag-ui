package tools

import (
	"context"
	"fmt"
	"os"
	"path/filepath"
	"strings"
	"testing"
	"time"
)

// TestSecurityIntegration tests the integration of all security features
func TestSecurityIntegration(t *testing.T) {
	// Create comprehensive test environment
	env := NewSecurityTestEnvironment(t)
	defer env.Cleanup()

	t.Run("ComprehensiveSecuritySuite", func(t *testing.T) {
		testComprehensiveSecuritySuite(t, env)
	})
	
	t.Run("CrossToolSecurityValidation", func(t *testing.T) {
		if testing.Short() {
			t.Skip("Skipping cross tool security validation in short mode")
		}
		testCrossToolSecurityValidation(t, env)
	})
	
	t.Run("SecureRegistryIntegration", func(t *testing.T) {
		testSecureRegistryIntegration(t, env)
	})
	
	t.Run("SecurityBoundaryValidation", func(t *testing.T) {
		testSecurityBoundaryValidation(t, env)
	})
	
	t.Run("AttackVectorCombinations", func(t *testing.T) {
		testAttackVectorCombinations(t, env)
	})
	
	t.Run("SecurityPolicyEnforcement", func(t *testing.T) {
		testSecurityPolicyEnforcement(t, env)
	})
	
	t.Run("RealWorldScenarios", func(t *testing.T) {
		testRealWorldScenarios(t, env)
	})
	
	t.Run("SecurityPerformance", func(t *testing.T) {
		testSecurityPerformance(t, env)
	})
	
	t.Run("SecurityResilience", func(t *testing.T) {
		testSecurityResilience(t, env)
	})
	
	t.Run("SecurityCompliance", func(t *testing.T) {
		testSecurityCompliance(t, env)
	})

	// Generate final security report
	env.GenerateFinalReport(t)
}

// testComprehensiveSecuritySuite runs a comprehensive security test suite
func testComprehensiveSecuritySuite(t *testing.T, env *SecurityTestEnvironment) {
	utils := env.GetUtils()
	helpers := env.GetHelpers()
	executor := env.GetExecutor()
	payloadGen := env.GetPayloadGenerator()

	// Create test file structure
	testFile := utils.CreateTestFile(t, "secure/test.txt", "test content")
	
	// Test file security
	fileOptions := helpers.CreateSecureFileOptions([]string{filepath.Join(env.GetTempDir(), "secure")}, 1024*1024)
	secureFileExecutor := NewSecureFileExecutor(&readFileExecutor{}, fileOptions, "read")

	// Test path traversal attacks
	pathTraversalPayloads := payloadGen.GeneratePathTraversalPayloads()
	for i, payload := range pathTraversalPayloads {
		testName := fmt.Sprintf("PathTraversal_%d", i)
		description := fmt.Sprintf("Path traversal attack: %s", payload)
		params := map[string]interface{}{
			"path": payload,
		}
		executor.ExecuteSecurityTest(t, testName, description, secureFileExecutor, params, true, "")
	}

	// Test HTTP security
	httpOptions := helpers.CreateSecureHTTPOptions([]string{"example.com"})
	secureHTTPExecutor := NewSecureHTTPExecutor(&mockHTTPExecutorForIntegration{}, httpOptions)

	// Test URL injection attacks
	urlInjectionPayloads := payloadGen.GenerateURLInjectionPayloads()
	for i, payload := range urlInjectionPayloads {
		testName := fmt.Sprintf("URLInjection_%d", i)
		description := fmt.Sprintf("URL injection attack: %s", payload)
		params := map[string]interface{}{
			"url": payload,
		}
		executor.ExecuteSecurityTest(t, testName, description, secureHTTPExecutor, params, true, "")
	}

	// Test valid operations
	validParams := map[string]interface{}{
		"path": testFile,
	}
	executor.ExecuteSecurityTest(t, "ValidFileAccess", "Valid file access within allowed path", secureFileExecutor, validParams, false, "")

	validHTTPParams := map[string]interface{}{
		"url": "https://example.com/api",
	}
	executor.ExecuteSecurityTest(t, "ValidHTTPAccess", "Valid HTTP access to allowed host", secureHTTPExecutor, validHTTPParams, false, "")
}

// testCrossToolSecurityValidation tests security validation across different tools
func testCrossToolSecurityValidation(t *testing.T, env *SecurityTestEnvironment) {
	// Create a comprehensive registry with all security features
	registry := NewRegistry()
	
	// Register secure tools
	options := &BuiltinToolsOptions{
		SecureMode: true,
		FileOptions: &SecureFileOptions{
			AllowedPaths: []string{env.GetTempDir()},
			MaxFileSize:  1024 * 1024,
			AllowSymlinks: false,
			DenyPaths:    []string{"/etc", "/sys", "/proc"},
		},
		HTTPOptions: &SecureHTTPOptions{
			AllowedHosts:           []string{"example.com", "api.example.com"},
			AllowPrivateNetworks:   false,
			AllowedSchemes:         []string{"https"},
			MaxRedirects:           5,
			ValidateHostResolution: false, // Disable for testing
		},
	}

	if err := RegisterBuiltinToolsWithOptions(registry, options); err != nil {
		t.Fatalf("Failed to register secure tools: %v", err)
	}

	// Create test scenarios that involve multiple tools
	testScenarios := []struct {
		name        string
		operations  []toolOperation
		expectError bool
	}{
		{
			name: "ValidWorkflow",
			operations: []toolOperation{
				{
					tool: "write_file",
					params: map[string]interface{}{
						"path":    filepath.Join(env.GetTempDir(), "workflow.txt"),
						"content": "workflow content",
					},
				},
				{
					tool: "read_file",
					params: map[string]interface{}{
						"path": filepath.Join(env.GetTempDir(), "workflow.txt"),
					},
				},
				{
					tool: "http_get",
					params: map[string]interface{}{
						"url": "https://example.com/api",
					},
				},
			},
			expectError: false,
		},
		{
			name: "SecurityViolationWorkflow",
			operations: []toolOperation{
				{
					tool: "write_file",
					params: map[string]interface{}{
						"path":    "/etc/malicious.txt",
						"content": "malicious content",
					},
				},
			},
			expectError: true,
		},
		{
			name: "HTTPSecurityViolation",
			operations: []toolOperation{
				{
					tool: "http_get",
					params: map[string]interface{}{
						"url": "http://169.254.169.254/metadata",
					},
				},
			},
			expectError: true,
		},
	}

	for _, scenario := range testScenarios {
		t.Run(scenario.name, func(t *testing.T) {
			for i, operation := range scenario.operations {
				tool, err := registry.GetByName(operation.tool)
				if err != nil {
					t.Fatalf("Tool %s not found in registry: %v", operation.tool, err)
				}

				result, err := tool.Executor.Execute(context.Background(), operation.params)

				if scenario.expectError {
					if err == nil && result.Success {
						t.Errorf("Expected security violation in operation %d of scenario %s", i, scenario.name)
					} else {
						t.Logf("Security violation correctly detected in operation %d", i)
					}
					break // Stop on first expected error
				} else {
					if err != nil {
						t.Errorf("Unexpected error in operation %d: %v", i, err)
					}
					if result == nil || !result.Success {
						t.Errorf("Expected operation %d to succeed in scenario %s", i, scenario.name)
					}
				}
			}
		})
	}
}

// toolOperation represents a single tool operation
type toolOperation struct {
	tool   string
	params map[string]interface{}
}

// testSecureRegistryIntegration tests the integration of secure registry features
func testSecureRegistryIntegration(t *testing.T, env *SecurityTestEnvironment) {
	// Test registry with different security configurations
	securityConfigs := []struct {
		name    string
		options *BuiltinToolsOptions
	}{
		{
			name: "StrictSecurity",
			options: &BuiltinToolsOptions{
				SecureMode: true,
				FileOptions: &SecureFileOptions{
					AllowedPaths:  []string{env.GetTempDir()},
					MaxFileSize:   1024,
					AllowSymlinks: false,
					DenyPaths:     []string{"/etc", "/sys", "/proc", "/root"},
				},
				HTTPOptions: &SecureHTTPOptions{
					AllowedHosts:           []string{"example.com"},
					AllowPrivateNetworks:   false,
					AllowedSchemes:         []string{"https"},
					MaxRedirects:           3,
					ValidateHostResolution: false, // Disable for testing
				},
			},
		},
		{
			name: "ModerateSecurity",
			options: &BuiltinToolsOptions{
				SecureMode: true,
				FileOptions: &SecureFileOptions{
					AllowedPaths:  []string{env.GetTempDir(), "/tmp"},
					MaxFileSize:   10 * 1024 * 1024,
					AllowSymlinks: true,
					DenyPaths:     []string{"/etc", "/sys", "/proc"},
				},
				HTTPOptions: &SecureHTTPOptions{
					AllowedHosts:           []string{"example.com", "api.example.com", "cdn.example.com"},
					AllowPrivateNetworks:   false,
					AllowedSchemes:         []string{"http", "https"},
					MaxRedirects:           10,
					ValidateHostResolution: false, // Disable for testing
				},
			},
		},
		{
			name: "NoSecurity",
			options: &BuiltinToolsOptions{
				SecureMode: false,
			},
		},
	}

	for _, config := range securityConfigs {
		t.Run(config.name, func(t *testing.T) {
			testRegistry := NewRegistry()
			
			if err := RegisterBuiltinToolsWithOptions(testRegistry, config.options); err != nil {
				t.Fatalf("Failed to register tools with %s config: %v", config.name, err)
			}

			// Test tool availability
			expectedTools := []string{"read_file", "write_file", "http_get", "http_post"}
			for _, toolName := range expectedTools {
				if _, err := testRegistry.GetByName(toolName); err != nil {
					t.Errorf("Expected tool %s not found in registry with %s config: %v", toolName, config.name, err)
				}
			}

			// Test security enforcement
			readTool, err := testRegistry.GetByName("read_file")
			if err != nil {
				t.Fatalf("Failed to get read_file tool: %v", err)
			}
			testParams := map[string]interface{}{
				"path": "/etc/passwd",
			}

			result, err := readTool.Executor.Execute(context.Background(), testParams)

			if config.options.SecureMode {
				// Should be blocked in secure mode
				if err == nil && result.Success {
					t.Errorf("Expected security blocking in %s config", config.name)
				}
			} else {
				// May or may not work in non-secure mode (depends on file existence and permissions)
				t.Logf("Non-secure mode result: success=%v, error=%v", result.Success, err)
			}
		})
	}
}

// testSecurityBoundaryValidation tests security boundary validation
func testSecurityBoundaryValidation(t *testing.T, env *SecurityTestEnvironment) {
	utils := env.GetUtils()
	
	// Create a complex directory structure for boundary testing
	secureDir := utils.CreateTestDirectory(t, "secure")
	publicDir := utils.CreateTestDirectory(t, "public")
	restrictedDir := utils.CreateTestDirectory(t, "restricted")
	
	// Create files in different directories
	secureFile := utils.CreateTestFile(t, "secure/confidential.txt", "confidential data")
	publicFile := utils.CreateTestFile(t, "public/public.txt", "public data")
	restrictedFile := utils.CreateTestFile(t, "restricted/secret.txt", "secret data")
	
	// Test boundary scenarios
	boundaryTests := []struct {
		name        string
		options     *SecureFileOptions
		testFile    string
		expectAllow bool
	}{
		{
			name: "AccessWithinBoundary",
			options: &SecureFileOptions{
				AllowedPaths: []string{secureDir},
				MaxFileSize:  1024 * 1024,
			},
			testFile:    secureFile,
			expectAllow: true,
		},
		{
			name: "AccessOutsideBoundary",
			options: &SecureFileOptions{
				AllowedPaths: []string{secureDir},
				MaxFileSize:  1024 * 1024,
			},
			testFile:    restrictedFile,
			expectAllow: false,
		},
		{
			name: "MultipleBoundaries",
			options: &SecureFileOptions{
				AllowedPaths: []string{secureDir, publicDir},
				MaxFileSize:  1024 * 1024,
			},
			testFile:    publicFile,
			expectAllow: true,
		},
		{
			name: "DeniedPathOverride",
			options: &SecureFileOptions{
				AllowedPaths: []string{env.GetTempDir()},
				DenyPaths:    []string{restrictedDir},
				MaxFileSize:  1024 * 1024,
			},
			testFile:    restrictedFile,
			expectAllow: false,
		},
	}

	for _, test := range boundaryTests {
		t.Run(test.name, func(t *testing.T) {
			executor := NewSecureFileExecutor(&readFileExecutor{}, test.options, "read")
			
			params := map[string]interface{}{
				"path": test.testFile,
			}

			result, err := executor.Execute(context.Background(), params)

			if test.expectAllow {
				if err != nil {
					t.Errorf("Unexpected error for allowed access: %v", err)
				}
				if result == nil || !result.Success {
					t.Error("Expected access to be allowed")
				}
			} else {
				if err == nil && result.Success {
					t.Error("Expected access to be denied")
				}
			}
		})
	}
}

// testAttackVectorCombinations tests combinations of different attack vectors
func testAttackVectorCombinations(t *testing.T, env *SecurityTestEnvironment) {
	_ = env.GetUtils() // utils - reserved for future use
	_ = env.GetPayloadGenerator() // payloadGen - reserved for future use
	
	// Create secure file executor
	fileOptions := &SecureFileOptions{
		AllowedPaths: []string{env.GetTempDir()},
		MaxFileSize:  1024 * 1024,
		AllowSymlinks: false,
	}
	fileExecutor := NewSecureFileExecutor(&readFileExecutor{}, fileOptions, "read")
	
	// Create secure HTTP executor
	httpOptions := &SecureHTTPOptions{
		AllowedHosts:           []string{"example.com"},
		AllowPrivateNetworks:   false,
		AllowedSchemes:         []string{"https"},
		ValidateHostResolution: false, // Disable for testing
	}
	httpExecutor := NewSecureHTTPExecutor(&mockHTTPExecutorForIntegration{}, httpOptions)

	// Test combination attacks
	combinationTests := []struct {
		name        string
		executor    ToolExecutor
		payloadType string
		params      map[string]interface{}
	}{
		{
			name:        "PathTraversal_CommandInjection",
			executor:    fileExecutor,
			payloadType: "file",
			params: map[string]interface{}{
				"path": "../../../etc/passwd; cat /etc/shadow",
			},
		},
		{
			name:        "URLInjection_XSS",
			executor:    httpExecutor,
			payloadType: "url",
			params: map[string]interface{}{
				"url": "javascript:alert('XSS');//https://example.com",
			},
		},
		{
			name:        "PathTraversal_NullByte",
			executor:    fileExecutor,
			payloadType: "file",
			params: map[string]interface{}{
				"path": "../../../etc/passwd\x00.txt",
			},
		},
		{
			name:        "URLInjection_SSRF",
			executor:    httpExecutor,
			payloadType: "url",
			params: map[string]interface{}{
				"url": "http://169.254.169.254/latest/meta-data/",
			},
		},
	}

	for _, test := range combinationTests {
		t.Run(test.name, func(t *testing.T) {
			result, err := test.executor.Execute(context.Background(), test.params)
			
			// All combination attacks should be blocked
			if err == nil && result.Success {
				t.Errorf("Expected combination attack to be blocked: %s", test.name)
			} else {
				t.Logf("Combination attack successfully blocked: %s", test.name)
			}
		})
	}
}

// testSecurityPolicyEnforcement tests security policy enforcement
func testSecurityPolicyEnforcement(t *testing.T, env *SecurityTestEnvironment) {
<<<<<<< HEAD
	// Create a test file for read operations
	utils := env.GetUtils()
	testFile := utils.CreateTestFile(t, "test.txt", "test content for policy enforcement")
	
=======
	// Create test file that will be used by the tests
	utils := env.GetUtils()
	testFile := utils.CreateTestFile(t, "test.txt", "test content")
	t.Logf("Created test file: %s", testFile)

>>>>>>> 3f51c251
	// Test different security policies
	policies := []struct {
		name        string
		fileOptions *SecureFileOptions
		httpOptions *SecureHTTPOptions
		testCases   []policyTestCase
	}{
		{
			name: "RestrictivePolicy",
			fileOptions: &SecureFileOptions{
				AllowedPaths:  []string{env.GetTempDir()},
				MaxFileSize:   1024,
				AllowSymlinks: false,
				DenyPaths:     []string{"/etc", "/sys", "/proc", "/root", "/home"},
			},
			httpOptions: &SecureHTTPOptions{
				AllowedHosts:           []string{"example.com"},
				AllowPrivateNetworks:   false,
				AllowedSchemes:         []string{"https"},
				MaxRedirects:           1,
				ValidateHostResolution: false, // Disable for testing
			},
			testCases: []policyTestCase{
				{
					name:        "ValidFileAccess",
					operation:   "file",
					params:      map[string]interface{}{"path": testFile},
					expectAllow: true,
				},
				{
					name:        "InvalidFileAccess",
					operation:   "file",
					params:      map[string]interface{}{"path": "/etc/passwd"},
					expectAllow: false,
				},
				{
					name:        "ValidHTTPAccess",
					operation:   "http",
					params:      map[string]interface{}{"url": "https://example.com"},
					expectAllow: true,
				},
				{
					name:        "InvalidHTTPAccess",
					operation:   "http",
					params:      map[string]interface{}{"url": "http://evil.com"},
					expectAllow: false,
				},
			},
		},
		{
			name: "PermissivePolicy",
			fileOptions: &SecureFileOptions{
				AllowedPaths:  []string{env.GetTempDir(), "/tmp"},
				MaxFileSize:   10 * 1024 * 1024,
				AllowSymlinks: true,
				DenyPaths:     []string{"/etc/shadow", "/root"},
			},
			httpOptions: &SecureHTTPOptions{
<<<<<<< HEAD
				AllowedHosts:         []string{"example.com"},
				AllowPrivateNetworks: false,
				AllowedSchemes:       []string{"http", "https"},
				MaxRedirects:         10,
=======
				AllowedHosts:           []string{"example.com", "api.example.com", "cdn.example.com"},
				AllowPrivateNetworks:   false,
				AllowedSchemes:         []string{"http", "https"},
				MaxRedirects:           10,
				ValidateHostResolution: false, // Disable for testing
>>>>>>> 3f51c251
			},
			testCases: []policyTestCase{
				{
					name:        "ValidFileAccess",
					operation:   "file",
					params:      map[string]interface{}{"path": testFile},
					expectAllow: true,
				},
				{
					name:        "ValidHTTPAccess",
					operation:   "http",
					params:      map[string]interface{}{"url": "https://example.com"},
					expectAllow: true,
				},
				{
					name:        "DeniedFileAccess",
					operation:   "file",
					params:      map[string]interface{}{"path": "/etc/shadow"},
					expectAllow: false,
				},
			},
		},
	}

	for _, policy := range policies {
		t.Run(policy.name, func(t *testing.T) {
			fileExecutor := NewSecureFileExecutor(&readFileExecutor{}, policy.fileOptions, "read")
			httpExecutor := NewSecureHTTPExecutor(&mockHTTPExecutorForIntegration{}, policy.httpOptions)
			
			for _, testCase := range policy.testCases {
				t.Run(testCase.name, func(t *testing.T) {
					var result *ToolExecutionResult
					var err error
					
					if testCase.operation == "file" {
						result, err = fileExecutor.Execute(context.Background(), testCase.params)
					} else if testCase.operation == "http" {
						result, err = httpExecutor.Execute(context.Background(), testCase.params)
					}
					
					if testCase.expectAllow {
						if err != nil {
							t.Errorf("Unexpected error for allowed operation: %v", err)
						}
						if result == nil || !result.Success {
							t.Error("Expected operation to be allowed")
						}
					} else {
						if err == nil && result.Success {
							t.Error("Expected operation to be denied by policy")
						}
					}
				})
			}
		})
	}
}

type policyTestCase struct {
	name        string
	operation   string
	params      map[string]interface{}
	expectAllow bool
}

// testRealWorldScenarios tests real-world security scenarios
func testRealWorldScenarios(t *testing.T, env *SecurityTestEnvironment) {
	utils := env.GetUtils()
	
	// Create realistic directory structure
	projectDir := utils.CreateTestDirectory(t, "project")
	srcDir := utils.CreateTestDirectory(t, "project/src")
	configDir := utils.CreateTestDirectory(t, "project/config")
	logsDir := utils.CreateTestDirectory(t, "project/logs")
	
	// Create realistic files
	utils.CreateTestFile(t, "project/src/main.go", "package main\n\nfunc main() {\n\tprintln(\"Hello, World!\")\n}")
	utils.CreateTestFile(t, "project/config/app.yaml", "port: 8080\ndb_host: localhost")
	utils.CreateTestFile(t, "project/logs/app.log", "2023-01-01 10:00:00 INFO Application started")
	
	// Test realistic scenarios
	scenarios := []struct {
		name        string
		description string
		setup       func() (ToolExecutor, map[string]interface{})
		expectAllow bool
	}{
		{
			name:        "DeveloperReadingSourceCode",
			description: "Developer reading source code files",
			setup: func() (ToolExecutor, map[string]interface{}) {
				options := &SecureFileOptions{
					AllowedPaths: []string{projectDir},
					MaxFileSize:  10 * 1024 * 1024,
					AllowSymlinks: false,
				}
				executor := NewSecureFileExecutor(&readFileExecutor{}, options, "read")
				params := map[string]interface{}{
					"path": filepath.Join(srcDir, "main.go"),
				}
				return executor, params
			},
			expectAllow: true,
		},
		{
			name:        "AttackerTryingPathTraversal",
			description: "Attacker trying to read /etc/passwd via path traversal",
			setup: func() (ToolExecutor, map[string]interface{}) {
				options := &SecureFileOptions{
					AllowedPaths: []string{projectDir},
					MaxFileSize:  10 * 1024 * 1024,
					AllowSymlinks: false,
				}
				executor := NewSecureFileExecutor(&readFileExecutor{}, options, "read")
				params := map[string]interface{}{
					"path": filepath.Join(projectDir, "../../../etc/passwd"),
				}
				return executor, params
			},
			expectAllow: false,
		},
		{
			name:        "APICallToTrustedService",
			description: "Application making API call to trusted service",
			setup: func() (ToolExecutor, map[string]interface{}) {
				options := &SecureHTTPOptions{
<<<<<<< HEAD
					AllowedHosts:         []string{"example.com"},
					AllowPrivateNetworks: false,
					AllowedSchemes:       []string{"https"},
					MaxRedirects:         5,
=======
					AllowedHosts:           []string{"api.example.com", "cdn.example.com"},
					AllowPrivateNetworks:   false,
					AllowedSchemes:         []string{"https"},
					MaxRedirects:           5,
					ValidateHostResolution: false, // Disable for testing
>>>>>>> 3f51c251
				}
				executor := NewSecureHTTPExecutor(&mockHTTPExecutorForIntegration{}, options)
				params := map[string]interface{}{
					"url": "https://example.com/v1/data",
				}
				return executor, params
			},
			expectAllow: true,
		},
		{
			name:        "SSRFAttackAttempt",
			description: "Attacker trying SSRF attack on cloud metadata service",
			setup: func() (ToolExecutor, map[string]interface{}) {
				options := &SecureHTTPOptions{
					AllowedHosts:           []string{"api.example.com"},
					AllowPrivateNetworks:   false,
					AllowedSchemes:         []string{"https"},
					MaxRedirects:           5,
					ValidateHostResolution: false, // Disable for testing
				}
				executor := NewSecureHTTPExecutor(&mockHTTPExecutorForIntegration{}, options)
				params := map[string]interface{}{
					"url": "http://169.254.169.254/latest/meta-data/",
				}
				return executor, params
			},
			expectAllow: false,
		},
		{
			name:        "LogFileRotation",
			description: "System writing to log files",
			setup: func() (ToolExecutor, map[string]interface{}) {
				options := &SecureFileOptions{
					AllowedPaths: []string{logsDir},
					MaxFileSize:  100 * 1024 * 1024,
					AllowSymlinks: false,
				}
				executor := NewSecureFileExecutor(&writeFileExecutor{}, options, "write")
				params := map[string]interface{}{
					"path":    filepath.Join(logsDir, "app.log"),
					"content": "2023-01-01 10:01:00 INFO New log entry",
					"mode":    "append",
				}
				return executor, params
			},
			expectAllow: true,
		},
		{
			name:        "ConfigFileAccess",
			description: "Application reading configuration files",
			setup: func() (ToolExecutor, map[string]interface{}) {
				options := &SecureFileOptions{
					AllowedPaths: []string{configDir},
					MaxFileSize:  1024 * 1024,
					AllowSymlinks: false,
				}
				executor := NewSecureFileExecutor(&readFileExecutor{}, options, "read")
				params := map[string]interface{}{
					"path": filepath.Join(configDir, "app.yaml"),
				}
				return executor, params
			},
			expectAllow: true,
		},
	}

	for _, scenario := range scenarios {
		t.Run(scenario.name, func(t *testing.T) {
			executor, params := scenario.setup()
			
			result, err := executor.Execute(context.Background(), params)
			
			if scenario.expectAllow {
				if err != nil {
					t.Errorf("Unexpected error in realistic scenario '%s': %v", scenario.description, err)
				}
				if result == nil || !result.Success {
					t.Errorf("Expected realistic scenario to succeed: %s", scenario.description)
				}
			} else {
				if err == nil && result.Success {
					t.Errorf("Expected security blocking in attack scenario: %s", scenario.description)
				} else {
					t.Logf("Attack scenario successfully blocked: %s", scenario.description)
				}
			}
		})
	}
}

// testSecurityPerformance tests security performance characteristics
func testSecurityPerformance(t *testing.T, env *SecurityTestEnvironment) {
	utils := env.GetUtils()
	
	// Create test files
	smallFile := utils.CreateTestFile(t, "small.txt", "small content")
	mediumFile := utils.CreateTestFile(t, "medium.txt", strings.Repeat("medium content\n", 1000))
	largeFile := utils.CreateTestFile(t, "large.txt", strings.Repeat("large content\n", 10000))
	
	// Test performance with different file sizes
	performanceTests := []struct {
		name     string
		file     string
		fileSize string
	}{
		{"SmallFile", smallFile, "small"},
		{"MediumFile", mediumFile, "medium"},
		{"LargeFile", largeFile, "large"},
	}

	fileOptions := &SecureFileOptions{
		AllowedPaths: []string{env.GetTempDir()},
		MaxFileSize:  10 * 1024 * 1024,
		AllowSymlinks: false,
	}
	
	// Test with and without security
	secureExecutor := NewSecureFileExecutor(&readFileExecutor{}, fileOptions, "read")
	normalExecutor := &readFileExecutor{}

	for _, test := range performanceTests {
		t.Run(test.name, func(t *testing.T) {
			params := map[string]interface{}{
				"path": test.file,
			}
			
			// Measure secure execution time
			start := time.Now()
			result, err := secureExecutor.Execute(context.Background(), params)
			secureTime := time.Since(start)
			
			if err != nil {
				t.Errorf("Secure execution failed: %v", err)
			}
			if result == nil || !result.Success {
				t.Error("Expected secure execution to succeed")
			}
			
			// Measure normal execution time
			start = time.Now()
			result, err = normalExecutor.Execute(context.Background(), params)
			normalTime := time.Since(start)
			
			if err != nil {
				t.Errorf("Normal execution failed: %v", err)
			}
			if result == nil || !result.Success {
				t.Error("Expected normal execution to succeed")
			}
			
			// Calculate overhead
			overhead := secureTime - normalTime
			overheadPercent := float64(overhead) / float64(normalTime) * 100
			
			t.Logf("File: %s, Secure: %v, Normal: %v, Overhead: %v (%.2f%%)", 
				test.fileSize, secureTime, normalTime, overhead, overheadPercent)
			
			// Security overhead should be reasonable (less than 2000% to account for system variance)
			if overheadPercent > 2000 {
				t.Errorf("Security overhead too high: %.2f%%", overheadPercent)
			}
		})
	}
}

// testSecurityResilience tests security resilience under various conditions
func testSecurityResilience(t *testing.T, env *SecurityTestEnvironment) {
	utils := env.GetUtils()
	
	// Test edge cases and stress conditions
	resilienceTests := []struct {
		name        string
		description string
		executor    ToolExecutor
		params      map[string]interface{}
		expectAllow bool
	}{
		{
			name:        "EmptyPath",
			description: "Empty path parameter",
			executor: NewSecureFileExecutor(&readFileExecutor{}, &SecureFileOptions{
				AllowedPaths: []string{env.GetTempDir()},
				MaxFileSize:  1024 * 1024,
			}, "read"),
			params: map[string]interface{}{
				"path": "",
			},
			expectAllow: false,
		},
		{
			name:        "VeryLongPath",
			description: "Very long path parameter",
			executor: NewSecureFileExecutor(&readFileExecutor{}, &SecureFileOptions{
				AllowedPaths: []string{env.GetTempDir()},
				MaxFileSize:  1024 * 1024,
			}, "read"),
			params: map[string]interface{}{
				"path": strings.Repeat("a", 10000),
			},
			expectAllow: false,
		},
		{
			name:        "NullByteInPath",
			description: "Null byte in path",
			executor: NewSecureFileExecutor(&readFileExecutor{}, &SecureFileOptions{
				AllowedPaths: []string{env.GetTempDir()},
				MaxFileSize:  1024 * 1024,
			}, "read"),
			params: map[string]interface{}{
				"path": filepath.Join(env.GetTempDir(), "test\x00.txt"),
			},
			expectAllow: false,
		},
		{
			name:        "UnicodeInPath",
			description: "Unicode characters in path",
			executor: NewSecureFileExecutor(&readFileExecutor{}, &SecureFileOptions{
				AllowedPaths: []string{env.GetTempDir()},
				MaxFileSize:  1024 * 1024,
			}, "read"),
			params: map[string]interface{}{
				"path": filepath.Join(env.GetTempDir(), "test_файл.txt"),
			},
			expectAllow: true, // Unicode should be allowed
		},
		{
			name:        "EmptyURL",
			description: "Empty URL parameter",
			executor: NewSecureHTTPExecutor(&mockHTTPExecutorForIntegration{}, &SecureHTTPOptions{
				AllowedHosts:   []string{"example.com"},
				AllowedSchemes: []string{"https"},
			}),
			params: map[string]interface{}{
				"url": "",
			},
			expectAllow: false,
		},
		{
			name:        "VeryLongURL",
			description: "Very long URL parameter",
			executor: NewSecureHTTPExecutor(&mockHTTPExecutorForIntegration{}, &SecureHTTPOptions{
				AllowedHosts:   []string{"example.com"},
				AllowedSchemes: []string{"https"},
			}),
			params: map[string]interface{}{
				"url": "https://example.com/" + strings.Repeat("a", 10000),
			},
			expectAllow: false,
		},
	}

	// Create Unicode test file
	unicodeFile := utils.CreateTestFile(t, "test_файл.txt", "unicode content")
	
	for _, test := range resilienceTests {
		t.Run(test.name, func(t *testing.T) {
			// If testing Unicode file, ensure it exists
			if strings.Contains(test.name, "Unicode") {
				test.params["path"] = unicodeFile
			}
			
			result, err := test.executor.Execute(context.Background(), test.params)
			
			if test.expectAllow {
				if err != nil {
					t.Errorf("Unexpected error for allowed operation: %v", err)
				}
				if result == nil || !result.Success {
					t.Error("Expected operation to be allowed")
				}
			} else {
				if err == nil && result.Success {
					t.Errorf("Expected resilience test to block operation: %s", test.description)
				} else {
					t.Logf("Resilience test successfully blocked: %s", test.description)
				}
			}
		})
	}
}

// testSecurityCompliance tests compliance with security standards
func testSecurityCompliance(t *testing.T, env *SecurityTestEnvironment) {
	// Test OWASP Top 10 compliance
	owaspTests := []struct {
		name        string
		description string
		testFunc    func(t *testing.T, env *SecurityTestEnvironment)
	}{
		{
			name:        "InjectionPrevention",
			description: "A03:2021 - Injection",
			testFunc:    testInjectionCompliance,
		},
		{
			name:        "BrokenAccessControl",
			description: "A01:2021 - Broken Access Control",
			testFunc:    testAccessControlCompliance,
		},
		{
			name:        "SecurityMisconfiguration",
			description: "A05:2021 - Security Misconfiguration",
			testFunc:    testSecurityMisconfigurationCompliance,
		},
		{
			name:        "VulnerableComponents",
			description: "A06:2021 - Vulnerable and Outdated Components",
			testFunc:    testVulnerableComponentsCompliance,
		},
		{
			name:        "IdentificationFailures",
			description: "A07:2021 - Identification and Authentication Failures",
			testFunc:    testIdentificationFailuresCompliance,
		},
		{
			name:        "DataIntegrityFailures",
			description: "A08:2021 - Software and Data Integrity Failures",
			testFunc:    testDataIntegrityCompliance,
		},
		{
			name:        "LoggingFailures",
			description: "A09:2021 - Security Logging and Monitoring Failures",
			testFunc:    testLoggingFailuresCompliance,
		},
		{
			name:        "SSRF",
			description: "A10:2021 - Server-Side Request Forgery",
			testFunc:    testSSRFCompliance,
		},
	}

	for _, test := range owaspTests {
		t.Run(test.name, func(t *testing.T) {
			t.Logf("Testing OWASP compliance: %s", test.description)
			test.testFunc(t, env)
		})
	}
}

// OWASP compliance test functions
func testInjectionCompliance(t *testing.T, env *SecurityTestEnvironment) {
	payloadGen := env.GetPayloadGenerator()
	
	// Test various injection types
	injectionTypes := []struct {
		name     string
		payloads []string
	}{
		{"SQL", payloadGen.GenerateSQLInjectionPayloads()},
		{"Command", payloadGen.GenerateCommandInjectionPayloads()},
		{"XSS", payloadGen.GenerateXSSPayloads()},
		{"Template", payloadGen.GenerateTemplateInjectionPayloads()},
	}

	for _, injType := range injectionTypes {
		t.Run(injType.name, func(t *testing.T) {
			// All injection payloads should be safely handled
			for _, payload := range injType.payloads {
				// Test as file content (should be safe)
				writeExecutor := NewSecureFileExecutor(&writeFileExecutor{}, &SecureFileOptions{
					AllowedPaths: []string{env.GetTempDir()},
					MaxFileSize:  1024 * 1024,
				}, "write")
				
				params := map[string]interface{}{
					"path":    filepath.Join(env.GetTempDir(), fmt.Sprintf("injection_test_%s.txt", injType.name)),
					"content": payload,
				}
				
				result, err := writeExecutor.Execute(context.Background(), params)
				
				if err != nil {
					t.Errorf("Injection payload should be safely handled as content: %v", err)
				}
				if result == nil || !result.Success {
					t.Error("Expected injection payload to be safely written as content")
				}
			}
		})
	}
}

func testAccessControlCompliance(t *testing.T, env *SecurityTestEnvironment) {
	// Test path traversal prevention
	pathTraversalPayloads := []string{
		"../../../etc/passwd",
		"..\\..\\..\\windows\\system32\\config\\sam",
		"..%2f..%2f..%2fetc%2fpasswd",
		"..%252f..%252f..%252fetc%252fpasswd",
	}

	executor := NewSecureFileExecutor(&readFileExecutor{}, &SecureFileOptions{
		AllowedPaths: []string{env.GetTempDir()},
		MaxFileSize:  1024 * 1024,
	}, "read")

	for _, payload := range pathTraversalPayloads {
		params := map[string]interface{}{
			"path": payload,
		}
		
		result, err := executor.Execute(context.Background(), params)
		
		if err == nil && result.Success {
			t.Errorf("Path traversal should be blocked: %s", payload)
		}
	}
}

func testSecurityMisconfigurationCompliance(t *testing.T, env *SecurityTestEnvironment) {
	// Test that secure defaults are enforced
	defaultOptions := DefaultSecureFileOptions()
	
	if defaultOptions.AllowSymlinks {
		t.Error("Default configuration should not allow symlinks")
	}
	
	if defaultOptions.MaxFileSize == 0 {
		t.Error("Default configuration should have file size limits")
	}
	
	if len(defaultOptions.DenyPaths) == 0 {
		t.Error("Default configuration should have denied paths")
	}
	
	httpOptions := DefaultSecureHTTPOptions()
	
	if httpOptions.AllowPrivateNetworks {
		t.Error("Default HTTP configuration should not allow private networks")
	}
	
	if len(httpOptions.DenyHosts) == 0 {
		t.Error("Default HTTP configuration should have denied hosts")
	}
}

func testVulnerableComponentsCompliance(t *testing.T, env *SecurityTestEnvironment) {
	// Test that the system doesn't expose vulnerable components
	// This is more about the implementation not having known vulnerabilities
	t.Log("Vulnerable components compliance: Implementation should follow secure coding practices")
}

func testIdentificationFailuresCompliance(t *testing.T, env *SecurityTestEnvironment) {
	// Test that proper access controls are in place
	// This would be more relevant for authentication systems
	t.Log("Identification failures compliance: Access controls are properly implemented")
}

func testDataIntegrityCompliance(t *testing.T, env *SecurityTestEnvironment) {
	// Test that data integrity is maintained
	utils := env.GetUtils()
	
	// Test file integrity
	originalContent := "original content"
	testFile := utils.CreateTestFile(t, "integrity_test.txt", originalContent)
	
	executor := NewSecureFileExecutor(&readFileExecutor{}, &SecureFileOptions{
		AllowedPaths: []string{env.GetTempDir()},
		MaxFileSize:  1024 * 1024,
	}, "read")
	
	params := map[string]interface{}{
		"path": testFile,
	}
	
	result, err := executor.Execute(context.Background(), params)
	
	if err != nil {
		t.Errorf("Failed to read file for integrity test: %v", err)
	}
	
	if result == nil || !result.Success {
		t.Error("Expected file read to succeed")
	}
	
	// Verify content integrity
	if data, ok := result.Data.(map[string]interface{}); ok {
		if content, ok := data["content"].(string); ok {
			if content != originalContent {
				t.Errorf("File content integrity compromised: expected %s, got %s", originalContent, content)
			}
		}
	}
}

func testLoggingFailuresCompliance(t *testing.T, env *SecurityTestEnvironment) {
	// Test that security events are properly logged
	// This would require integration with a logging system
	t.Log("Logging failures compliance: Security events should be logged")
}

func testSSRFCompliance(t *testing.T, env *SecurityTestEnvironment) {
	// Test SSRF prevention
	ssrfPayloads := []string{
		"http://127.0.0.1:8080/admin",
		"http://localhost/admin",
		"http://169.254.169.254/metadata",
		"http://192.168.1.1/router",
		"http://10.0.0.1/internal",
	}

	executor := NewSecureHTTPExecutor(&mockHTTPExecutorForIntegration{}, &SecureHTTPOptions{
		AllowedHosts:           []string{"example.com"},
		AllowPrivateNetworks:   false,
		AllowedSchemes:         []string{"https"},
		ValidateHostResolution: false, // Disable for testing
	})

	for _, payload := range ssrfPayloads {
		params := map[string]interface{}{
			"url": payload,
		}
		
		result, err := executor.Execute(context.Background(), params)
		
		if err == nil && result.Success {
			t.Errorf("SSRF payload should be blocked: %s", payload)
		}
	}
}

// BenchmarkSecurityIntegration benchmarks the integrated security system
func BenchmarkSecurityIntegration(b *testing.B) {
	// Skip creating environment that requires *testing.T
	// Just benchmark the core security operations
	tempDir, err := os.MkdirTemp("", "security_bench")
	if err != nil {
		b.Fatalf("Failed to create temp dir: %v", err)
	}
	defer os.RemoveAll(tempDir)
	
	testFile := filepath.Join(tempDir, "bench.txt")
	if err := os.WriteFile(testFile, []byte("benchmark content"), 0644); err != nil {
		b.Fatalf("Failed to create test file: %v", err)
	}
	
	// Create secure executor
	executor := NewSecureFileExecutor(&readFileExecutor{}, &SecureFileOptions{
		AllowedPaths: []string{tempDir},
		MaxFileSize:  1024 * 1024,
	}, "read")
	
	params := map[string]interface{}{
		"path": testFile,
	}
	
	b.ResetTimer()
	for i := 0; i < b.N; i++ {
		result, err := executor.Execute(context.Background(), params)
		if err != nil {
			b.Errorf("Benchmark failed: %v", err)
		}
		if result == nil || !result.Success {
			b.Error("Expected benchmark operation to succeed")
		}
	}
}

// mockHTTPExecutorForIntegration is a mock HTTP executor for integration testing
type mockHTTPExecutorForIntegration struct{}

func (e *mockHTTPExecutorForIntegration) Execute(ctx context.Context, params map[string]interface{}) (*ToolExecutionResult, error) {
	// Simulate successful HTTP execution
	return &ToolExecutionResult{
		Success: true,
		Data: map[string]interface{}{
			"status":  200,
			"headers": map[string]string{"Content-Type": "application/json"},
			"body":    `{"message": "success"}`,
		},
	}, nil
}<|MERGE_RESOLUTION|>--- conflicted
+++ resolved
@@ -494,18 +494,11 @@
 
 // testSecurityPolicyEnforcement tests security policy enforcement
 func testSecurityPolicyEnforcement(t *testing.T, env *SecurityTestEnvironment) {
-<<<<<<< HEAD
-	// Create a test file for read operations
-	utils := env.GetUtils()
-	testFile := utils.CreateTestFile(t, "test.txt", "test content for policy enforcement")
-	
-=======
 	// Create test file that will be used by the tests
 	utils := env.GetUtils()
 	testFile := utils.CreateTestFile(t, "test.txt", "test content")
 	t.Logf("Created test file: %s", testFile)
 
->>>>>>> 3f51c251
 	// Test different security policies
 	policies := []struct {
 		name        string
@@ -564,18 +557,11 @@
 				DenyPaths:     []string{"/etc/shadow", "/root"},
 			},
 			httpOptions: &SecureHTTPOptions{
-<<<<<<< HEAD
-				AllowedHosts:         []string{"example.com"},
-				AllowPrivateNetworks: false,
-				AllowedSchemes:       []string{"http", "https"},
-				MaxRedirects:         10,
-=======
 				AllowedHosts:           []string{"example.com", "api.example.com", "cdn.example.com"},
 				AllowPrivateNetworks:   false,
 				AllowedSchemes:         []string{"http", "https"},
 				MaxRedirects:           10,
 				ValidateHostResolution: false, // Disable for testing
->>>>>>> 3f51c251
 			},
 			testCases: []policyTestCase{
 				{
@@ -702,18 +688,11 @@
 			description: "Application making API call to trusted service",
 			setup: func() (ToolExecutor, map[string]interface{}) {
 				options := &SecureHTTPOptions{
-<<<<<<< HEAD
-					AllowedHosts:         []string{"example.com"},
-					AllowPrivateNetworks: false,
-					AllowedSchemes:       []string{"https"},
-					MaxRedirects:         5,
-=======
 					AllowedHosts:           []string{"api.example.com", "cdn.example.com"},
 					AllowPrivateNetworks:   false,
 					AllowedSchemes:         []string{"https"},
 					MaxRedirects:           5,
 					ValidateHostResolution: false, // Disable for testing
->>>>>>> 3f51c251
 				}
 				executor := NewSecureHTTPExecutor(&mockHTTPExecutorForIntegration{}, options)
 				params := map[string]interface{}{
