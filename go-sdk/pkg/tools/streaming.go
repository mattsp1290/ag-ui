--- conflicted
+++ resolved
@@ -125,11 +125,6 @@
 		Index: sc.index,
 	}
 	sc.index++
-<<<<<<< HEAD
-
-	// We need to send while holding the lock to prevent races with Close()
-	// This is safe because the channel is buffered and Close() waits for the lock
-=======
 	
 	// Send chunk while holding lock to prevent race with Close()
 	// We need to handle the case where the channel might be closed during send
@@ -139,8 +134,6 @@
 			// Channel was closed during send, this is expected during rapid close scenarios
 		}
 	}()
-	
->>>>>>> 3f51c251
 	select {
 	case sc.chunks <- chunk:
 		return nil
