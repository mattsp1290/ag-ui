package transport

import (
	"context"
	"encoding/json"
	"fmt"
	"reflect"
	"sync"
	"time"
	
	"github.com/ag-ui/go-sdk/pkg/core/events"
)

// TransportFactory creates transport instances based on configuration.
type TransportFactory interface {
	// Create creates a new transport instance with the given configuration.
	Create(config Config) (Transport, error)

	// CreateWithContext creates a new transport instance with context.
	CreateWithContext(ctx context.Context, config Config) (Transport, error)

	// SupportedTypes returns the transport types supported by this factory.
	SupportedTypes() []string

	// Name returns the factory name.
	Name() string

	// Version returns the factory version.
	Version() string
}

// TransportRegistry manages transport factories and provides transport creation services.
type TransportRegistry interface {
	// Register registers a transport factory for a specific type.
	Register(transportType string, factory TransportFactory) error

	// Unregister removes a transport factory for a specific type.
	Unregister(transportType string) error

	// Create creates a transport instance using the appropriate factory.
	Create(config Config) (Transport, error)

	// CreateWithContext creates a transport instance with context.
	CreateWithContext(ctx context.Context, config Config) (Transport, error)

	// GetFactory returns the factory for a specific transport type.
	GetFactory(transportType string) (TransportFactory, error)

	// GetRegisteredTypes returns all registered transport types.
	GetRegisteredTypes() []string

	// IsRegistered checks if a transport type is registered.
	IsRegistered(transportType string) bool

	// Clear removes all registered factories.
	Clear()
}

// DefaultTransportRegistry is the default implementation of TransportRegistry.
type DefaultTransportRegistry struct {
	mu        sync.RWMutex
	factories map[string]TransportFactory
}

// NewDefaultTransportRegistry creates a new default transport registry.
func NewDefaultTransportRegistry() *DefaultTransportRegistry {
	return &DefaultTransportRegistry{
		factories: make(map[string]TransportFactory),
	}
}

// Register registers a transport factory for a specific type.
func (r *DefaultTransportRegistry) Register(transportType string, factory TransportFactory) error {
	if r == nil {
		return fmt.Errorf("transport registry is nil")
	}
	if transportType == "" {
		return fmt.Errorf("transport type cannot be empty")
	}

	if factory == nil {
		return fmt.Errorf("factory cannot be nil")
	}

	r.mu.Lock()
	defer r.mu.Unlock()

	if r.factories == nil {
		r.factories = make(map[string]TransportFactory)
	}

	if _, exists := r.factories[transportType]; exists {
		return fmt.Errorf("transport type %s is already registered", transportType)
	}

	r.factories[transportType] = factory
	return nil
}

// Unregister removes a transport factory for a specific type.
func (r *DefaultTransportRegistry) Unregister(transportType string) error {
	r.mu.Lock()
	defer r.mu.Unlock()

	if _, exists := r.factories[transportType]; !exists {
		return fmt.Errorf("transport type %s is not registered", transportType)
	}

	delete(r.factories, transportType)
	return nil
}

// Create creates a transport instance using the appropriate factory.
func (r *DefaultTransportRegistry) Create(config Config) (Transport, error) {
	return r.CreateWithContext(context.Background(), config)
}

// CreateWithContext creates a transport instance with context.
func (r *DefaultTransportRegistry) CreateWithContext(ctx context.Context, config Config) (Transport, error) {
	if r == nil {
		return nil, fmt.Errorf("transport registry is nil")
	}
	if ctx == nil {
		return nil, fmt.Errorf("context cannot be nil")
	}
	if config == nil {
		return nil, fmt.Errorf("config cannot be nil")
	}

	transportType := config.GetType()
	if transportType == "" {
		return nil, fmt.Errorf("transport type cannot be empty")
	}

	factory, err := r.GetFactory(transportType)
	if err != nil {
		return nil, err
	}

	if factory == nil {
		return nil, fmt.Errorf("factory is nil for transport type: %s", transportType)
	}

	return factory.CreateWithContext(ctx, config)
}

// GetFactory returns the factory for a specific transport type.
func (r *DefaultTransportRegistry) GetFactory(transportType string) (TransportFactory, error) {
	if r == nil {
		return nil, fmt.Errorf("transport registry is nil")
	}
	if transportType == "" {
		return nil, fmt.Errorf("transport type cannot be empty")
	}

	r.mu.RLock()
	defer r.mu.RUnlock()

	if r.factories == nil {
		return nil, fmt.Errorf("factories map is nil")
	}

	factory, exists := r.factories[transportType]
	if !exists {
		return nil, fmt.Errorf("no factory registered for transport type: %s", transportType)
	}

	return factory, nil
}

// GetRegisteredTypes returns all registered transport types.
func (r *DefaultTransportRegistry) GetRegisteredTypes() []string {
	if r == nil {
		return []string{}
	}

	r.mu.RLock()
	defer r.mu.RUnlock()

	if r.factories == nil {
		return []string{}
	}

	types := make([]string, 0, len(r.factories))
	for transportType := range r.factories {
		types = append(types, transportType)
	}

	return types
}

// IsRegistered checks if a transport type is registered.
func (r *DefaultTransportRegistry) IsRegistered(transportType string) bool {
	if r == nil || transportType == "" {
		return false
	}

	r.mu.RLock()
	defer r.mu.RUnlock()

	if r.factories == nil {
		return false
	}

	_, exists := r.factories[transportType]
	return exists
}

// Clear removes all registered factories.
func (r *DefaultTransportRegistry) Clear() {
	r.mu.Lock()
	defer r.mu.Unlock()

	r.factories = make(map[string]TransportFactory)
}

// TransportManagerConfig holds configuration for the transport manager cleanup mechanism
type TransportManagerConfig struct {
	// CleanupEnabled enables the periodic map cleanup mechanism
	CleanupEnabled bool
	// CleanupInterval specifies how often to run cleanup (default: 1 hour)
	CleanupInterval time.Duration
	// MaxMapSize is the threshold above which cleanup is triggered (default: 1000)
	MaxMapSize int
	// ActiveThreshold is the ratio below which cleanup occurs (default: 0.5)
	// If activeTransports/totalTransports < ActiveThreshold, cleanup runs
	ActiveThreshold float64
	// CleanupMetricsEnabled enables detailed cleanup metrics
	CleanupMetricsEnabled bool
}

// DefaultTransportManagerConfig returns default configuration for transport manager
func DefaultTransportManagerConfig() *TransportManagerConfig {
	return &TransportManagerConfig{
		CleanupEnabled:        true,
		CleanupInterval:       1 * time.Hour,
		MaxMapSize:           1000,
		ActiveThreshold:      0.5,
		CleanupMetricsEnabled: true,
	}
}

// TransportManager manages multiple transport instances and provides advanced features.
type DefaultTransportManager struct {
	mu                sync.RWMutex
	transports        map[string]Transport
	registry          TransportRegistry
	balancer          LoadBalancer
	middleware        MiddlewareChain
	eventBus          EventBus
	healthCheck       *HealthCheckManager
	metrics           *MetricsManager
	ctx               context.Context
	cancel            context.CancelFunc
	wg                sync.WaitGroup
	logger            Logger
	config            *TransportManagerConfig
	cleanupTicker     *time.Ticker
	lastCleanupTime   time.Time
	mapCleanupMetrics *MapCleanupMetrics
}

// MapCleanupMetrics tracks transport map cleanup operation statistics
type MapCleanupMetrics struct {
	mu                  sync.RWMutex
	TotalCleanups       uint64
	TransportsRemoved   uint64
	TransportsRetained  uint64
	LastCleanupDuration time.Duration
	LastCleanupTime     time.Time
	CleanupErrors       uint64
}

// NewDefaultTransportManager creates a new default transport manager.
func NewDefaultTransportManager(registry TransportRegistry) *DefaultTransportManager {
<<<<<<< HEAD
	if registry == nil {
		return nil
=======
	return NewDefaultTransportManagerWithConfig(registry, DefaultTransportManagerConfig())
}

// NewDefaultTransportManagerWithConfig creates a new default transport manager with custom configuration.
func NewDefaultTransportManagerWithConfig(registry TransportRegistry, config *TransportManagerConfig) *DefaultTransportManager {
	if config == nil {
		config = DefaultTransportManagerConfig()
>>>>>>> 7566f995
	}
	
	ctx, cancel := context.WithCancel(context.Background())
	
	manager := &DefaultTransportManager{
		transports:      make(map[string]Transport),
		registry:        registry,
		middleware:      NewDefaultMiddlewareChain(),
		healthCheck:     NewHealthCheckManager(),
		metrics:         NewMetricsManager(),
		ctx:             ctx,
		cancel:          cancel,
		logger:          NewLogger(DefaultLoggerConfig()),
		config:            config,
		lastCleanupTime:   time.Now(),
		mapCleanupMetrics: &MapCleanupMetrics{},
	}
	
	// Start cleanup goroutine if enabled
	if config.CleanupEnabled {
		manager.startCleanupTicker()
	}
	
	return manager
}

// AddTransport adds a transport to the manager.
func (m *DefaultTransportManager) AddTransport(name string, transport Transport) error {
	if m == nil {
		return fmt.Errorf("transport manager is nil")
	}
	if name == "" {
		return fmt.Errorf("transport name cannot be empty")
	}

	if transport == nil {
		return fmt.Errorf("transport cannot be nil")
	}

	m.mu.Lock()
	defer m.mu.Unlock()

	if m.transports == nil {
		m.transports = make(map[string]Transport)
	}

	if _, exists := m.transports[name]; exists {
		return fmt.Errorf("transport %s already exists", name)
	}

	m.transports[name] = transport
	
	// Check if cleanup is needed after adding transport
	m.checkAndTriggerCleanup()
	
	// Register with health checker
	if m.healthCheck != nil {
		m.healthCheck.AddTransport(name, transport)
	}

	// Register with metrics
	if m.metrics != nil {
		m.metrics.AddTransport(name, transport)
	}

	// Emit event
	if m.eventBus != nil {
		// Create a compatible event for the event bus
		// For now, we'll skip event publishing since it requires complex event creation
		// This can be implemented later with proper event construction
		// event := NewSimpleEvent("transport-added-"+name, string(EventTypeConnected), 
		//	map[string]interface{}{"transport": name})
		// m.eventBus.Publish(m.ctx, "transport.added", event)
	}

	return nil
}

// RemoveTransport removes a transport from the manager.
func (m *DefaultTransportManager) RemoveTransport(name string) error {
	m.mu.Lock()
	defer m.mu.Unlock()

	transport, exists := m.transports[name]
	if !exists {
		return fmt.Errorf("transport %s not found", name)
	}

	// Close the transport
	ctx, cancel := context.WithTimeout(context.Background(), 5*time.Second)
	defer cancel()
	if err := transport.Close(ctx); err != nil {
		// Log error but don't fail the removal
		m.logger.Error("failed to close transport during removal",
			String("transport", name),
			Error(err))
	}

	delete(m.transports, name)

	// Remove from health checker
	if m.healthCheck != nil {
		m.healthCheck.RemoveTransport(name)
	}

	// Remove from metrics
	if m.metrics != nil {
		m.metrics.RemoveTransport(name)
	}

	// Emit event
	if m.eventBus != nil {
		// Skip event publishing for now - requires proper events.Event implementation
		// event := NewSimpleEvent("transport-removed-"+name, string(EventTypeDisconnected), 
		//	map[string]interface{}{"transport": name})
		// m.eventBus.Publish(m.ctx, "transport.removed", event)
	}

	return nil
}

// GetTransport retrieves a transport by name.
func (m *DefaultTransportManager) GetTransport(name string) (Transport, error) {
	if m == nil {
		return nil, fmt.Errorf("transport manager is nil")
	}
	if name == "" {
		return nil, fmt.Errorf("transport name cannot be empty")
	}

	m.mu.RLock()
	defer m.mu.RUnlock()

	if m.transports == nil {
		return nil, fmt.Errorf("transports map is nil")
	}

	transport, exists := m.transports[name]
	if !exists {
		return nil, fmt.Errorf("transport %s not found", name)
	}

	return transport, nil
}

// GetActiveTransports returns all active transports.
func (m *DefaultTransportManager) GetActiveTransports() map[string]Transport {
	if m == nil {
		return make(map[string]Transport)
	}

	m.mu.RLock()
	defer m.mu.RUnlock()

	if m.transports == nil {
		return make(map[string]Transport)
	}

	result := make(map[string]Transport, len(m.transports))
	for name, transport := range m.transports {
		if transport != nil && transport.IsConnected() {
			result[name] = transport
		}
	}

	return result
}

// SendEvent sends an event using the best available transport.
<<<<<<< HEAD
func (m *DefaultTransportManager) SendEvent(ctx context.Context, event any) error {
	if m == nil {
		return fmt.Errorf("transport manager is nil")
	}
	if ctx == nil {
		return fmt.Errorf("context cannot be nil")
	}
	if event == nil {
		return fmt.Errorf("event cannot be nil")
	}

=======
func (m *DefaultTransportManager) SendEvent(ctx context.Context, event TransportEvent) error {
>>>>>>> 7566f995
	activeTransports := m.GetActiveTransports()
	if len(activeTransports) == 0 {
		return fmt.Errorf("no active transports available")
	}

	// Use load balancer if available
	if m.balancer != nil {
		transportName, err := m.balancer.SelectTransport(activeTransports, event)
		if err != nil {
			return fmt.Errorf("failed to select transport: %w", err)
		}

		return m.SendEventToTransport(ctx, transportName, event)
	}

	// Use first available transport
	for name := range activeTransports {
		return m.SendEventToTransport(ctx, name, event)
	}

	return fmt.Errorf("no suitable transport found")
}

// SendEventToTransport sends an event to a specific transport.
func (m *DefaultTransportManager) SendEventToTransport(ctx context.Context, transportName string, event TransportEvent) error {
	transport, err := m.GetTransport(transportName)
	if err != nil {
		return err
	}

	if !transport.IsConnected() {
		return fmt.Errorf("transport %s is not connected", transportName)
	}

	// Process through middleware chain
	if m.middleware != nil {
		processedEvent, err := m.middleware.ProcessOutgoing(ctx, event)
		if err != nil {
			return fmt.Errorf("middleware processing failed: %w", err)
		}
		event = processedEvent
	}

	// Send the event
	if err := transport.Send(ctx, event); err != nil {
		// Update metrics
		if m.metrics != nil {
			m.metrics.RecordError(transportName, err)
		}

		// Emit error event
		if m.eventBus != nil {
			// Skip event publishing for now - requires proper events.Event implementation
			// errorEvent := NewSimpleEvent("transport-error-"+transportName, string(EventTypeError), 
			//	map[string]interface{}{"transport": transportName, "error": err.Error()})
			// m.eventBus.Publish(ctx, "transport.error", errorEvent)
		}

		return fmt.Errorf("failed to send event via transport %s: %w", transportName, err)
	}

	// Update metrics
	if m.metrics != nil {
		m.metrics.RecordEvent(transportName, event)
	}

	// Emit event
	if m.eventBus != nil {
		// Skip event publishing for now - requires proper events.Event implementation
		// sentEvent := NewSimpleEvent("transport-event-sent-"+transportName, string(EventTypeEventSent), 
		//	map[string]interface{}{"transport": transportName, "event": event})
		// m.eventBus.Publish(ctx, "transport.event_sent", sentEvent)
	}

	return nil
}

// ReceiveEvents returns a channel that receives events from all transports.
func (m *DefaultTransportManager) ReceiveEvents(ctx context.Context) (<-chan events.Event, error) {
	resultChan := make(chan events.Event, 100)
	
	m.mu.RLock()
	transportList := make([]Transport, 0, len(m.transports))
	transportNames := make([]string, 0, len(m.transports))
	
	for name, transport := range m.transports {
		transportList = append(transportList, transport)
		transportNames = append(transportNames, name)
	}
	m.mu.RUnlock()

	// Start goroutines to receive events from each transport
	for i, transport := range transportList {
		transportName := transportNames[i]
		
		m.wg.Add(1)
		go func(name string, t Transport) {
			defer m.wg.Done()
			
			eventChan, errorChan := t.Channels()

			for {
				select {
				case event, ok := <-eventChan:
					if !ok {
						return
					}

					// Process through middleware chain
					if m.middleware != nil {
						processedEvent, err := m.middleware.ProcessIncoming(ctx, event)
						if err != nil {
							m.logger.Error("middleware processing failed",
								String("transport", name),
								String("event_type", string(event.Type())),
								Error(err))
							continue
						}
						event = processedEvent
					}

					// Update metrics
					if m.metrics != nil {
						m.metrics.RecordEvent(name, event)
					}

					// Emit event
					if m.eventBus != nil {
						// Skip event publishing for now - requires proper events.Event implementation
						// receivedEvent := NewSimpleEvent("transport-event-received-"+name, string(EventTypeEventReceived), 
						//	map[string]interface{}{"transport": name, "event": event})
						// m.eventBus.Publish(ctx, "transport.event_received", receivedEvent)
					}

					// Send to result channel
					select {
					case resultChan <- event:
					case <-ctx.Done():
						return
					}

				case err := <-errorChan:
					// Handle errors from transport
					if err != nil {
						m.logger.Error("transport error received",
							String("transport", name),
							Error(err))
						// Forward the error to result error channel if available
						if m.eventBus != nil {
							// Emit transport error event
						}
						continue
					}

				case <-ctx.Done():
					return
				}
			}
		}(transportName, transport)
	}

	// Close result channel when all goroutines are done
	go func() {
		m.wg.Wait()
		close(resultChan)
	}()

	return resultChan, nil
}

// SetLoadBalancer sets the load balancing strategy.
func (m *DefaultTransportManager) SetLoadBalancer(balancer LoadBalancer) {
	m.mu.Lock()
	defer m.mu.Unlock()
	m.balancer = balancer
}

// SetMiddleware sets the middleware chain.
func (m *DefaultTransportManager) SetMiddleware(middleware MiddlewareChain) {
	m.mu.Lock()
	defer m.mu.Unlock()
	m.middleware = middleware
}

// SetEventBus sets the event bus.
func (m *DefaultTransportManager) SetEventBus(eventBus EventBus) {
	m.mu.Lock()
	defer m.mu.Unlock()
	m.eventBus = eventBus
}

// startCleanupTicker starts the periodic cleanup goroutine
func (m *DefaultTransportManager) startCleanupTicker() {
	if m.config == nil || !m.config.CleanupEnabled {
		return
	}

	m.cleanupTicker = time.NewTicker(m.config.CleanupInterval)
	m.wg.Add(1)

	go func() {
		defer m.wg.Done()
		defer m.cleanupTicker.Stop()

		for {
			select {
			case <-m.cleanupTicker.C:
				m.runPeriodicCleanup()
			case <-m.ctx.Done():
				return
			}
		}
	}()

	m.logger.Info("Transport manager cleanup ticker started",
		String("interval", m.config.CleanupInterval.String()),
		Int("max_map_size", m.config.MaxMapSize),
		Float64("active_threshold", m.config.ActiveThreshold))
}

// checkAndTriggerCleanup checks if cleanup should be triggered and runs it if necessary
// This method is called with the manager lock already held
func (m *DefaultTransportManager) checkAndTriggerCleanup() {
	if m.config == nil || !m.config.CleanupEnabled {
		return
	}

	// Check if context is cancelled
	select {
	case <-m.ctx.Done():
		return
	default:
	}

	totalTransports := len(m.transports)
	if totalTransports <= m.config.MaxMapSize {
		return
	}

	// Count active transports
	activeCount := 0
	for _, transport := range m.transports {
		if transport.IsConnected() {
			activeCount++
		}
	}

	// Calculate active ratio
	activeRatio := float64(activeCount) / float64(totalTransports)

	// Trigger cleanup if we're above size threshold and below active threshold
	if activeRatio < m.config.ActiveThreshold {
		m.logger.Info("Triggering immediate cleanup due to size threshold",
			Int("total_transports", totalTransports),
			Int("active_transports", activeCount),
			Float64("active_ratio", activeRatio),
			Int("max_size", m.config.MaxMapSize),
			Float64("threshold", m.config.ActiveThreshold))

		// Run cleanup without additional locking since we already hold the lock
		m.cleanupInactiveTransportsLocked()
	}
}

// runPeriodicCleanup is called by the cleanup ticker
func (m *DefaultTransportManager) runPeriodicCleanup() {
	if m.config == nil || !m.config.CleanupEnabled {
		return
	}

	// Check if context is cancelled before proceeding
	select {
	case <-m.ctx.Done():
		return
	default:
	}

	m.mu.Lock()
	defer m.mu.Unlock()

	// Double-check context cancellation after acquiring lock
	select {
	case <-m.ctx.Done():
		return
	default:
	}

	totalTransports := len(m.transports)
	if totalTransports <= m.config.MaxMapSize {
		return
	}

	// Count active transports
	activeCount := 0
	for _, transport := range m.transports {
		if transport.IsConnected() {
			activeCount++
		}
	}

	// Calculate active ratio
	activeRatio := float64(activeCount) / float64(totalTransports)

	// Only run cleanup if we're below the active threshold
	if activeRatio < m.config.ActiveThreshold {
		m.logger.Info("Running periodic cleanup",
			Int("total_transports", totalTransports),
			Int("active_transports", activeCount),
			Float64("active_ratio", activeRatio))

		m.cleanupInactiveTransportsLocked()
	}
}

// cleanupInactiveTransportsLocked performs the actual cleanup operation
// This method assumes the manager mutex is already held
func (m *DefaultTransportManager) cleanupInactiveTransportsLocked() {
	if m.config == nil || !m.config.CleanupEnabled {
		return
	}

	startTime := time.Now()
	
	// Create new map to hold only active transports
	newTransports := make(map[string]Transport)
	removedCount := 0
	retainedCount := 0
	
	// Track transports that need to be cleaned up
	var toClose []Transport
	var closedNames []string

	// Iterate through existing transports
	for name, transport := range m.transports {
		if transport.IsConnected() {
			// Keep active transports
			newTransports[name] = transport
			retainedCount++
		} else {
			// Mark inactive transports for removal
			toClose = append(toClose, transport)
			closedNames = append(closedNames, name)
			removedCount++
		}
	}

	// Replace the map to reclaim memory
	oldLen := len(m.transports)
	m.transports = newTransports

	// Update cleanup metrics
	duration := time.Since(startTime)
	m.updateCleanupMetrics(removedCount, retainedCount, duration)

	m.logger.Info("Completed transport map cleanup",
		Int("old_map_size", oldLen),
		Int("new_map_size", len(m.transports)),
		Int("transports_removed", removedCount),
		Int("transports_retained", retainedCount),
		Duration("cleanup_duration", duration))

	// Close removed transports outside the lock to avoid blocking
	go m.closeRemovedTransports(toClose, closedNames)
}

// closeRemovedTransports closes transports that were removed during cleanup
func (m *DefaultTransportManager) closeRemovedTransports(transports []Transport, names []string) {
	for i, transport := range transports {
		name := names[i]
		closeCtx, cancel := context.WithTimeout(context.Background(), 5*time.Second)
		
		if err := transport.Close(closeCtx); err != nil {
			m.logger.Error("Failed to close removed transport during cleanup",
				String("transport", name),
				Error(err))
			
			// Update error metrics
			if m.config.CleanupMetricsEnabled {
				m.mapCleanupMetrics.mu.Lock()
				m.mapCleanupMetrics.CleanupErrors++
				m.mapCleanupMetrics.mu.Unlock()
			}
		} else {
			m.logger.Debug("Successfully closed removed transport",
				String("transport", name))
		}
		
		cancel()
		
		// Remove from health check and metrics managers
		if m.healthCheck != nil {
			m.healthCheck.RemoveTransport(name)
		}
		if m.metrics != nil {
			m.metrics.RemoveTransport(name)
		}
	}
}

// updateCleanupMetrics updates the cleanup operation metrics
func (m *DefaultTransportManager) updateCleanupMetrics(removed, retained int, duration time.Duration) {
	if !m.config.CleanupMetricsEnabled || m.mapCleanupMetrics == nil {
		return
	}

	m.mapCleanupMetrics.mu.Lock()
	defer m.mapCleanupMetrics.mu.Unlock()

	m.mapCleanupMetrics.TotalCleanups++
	m.mapCleanupMetrics.TransportsRemoved += uint64(removed)
	m.mapCleanupMetrics.TransportsRetained += uint64(retained)
	m.mapCleanupMetrics.LastCleanupDuration = duration
	m.mapCleanupMetrics.LastCleanupTime = time.Now()
	m.lastCleanupTime = time.Now()
}

// GetMapCleanupMetrics returns the current cleanup metrics
func (m *DefaultTransportManager) GetMapCleanupMetrics() MapCleanupMetrics {
	if m.mapCleanupMetrics == nil {
		return MapCleanupMetrics{}
	}

	m.mapCleanupMetrics.mu.RLock()
	defer m.mapCleanupMetrics.mu.RUnlock()

	// Return a copy to prevent external modification
	return *m.mapCleanupMetrics
}

// TriggerManualCleanup manually triggers a cleanup operation
func (m *DefaultTransportManager) TriggerManualCleanup() {
	if m.config == nil || !m.config.CleanupEnabled {
		m.logger.Warn("Manual cleanup requested but cleanup is disabled")
		return
	}

	// Check if context is cancelled before proceeding
	select {
	case <-m.ctx.Done():
		m.logger.Debug("Manual cleanup skipped - context cancelled")
		return
	default:
	}

	m.logger.Info("Manual cleanup triggered")
	m.runPeriodicCleanup()
}

// Close closes all managed transports.
func (m *DefaultTransportManager) Close() error {
	// First, acquire the lock to safely stop the cleanup ticker and signal shutdown
	m.mu.Lock()
	
	// Stop cleanup ticker first while holding the lock to prevent deadlock
	if m.cleanupTicker != nil {
		m.cleanupTicker.Stop()
		m.cleanupTicker = nil
	}
	
	// Cancel context to signal all goroutines to stop
	if m.cancel != nil {
		m.cancel()
	}
	
	// Release the lock before waiting for goroutines to avoid deadlock
	m.mu.Unlock()
	
	// Wait for all goroutines (including cleanup goroutine) to finish
	// This must be done WITHOUT holding the lock since goroutines may need to acquire it
	m.wg.Wait()

	// Now safely acquire the lock for final cleanup
	m.mu.Lock()
	defer m.mu.Unlock()

	var errors []error
	for name, transport := range m.transports {
		closeCtx, cancel := context.WithTimeout(context.Background(), 5*time.Second)
		if err := transport.Close(closeCtx); err != nil {
			errors = append(errors, fmt.Errorf("failed to close transport %s: %w", name, err))
		}
		cancel()
	}

	// Close managers
	if m.healthCheck != nil {
		if err := m.healthCheck.Close(); err != nil {
			errors = append(errors, fmt.Errorf("failed to close health checker: %w", err))
		}
	}

	if m.metrics != nil {
		if err := m.metrics.Close(); err != nil {
			errors = append(errors, fmt.Errorf("failed to close metrics manager: %w", err))
		}
	}

	if m.eventBus != nil {
		if err := m.eventBus.Close(); err != nil {
			errors = append(errors, fmt.Errorf("failed to close event bus: %w", err))
		}
	}

	if len(errors) > 0 {
		return fmt.Errorf("multiple errors occurred while closing transport manager: %v", errors)
	}

	return nil
}

// Stats returns aggregated statistics from all transports.
func (m *DefaultTransportManager) Stats() map[string]TransportStats {
	m.mu.RLock()
	defer m.mu.RUnlock()

	stats := make(map[string]TransportStats, len(m.transports))
	for name, transport := range m.transports {
		stats[name] = transport.Stats()
	}

	return stats
}

// DefaultMiddlewareChain is the default implementation of MiddlewareChain.
type DefaultMiddlewareChain struct {
	mu          sync.RWMutex
	middlewares []Middleware
}

// NewDefaultMiddlewareChain creates a new default middleware chain.
func NewDefaultMiddlewareChain() *DefaultMiddlewareChain {
	return &DefaultMiddlewareChain{
		middlewares: make([]Middleware, 0),
	}
}

// Add adds middleware to the chain.
func (c *DefaultMiddlewareChain) Add(middleware Middleware) {
	c.mu.Lock()
	defer c.mu.Unlock()
	c.middlewares = append(c.middlewares, middleware)
}

// ProcessOutgoing processes an outgoing event through the middleware chain.
func (c *DefaultMiddlewareChain) ProcessOutgoing(ctx context.Context, event TransportEvent) (TransportEvent, error) {
	c.mu.RLock()
	defer c.mu.RUnlock()

	for _, middleware := range c.middlewares {
		var err error
		event, err = middleware.ProcessOutgoing(ctx, event)
		if err != nil {
			return nil, fmt.Errorf("middleware %s failed to process outgoing event: %w", middleware.Name(), err)
		}
	}

	return event, nil
}

// ProcessIncoming processes an incoming event through the middleware chain.
func (c *DefaultMiddlewareChain) ProcessIncoming(ctx context.Context, event events.Event) (events.Event, error) {
	c.mu.RLock()
	defer c.mu.RUnlock()

	// Process in reverse order for incoming events
	for i := len(c.middlewares) - 1; i >= 0; i-- {
		middleware := c.middlewares[i]
		var err error
		event, err = middleware.ProcessIncoming(ctx, event)
		if err != nil {
			return nil, fmt.Errorf("middleware %s failed to process incoming event: %w", middleware.Name(), err)
		}
	}

	return event, nil
}

// Clear removes all middleware from the chain.
func (c *DefaultMiddlewareChain) Clear() {
	c.mu.Lock()
	defer c.mu.Unlock()
	c.middlewares = make([]Middleware, 0)
}

// RoundRobinLoadBalancer is a simple round-robin load balancer.
type RoundRobinLoadBalancer struct {
	mu    sync.Mutex
	index int
}

// NewRoundRobinLoadBalancer creates a new round-robin load balancer.
func NewRoundRobinLoadBalancer() *RoundRobinLoadBalancer {
	return &RoundRobinLoadBalancer{}
}

// SelectTransport selects a transport using round-robin algorithm.
func (lb *RoundRobinLoadBalancer) SelectTransport(transports map[string]Transport, event TransportEvent) (string, error) {
	if len(transports) == 0 {
		return "", fmt.Errorf("no transports available")
	}

	lb.mu.Lock()
	defer lb.mu.Unlock()

	// Get transport names as a slice
	names := make([]string, 0, len(transports))
	for name := range transports {
		names = append(names, name)
	}

	// Select transport using round-robin
	selected := names[lb.index%len(names)]
	lb.index++

	return selected, nil
}

// UpdateStats updates the load balancer with transport statistics.
func (lb *RoundRobinLoadBalancer) UpdateStats(transportName string, stats TransportStats) {
	// Round-robin doesn't use stats, so this is a no-op
}

// Name returns the load balancer name.
func (lb *RoundRobinLoadBalancer) Name() string {
	return "round_robin"
}

// WeightedLoadBalancer is a weighted load balancer based on transport performance.
type WeightedLoadBalancer struct {
	mu      sync.RWMutex
	weights map[string]int
	stats   map[string]TransportStats
}

// NewWeightedLoadBalancer creates a new weighted load balancer.
func NewWeightedLoadBalancer() *WeightedLoadBalancer {
	return &WeightedLoadBalancer{
		weights: make(map[string]int),
		stats:   make(map[string]TransportStats),
	}
}

// SelectTransport selects a transport using weighted algorithm.
func (lb *WeightedLoadBalancer) SelectTransport(transports map[string]Transport, event TransportEvent) (string, error) {
	if len(transports) == 0 {
		return "", fmt.Errorf("no transports available")
	}

	lb.mu.RLock()
	defer lb.mu.RUnlock()

	// Calculate weights based on performance
	bestTransport := ""
	bestWeight := -1

	for name := range transports {
		weight := lb.calculateWeight(name)
		if weight > bestWeight {
			bestWeight = weight
			bestTransport = name
		}
	}

	if bestTransport == "" {
		// Fallback to first available transport
		for name := range transports {
			return name, nil
		}
	}

	return bestTransport, nil
}

// calculateWeight calculates the weight for a transport based on its stats.
func (lb *WeightedLoadBalancer) calculateWeight(transportName string) int {
	stats, exists := lb.stats[transportName]
	if !exists {
		return 100 // Default weight
	}

	// Calculate weight based on performance metrics
	weight := 100
	
	// Reduce weight based on error rate
	if stats.EventsSent > 0 {
		errorRate := float64(stats.ErrorCount) / float64(stats.EventsSent)
		weight -= int(errorRate * 50)
	}

	// Reduce weight based on latency
	if stats.AverageLatency > 0 {
		latencyMs := stats.AverageLatency.Milliseconds()
		if latencyMs > 1000 {
			weight -= int(latencyMs / 100)
		}
	}

	if weight < 1 {
		weight = 1
	}

	return weight
}

// UpdateStats updates the load balancer with transport statistics.
func (lb *WeightedLoadBalancer) UpdateStats(transportName string, stats TransportStats) {
	lb.mu.Lock()
	defer lb.mu.Unlock()
	lb.stats[transportName] = stats
}

// Name returns the load balancer name.
func (lb *WeightedLoadBalancer) Name() string {
	return "weighted"
}

// HealthCheckManager manages health checks for transports.
type HealthCheckManager struct {
	mu         sync.RWMutex
	transports map[string]Transport
	checkers   map[string]HealthChecker
	interval   time.Duration
	ctx        context.Context
	cancel     context.CancelFunc
	wg         sync.WaitGroup
	logger     Logger
	onUnhealthy func(name string, err error)
}

// NewHealthCheckManager creates a new health check manager.
func NewHealthCheckManager() *HealthCheckManager {
	ctx, cancel := context.WithCancel(context.Background())
	return &HealthCheckManager{
		transports: make(map[string]Transport),
		checkers:   make(map[string]HealthChecker),
		interval:   30 * time.Second,
		ctx:        ctx,
		cancel:     cancel,
		logger:     NewLogger(DefaultLoggerConfig()),
	}
}

// AddTransport adds a transport to health checking.
func (m *HealthCheckManager) AddTransport(name string, transport Transport) {
	m.mu.Lock()
	defer m.mu.Unlock()

	m.transports[name] = transport
	
	// Start health checking if transport implements HealthChecker
	if checker, ok := transport.(HealthChecker); ok {
		m.checkers[name] = checker
		m.startHealthCheck(name, checker)
	}
}

// RemoveTransport removes a transport from health checking.
func (m *HealthCheckManager) RemoveTransport(name string) {
	m.mu.Lock()
	defer m.mu.Unlock()

	delete(m.transports, name)
	delete(m.checkers, name)
}

// startHealthCheck starts health checking for a transport.
func (m *HealthCheckManager) startHealthCheck(name string, checker HealthChecker) {
	m.wg.Add(1)
	go func() {
		defer m.wg.Done()
		
		ticker := time.NewTicker(m.interval)
		defer ticker.Stop()

		for {
			select {
			case <-ticker.C:
				if err := checker.CheckHealth(m.ctx); err != nil {
					m.logger.Error("health check failed",
						String("transport", name),
						Error(err))
					// Notify transport manager about unhealthy transport
					if m.onUnhealthy != nil {
						m.onUnhealthy(name, err)
					}
				}
			case <-m.ctx.Done():
				return
			}
		}
	}()
}

// Close closes the health check manager.
func (m *HealthCheckManager) Close() error {
	m.cancel()
	m.wg.Wait()
	return nil
}

// MetricsManager manages metrics collection for transports.
type MetricsManager struct {
	mu         sync.RWMutex
	transports map[string]Transport
	collectors map[string]MetricsCollector
	ctx        context.Context
	cancel     context.CancelFunc
	wg         sync.WaitGroup
}

// NewMetricsManager creates a new metrics manager.
func NewMetricsManager() *MetricsManager {
	ctx, cancel := context.WithCancel(context.Background())
	return &MetricsManager{
		transports: make(map[string]Transport),
		collectors: make(map[string]MetricsCollector),
		ctx:        ctx,
		cancel:     cancel,
	}
}

// AddTransport adds a transport to metrics collection.
func (m *MetricsManager) AddTransport(name string, transport Transport) {
	m.mu.Lock()
	defer m.mu.Unlock()

	m.transports[name] = transport
	
	// Start metrics collection if transport implements MetricsCollector
	if collector, ok := transport.(MetricsCollector); ok {
		m.collectors[name] = collector
	}
}

// RemoveTransport removes a transport from metrics collection.
func (m *MetricsManager) RemoveTransport(name string) {
	m.mu.Lock()
	defer m.mu.Unlock()

	delete(m.transports, name)
	delete(m.collectors, name)
}

// RecordEvent records an event metric.
func (m *MetricsManager) RecordEvent(transportName string, event any) {
	m.mu.RLock()
	defer m.mu.RUnlock()

	if collector, exists := m.collectors[transportName]; exists {
		// Calculate event size
		eventSize := m.calculateEventSize(event)
		
		// Calculate latency based on event timestamp
		latency := m.calculateEventLatency(event)
		
		// Record the event with calculated metrics
		collector.RecordEvent("event", eventSize, latency)
	}
}

// calculateEventSize calculates the size of an event in bytes.
func (m *MetricsManager) calculateEventSize(event any) int64 {
	if event == nil {
		return 0
	}

	// Handle TransportEvent interface specifically
	if transportEvent, ok := event.(TransportEvent); ok {
		// Create a serializable representation of the transport event
		eventMap := map[string]interface{}{
			"id":        transportEvent.ID(),
			"type":      transportEvent.Type(),
			"timestamp": transportEvent.Timestamp(),
			"data":      transportEvent.Data(),
		}
		
		// Marshal to JSON to calculate size
		if jsonData, err := json.Marshal(eventMap); err == nil {
			return int64(len(jsonData))
		}
	}

	// Fallback: try to marshal the event directly
	if jsonData, err := json.Marshal(event); err == nil {
		return int64(len(jsonData))
	}

	// If JSON marshaling fails, estimate size using reflection
	return m.estimateEventSize(event)
}

// calculateEventLatency calculates the latency for an event based on its timestamp.
func (m *MetricsManager) calculateEventLatency(event any) time.Duration {
	if event == nil {
		return 0
	}

	// Handle TransportEvent interface
	if transportEvent, ok := event.(TransportEvent); ok {
		eventTimestamp := transportEvent.Timestamp()
		if !eventTimestamp.IsZero() {
			return time.Since(eventTimestamp)
		}
	}

	// Handle events.Event interface
	if coreEvent, ok := event.(events.Event); ok {
		eventTimestamp := coreEvent.Timestamp()
		if eventTimestamp != nil && *eventTimestamp > 0 {
			// Convert Unix milliseconds to time.Time
			timestamp := time.Unix(0, *eventTimestamp*int64(time.Millisecond))
			return time.Since(timestamp)
		}
	}

	// Try to extract timestamp using reflection
	v := reflect.ValueOf(event)
	if v.Kind() == reflect.Ptr {
		v = v.Elem()
	}

	if v.Kind() == reflect.Struct {
		// Look for common timestamp field names
		timestampFields := []string{"Timestamp", "CreatedAt", "EventTimestamp", "Time"}
		for _, fieldName := range timestampFields {
			if field := v.FieldByName(fieldName); field.IsValid() && field.Type() == reflect.TypeOf(time.Time{}) {
				if timestamp, ok := field.Interface().(time.Time); ok && !timestamp.IsZero() {
					return time.Since(timestamp)
				}
			}
		}
	}

	// If no timestamp found, return 0 (no latency calculated)
	return 0
}

// estimateEventSize estimates the size of an event using reflection when JSON marshaling fails.
func (m *MetricsManager) estimateEventSize(event any) int64 {
	if event == nil {
		return 0
	}

	v := reflect.ValueOf(event)
	return m.estimateValueSize(v)
}

// estimateValueSize recursively estimates the memory size of a value.
func (m *MetricsManager) estimateValueSize(v reflect.Value) int64 {
	if !v.IsValid() {
		return 0
	}

	var size int64

	switch v.Kind() {
	case reflect.String:
		size = int64(len(v.String()))
	case reflect.Slice, reflect.Array:
		size = int64(v.Len()) * 8 // Estimate 8 bytes per element
		for i := 0; i < v.Len(); i++ {
			size += m.estimateValueSize(v.Index(i))
		}
	case reflect.Map:
		size = int64(v.Len()) * 16 // Estimate 16 bytes per map entry
		for _, key := range v.MapKeys() {
			size += m.estimateValueSize(key)
			size += m.estimateValueSize(v.MapIndex(key))
		}
	case reflect.Struct:
		for i := 0; i < v.NumField(); i++ {
			size += m.estimateValueSize(v.Field(i))
		}
	case reflect.Ptr:
		if !v.IsNil() {
			size = 8 + m.estimateValueSize(v.Elem()) // 8 bytes for pointer + content
		}
	case reflect.Interface:
		if !v.IsNil() {
			size = 8 + m.estimateValueSize(v.Elem()) // 8 bytes for interface + content
		}
	case reflect.Int, reflect.Int8, reflect.Int16, reflect.Int32, reflect.Int64:
		size = 8
	case reflect.Uint, reflect.Uint8, reflect.Uint16, reflect.Uint32, reflect.Uint64:
		size = 8
	case reflect.Float32, reflect.Float64:
		size = 8
	case reflect.Bool:
		size = 1
	default:
		size = 8 // Default size for unknown types
	}

	return size
}

// RecordError records an error metric.
func (m *MetricsManager) RecordError(transportName string, err error) {
	m.mu.RLock()
	defer m.mu.RUnlock()

	if collector, exists := m.collectors[transportName]; exists {
		collector.RecordError("transport_error", err)
	}
}

// Close closes the metrics manager.
func (m *MetricsManager) Close() error {
	m.cancel()
	m.wg.Wait()
	return nil
}

// Global registry instance
var globalRegistry = NewDefaultTransportRegistry()

// Register registers a transport factory globally.
func Register(transportType string, factory TransportFactory) error {
	return globalRegistry.Register(transportType, factory)
}

// Create creates a transport using the global registry.
func Create(config Config) (Transport, error) {
	return globalRegistry.Create(config)
}

// CreateWithContext creates a transport with context using the global registry.
func CreateWithContext(ctx context.Context, config Config) (Transport, error) {
	return globalRegistry.CreateWithContext(ctx, config)
}

// GetRegisteredTypes returns all registered transport types from the global registry.
func GetRegisteredTypes() []string {
	return globalRegistry.GetRegisteredTypes()
}

// IsRegistered checks if a transport type is registered in the global registry.
func IsRegistered(transportType string) bool {
	return globalRegistry.IsRegistered(transportType)
}<|MERGE_RESOLUTION|>--- conflicted
+++ resolved
@@ -273,31 +273,30 @@
 
 // NewDefaultTransportManager creates a new default transport manager.
 func NewDefaultTransportManager(registry TransportRegistry) *DefaultTransportManager {
-<<<<<<< HEAD
+	return NewDefaultTransportManagerWithConfig(registry, DefaultTransportManagerConfig())
+}
+
+// NewDefaultTransportManagerWithConfig creates a new default transport manager with custom configuration.
+func NewDefaultTransportManagerWithConfig(registry TransportRegistry, config *TransportManagerConfig) *DefaultTransportManager {
 	if registry == nil {
 		return nil
-=======
-	return NewDefaultTransportManagerWithConfig(registry, DefaultTransportManagerConfig())
-}
-
-// NewDefaultTransportManagerWithConfig creates a new default transport manager with custom configuration.
-func NewDefaultTransportManagerWithConfig(registry TransportRegistry, config *TransportManagerConfig) *DefaultTransportManager {
+	}
+	
 	if config == nil {
 		config = DefaultTransportManagerConfig()
->>>>>>> 7566f995
 	}
 	
 	ctx, cancel := context.WithCancel(context.Background())
 	
 	manager := &DefaultTransportManager{
-		transports:      make(map[string]Transport),
-		registry:        registry,
-		middleware:      NewDefaultMiddlewareChain(),
-		healthCheck:     NewHealthCheckManager(),
-		metrics:         NewMetricsManager(),
-		ctx:             ctx,
-		cancel:          cancel,
-		logger:          NewLogger(DefaultLoggerConfig()),
+		transports:        make(map[string]Transport),
+		registry:          registry,
+		middleware:        NewDefaultMiddlewareChain(),
+		healthCheck:       NewHealthCheckManager(),
+		metrics:           NewMetricsManager(),
+		ctx:               ctx,
+		cancel:            cancel,
+		logger:            NewLogger(DefaultLoggerConfig()),
 		config:            config,
 		lastCleanupTime:   time.Now(),
 		mapCleanupMetrics: &MapCleanupMetrics{},
@@ -454,8 +453,7 @@
 }
 
 // SendEvent sends an event using the best available transport.
-<<<<<<< HEAD
-func (m *DefaultTransportManager) SendEvent(ctx context.Context, event any) error {
+func (m *DefaultTransportManager) SendEvent(ctx context.Context, event TransportEvent) error {
 	if m == nil {
 		return fmt.Errorf("transport manager is nil")
 	}
@@ -465,10 +463,6 @@
 	if event == nil {
 		return fmt.Errorf("event cannot be nil")
 	}
-
-=======
-func (m *DefaultTransportManager) SendEvent(ctx context.Context, event TransportEvent) error {
->>>>>>> 7566f995
 	activeTransports := m.GetActiveTransports()
 	if len(activeTransports) == 0 {
 		return fmt.Errorf("no active transports available")
