--- conflicted
+++ resolved
@@ -20,7 +20,6 @@
 // the core Transport interface simple and composable.
 package transport
 
-<<<<<<< HEAD
 import (
 	"context"
 	"io"
@@ -575,10 +574,9 @@
 		Error:     err,
 	}
 }
-=======
+
 // Backward Compatibility Notes:
 // - Deprecated methods have been removed in favor of the new composable approach
 // - Transport interface now composes smaller, focused interfaces
 // - StreamingTransport and ReliableTransport extend the core Transport interface
-// - All functionality remains available through the new interface composition
->>>>>>> 3f51c251
+// - All functionality remains available through the new interface composition