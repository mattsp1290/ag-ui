package sse

import (
	"context"
	"crypto/sha256"
	"crypto/tls"
	"crypto/x509"
	"encoding/base64"
	"encoding/hex"
	"encoding/json"
	"errors"
	"fmt"
	"io"
	"net/http"
	"net/url"
	"os"
	"strconv"
	"strings"
	"time"

	"github.com/ag-ui/go-sdk/pkg/core"
	"github.com/prometheus/client_golang/prometheus"
	"go.uber.org/zap/zapcore"
)

// ComprehensiveConfig represents the complete configuration for HTTP SSE transport
type ComprehensiveConfig struct {
	// Connection Configuration
	Connection ConnectionConfig `json:"connection" yaml:"connection"`

	// Retry Configuration
	Retry RetryConfig `json:"retry" yaml:"retry"`

	// Security Configuration
	Security SecurityConfig `json:"security" yaml:"security"`

	// Performance Configuration
	Performance PerformanceConfig `json:"performance" yaml:"performance"`

	// Monitoring Configuration
	Monitoring MonitoringConfig `json:"monitoring" yaml:"monitoring"`

	// Environment-specific settings
	Environment Environment `json:"environment" yaml:"environment"`

	// Feature flags
	Features FeatureFlags `json:"features" yaml:"features"`
}

// ConnectionConfig defines connection-related settings
type ConnectionConfig struct {
	// Base URL for the SSE endpoint
	BaseURL string `json:"base_url" yaml:"base_url"`

	// Endpoint path for SSE connections
	Endpoint string `json:"endpoint" yaml:"endpoint"`

	// Connection timeout
	ConnectTimeout time.Duration `json:"connect_timeout" yaml:"connect_timeout"`

	// Read timeout for receiving events
	ReadTimeout time.Duration `json:"read_timeout" yaml:"read_timeout"`

	// Write timeout for sending requests
	WriteTimeout time.Duration `json:"write_timeout" yaml:"write_timeout"`

	// Keep-alive settings
	KeepAlive KeepAliveConfig `json:"keep_alive" yaml:"keep_alive"`

	// TLS configuration
	TLS TLSConfig `json:"tls" yaml:"tls"`

	// HTTP client configuration
	HTTPClient HTTPClientConfig `json:"http_client" yaml:"http_client"`

	// Connection pool settings
	ConnectionPool ConnectionPoolConfig `json:"connection_pool" yaml:"connection_pool"`
}

// KeepAliveConfig defines TCP keep-alive settings
type KeepAliveConfig struct {
	// Enable TCP keep-alive
	Enabled bool `json:"enabled" yaml:"enabled"`

	// Keep-alive interval
	Interval time.Duration `json:"interval" yaml:"interval"`

	// Idle timeout before sending keep-alive probes
	IdleTimeout time.Duration `json:"idle_timeout" yaml:"idle_timeout"`

	// Number of keep-alive probes before connection is considered dead
	ProbeCount int `json:"probe_count" yaml:"probe_count"`
}

// TLSConfig defines TLS/SSL settings
type TLSConfig struct {
	// Enable TLS
	Enabled bool `json:"enabled" yaml:"enabled"`

	// Skip certificate verification (insecure)
	InsecureSkipVerify bool `json:"insecure_skip_verify" yaml:"insecure_skip_verify"`

	// Certificate file path
	CertFile string `json:"cert_file" yaml:"cert_file"`

	// Private key file path
	KeyFile string `json:"key_file" yaml:"key_file"`

	// CA certificate file path
	CAFile string `json:"ca_file" yaml:"ca_file"`

	// Server name for certificate verification
	ServerName string `json:"server_name" yaml:"server_name"`

	// Minimum TLS version
	MinVersion uint16 `json:"min_version" yaml:"min_version"`

	// Maximum TLS version
	MaxVersion uint16 `json:"max_version" yaml:"max_version"`

	// Cipher suites
	CipherSuites []uint16 `json:"cipher_suites" yaml:"cipher_suites"`

	// Certificate pinning configuration
	CertificatePinning CertificatePinningConfig `json:"certificate_pinning" yaml:"certificate_pinning"`
}

// CertificatePinningConfig defines certificate pinning settings
type CertificatePinningConfig struct {
	// Enable certificate pinning
	Enabled bool `json:"enabled" yaml:"enabled"`

	// Pinned certificate hashes (SHA256 in hex or base64)
	PinnedCertificates []string `json:"pinned_certificates" yaml:"pinned_certificates"`

	// Pinned public key hashes (SPKI SHA256 in hex or base64)
	PinnedPublicKeys []string `json:"pinned_public_keys" yaml:"pinned_public_keys"`

	// Allow pinning bypass for specific hosts
	BypassHosts []string `json:"bypass_hosts" yaml:"bypass_hosts"`

	// Enforce pinning in production only
	EnforceInProduction bool `json:"enforce_in_production" yaml:"enforce_in_production"`

	// Report-only mode (log violations but don't block)
	ReportOnly bool `json:"report_only" yaml:"report_only"`
}

// HTTPClientConfig defines HTTP client settings
type HTTPClientConfig struct {
	// User agent string
	UserAgent string `json:"user_agent" yaml:"user_agent"`

	// Custom headers
	Headers map[string]string `json:"headers" yaml:"headers"`

	// HTTP proxy URL
	ProxyURL string `json:"proxy_url" yaml:"proxy_url"`

	// Disable HTTP/2
	DisableHTTP2 bool `json:"disable_http2" yaml:"disable_http2"`

	// Maximum idle connections
	MaxIdleConns int `json:"max_idle_conns" yaml:"max_idle_conns"`

	// Maximum idle connections per host
	MaxIdleConnsPerHost int `json:"max_idle_conns_per_host" yaml:"max_idle_conns_per_host"`

	// Maximum connections per host
	MaxConnsPerHost int `json:"max_conns_per_host" yaml:"max_conns_per_host"`

	// Idle connection timeout
	IdleConnTimeout time.Duration `json:"idle_conn_timeout" yaml:"idle_conn_timeout"`

	// Response header timeout
	ResponseHeaderTimeout time.Duration `json:"response_header_timeout" yaml:"response_header_timeout"`

	// Expect continue timeout
	ExpectContinueTimeout time.Duration `json:"expect_continue_timeout" yaml:"expect_continue_timeout"`
}

// ConnectionPoolConfig defines connection pooling settings
type ConnectionPoolConfig struct {
	// Maximum number of connections in the pool
	MaxConnections int `json:"max_connections" yaml:"max_connections"`

	// Maximum number of idle connections
	MaxIdleConnections int `json:"max_idle_connections" yaml:"max_idle_connections"`

	// Connection lifetime
	ConnectionLifetime time.Duration `json:"connection_lifetime" yaml:"connection_lifetime"`

	// Connection idle timeout
	IdleTimeout time.Duration `json:"idle_timeout" yaml:"idle_timeout"`

	// Health check interval
	HealthCheckInterval time.Duration `json:"health_check_interval" yaml:"health_check_interval"`
}

// RetryConfig defines retry behavior
type RetryConfig struct {
	// Enable retry mechanism
	Enabled bool `json:"enabled" yaml:"enabled"`

	// Maximum number of retries
	MaxRetries int `json:"max_retries" yaml:"max_retries"`

	// Initial retry delay
	InitialDelay time.Duration `json:"initial_delay" yaml:"initial_delay"`

	// Maximum retry delay
	MaxDelay time.Duration `json:"max_delay" yaml:"max_delay"`

	// Backoff strategy
	BackoffStrategy BackoffStrategy `json:"backoff_strategy" yaml:"backoff_strategy"`

	// Backoff multiplier (for exponential backoff)
	BackoffMultiplier float64 `json:"backoff_multiplier" yaml:"backoff_multiplier"`

	// Jitter factor (0.0 to 1.0)
	JitterFactor float64 `json:"jitter_factor" yaml:"jitter_factor"`

	// Retry on specific HTTP status codes
	RetryOnStatusCodes []int `json:"retry_on_status_codes" yaml:"retry_on_status_codes"`

	// Retry on specific errors
	RetryOnErrors []string `json:"retry_on_errors" yaml:"retry_on_errors"`

	// Circuit breaker settings
	CircuitBreaker CircuitBreakerConfig `json:"circuit_breaker" yaml:"circuit_breaker"`
}

// BackoffStrategy defines the retry backoff strategy
type BackoffStrategy string

const (
	BackoffStrategyFixed       BackoffStrategy = "fixed"
	BackoffStrategyLinear      BackoffStrategy = "linear"
	BackoffStrategyExponential BackoffStrategy = "exponential"
)

// CircuitBreakerConfig defines circuit breaker settings
type CircuitBreakerConfig struct {
	// Enable circuit breaker
	Enabled bool `json:"enabled" yaml:"enabled"`

	// Failure threshold before opening the circuit
	FailureThreshold int `json:"failure_threshold" yaml:"failure_threshold"`

	// Success threshold for closing the circuit
	SuccessThreshold int `json:"success_threshold" yaml:"success_threshold"`

	// Timeout before attempting to close the circuit
	Timeout time.Duration `json:"timeout" yaml:"timeout"`

	// Maximum number of requests allowed in half-open state
	MaxRequests int `json:"max_requests" yaml:"max_requests"`
}

// SecurityConfig defines security settings
type SecurityConfig struct {
	// Authentication configuration
	Auth AuthConfig `json:"auth" yaml:"auth"`

	// CORS configuration
	CORS CORSConfig `json:"cors" yaml:"cors"`

	// Rate limiting configuration
	RateLimit RateLimitConfig `json:"rate_limit" yaml:"rate_limit"`

	// Input validation settings
	Validation ValidationConfig `json:"validation" yaml:"validation"`

	// Request signing configuration
	RequestSigning RequestSigningConfig `json:"request_signing" yaml:"request_signing"`
}

// AuthConfig defines authentication settings
type AuthConfig struct {
	// Authentication type
	Type AuthType `json:"type" yaml:"type"`

	// Bearer token
	BearerToken string `json:"bearer_token" yaml:"bearer_token"`

	// API key
	APIKey string `json:"api_key" yaml:"api_key"`

	// API key header name
	APIKeyHeader string `json:"api_key_header" yaml:"api_key_header"`

	// Basic authentication
	BasicAuth BasicAuthConfig `json:"basic_auth" yaml:"basic_auth"`

	// OAuth2 configuration
	OAuth2 OAuth2Config `json:"oauth2" yaml:"oauth2"`

	// JWT configuration
	JWT JWTConfig `json:"jwt" yaml:"jwt"`
}

// AuthType defines the authentication type
type AuthType string

const (
	AuthTypeNone   AuthType = "none"
	AuthTypeBearer AuthType = "bearer"
	AuthTypeAPIKey AuthType = "api_key"
	AuthTypeBasic  AuthType = "basic"
	AuthTypeOAuth2 AuthType = "oauth2"
	AuthTypeJWT    AuthType = "jwt"
)

// BasicAuthConfig defines basic authentication settings
type BasicAuthConfig struct {
	Username string `json:"username" yaml:"username"`
	Password string `json:"password" yaml:"password"`
}

// OAuth2Config defines OAuth2 settings
type OAuth2Config struct {
	ClientID     string   `json:"client_id" yaml:"client_id"`
	ClientSecret string   `json:"client_secret" yaml:"client_secret"`
	TokenURL     string   `json:"token_url" yaml:"token_url"`
	Scopes       []string `json:"scopes" yaml:"scopes"`
}

// JWTConfig defines JWT settings
type JWTConfig struct {
	// JWT token
	Token string `json:"token" yaml:"token"`

	// JWT signing key
	SigningKey string `json:"signing_key" yaml:"signing_key"`

	// JWT algorithm
	Algorithm string `json:"algorithm" yaml:"algorithm"`

	// JWT expiration
	Expiration time.Duration `json:"expiration" yaml:"expiration"`
}

// CORSConfig defines CORS settings
type CORSConfig struct {
	// Enable CORS
	Enabled bool `json:"enabled" yaml:"enabled"`

	// Allowed origins
	AllowedOrigins []string `json:"allowed_origins" yaml:"allowed_origins"`

	// Allowed methods
	AllowedMethods []string `json:"allowed_methods" yaml:"allowed_methods"`

	// Allowed headers
	AllowedHeaders []string `json:"allowed_headers" yaml:"allowed_headers"`

	// Exposed headers
	ExposedHeaders []string `json:"exposed_headers" yaml:"exposed_headers"`

	// Allow credentials
	AllowCredentials bool `json:"allow_credentials" yaml:"allow_credentials"`

	// Max age
	MaxAge time.Duration `json:"max_age" yaml:"max_age"`
}

// RateLimitConfig defines rate limiting settings
type RateLimitConfig struct {
	// Enable rate limiting
	Enabled bool `json:"enabled" yaml:"enabled"`

	// Requests per second
	RequestsPerSecond int `json:"requests_per_second" yaml:"requests_per_second"`

	// Burst size
	BurstSize int `json:"burst_size" yaml:"burst_size"`

	// Rate limit per client
	PerClient RateLimitPerClientConfig `json:"per_client" yaml:"per_client"`

	// Rate limit per endpoint
	PerEndpoint map[string]RateLimitEndpointConfig `json:"per_endpoint" yaml:"per_endpoint"`
}

// RateLimitPerClientConfig defines per-client rate limiting
type RateLimitPerClientConfig struct {
	// Enable per-client rate limiting
	Enabled bool `json:"enabled" yaml:"enabled"`

	// Requests per second per client
	RequestsPerSecond int `json:"requests_per_second" yaml:"requests_per_second"`

	// Burst size per client
	BurstSize int `json:"burst_size" yaml:"burst_size"`

	// Client identification method
	IdentificationMethod string `json:"identification_method" yaml:"identification_method"`
}

// RateLimitEndpointConfig defines per-endpoint rate limiting
type RateLimitEndpointConfig struct {
	RequestsPerSecond int `json:"requests_per_second" yaml:"requests_per_second"`
	BurstSize         int `json:"burst_size" yaml:"burst_size"`
}

// ValidationConfig defines input validation settings
type ValidationConfig struct {
	// Enable input validation
	Enabled bool `json:"enabled" yaml:"enabled"`

	// Maximum request size
	MaxRequestSize int64 `json:"max_request_size" yaml:"max_request_size"`

	// Maximum header size
	MaxHeaderSize int64 `json:"max_header_size" yaml:"max_header_size"`

	// Allowed content types
	AllowedContentTypes []string `json:"allowed_content_types" yaml:"allowed_content_types"`

	// Request timeout
	RequestTimeout time.Duration `json:"request_timeout" yaml:"request_timeout"`

	// Validate JSON schema
	ValidateJSONSchema bool `json:"validate_json_schema" yaml:"validate_json_schema"`

	// JSON schema file path
	JSONSchemaFile string `json:"json_schema_file" yaml:"json_schema_file"`
}

// RequestSigningConfig defines request signing settings
type RequestSigningConfig struct {
	// Enable request signing
	Enabled bool `json:"enabled" yaml:"enabled"`

	// Signing algorithm
	Algorithm string `json:"algorithm" yaml:"algorithm"`

	// Signing key
	SigningKey string `json:"signing_key" yaml:"signing_key"`

	// Headers to include in signature
	SignedHeaders []string `json:"signed_headers" yaml:"signed_headers"`

	// Signature header name
	SignatureHeader string `json:"signature_header" yaml:"signature_header"`

	// Timestamp header name
	TimestampHeader string `json:"timestamp_header" yaml:"timestamp_header"`

	// Maximum timestamp skew
	MaxTimestampSkew time.Duration `json:"max_timestamp_skew" yaml:"max_timestamp_skew"`
}

// PerformanceConfig defines performance settings
type PerformanceConfig struct {
	// Buffer configuration
	Buffering BufferingConfig `json:"buffering" yaml:"buffering"`

	// Compression configuration
	Compression CompressionConfig `json:"compression" yaml:"compression"`

	// Batching configuration
	Batching BatchingConfig `json:"batching" yaml:"batching"`

	// Caching configuration
	Caching CachingConfig `json:"caching" yaml:"caching"`

	// Connection tuning
	ConnectionTuning ConnectionTuningConfig `json:"connection_tuning" yaml:"connection_tuning"`
}

// BufferingConfig defines buffering settings
type BufferingConfig struct {
	// Enable buffering
	Enabled bool `json:"enabled" yaml:"enabled"`

	// Read buffer size
	ReadBufferSize int `json:"read_buffer_size" yaml:"read_buffer_size"`

	// Write buffer size
	WriteBufferSize int `json:"write_buffer_size" yaml:"write_buffer_size"`

	// Event buffer size
	EventBufferSize int `json:"event_buffer_size" yaml:"event_buffer_size"`

	// Buffer flush interval
	FlushInterval time.Duration `json:"flush_interval" yaml:"flush_interval"`

	// Maximum buffer size
	MaxBufferSize int `json:"max_buffer_size" yaml:"max_buffer_size"`
}

// CompressionConfig defines compression settings
type CompressionConfig struct {
	// Enable compression
	Enabled bool `json:"enabled" yaml:"enabled"`

	// Compression algorithm
	Algorithm CompressionAlgorithm `json:"algorithm" yaml:"algorithm"`

	// Compression level
	Level int `json:"level" yaml:"level"`

	// Minimum size for compression
	MinSize int `json:"min_size" yaml:"min_size"`

	// Content types to compress
	ContentTypes []string `json:"content_types" yaml:"content_types"`
}

// CompressionAlgorithm defines compression algorithms
type CompressionAlgorithm string

const (
	CompressionAlgorithmGzip    CompressionAlgorithm = "gzip"
	CompressionAlgorithmDeflate CompressionAlgorithm = "deflate"
	CompressionAlgorithmBrotli  CompressionAlgorithm = "brotli"
)

// BatchingConfig defines batching settings
type BatchingConfig struct {
	// Enable batching
	Enabled bool `json:"enabled" yaml:"enabled"`

	// Batch size
	BatchSize int `json:"batch_size" yaml:"batch_size"`

	// Batch timeout
	BatchTimeout time.Duration `json:"batch_timeout" yaml:"batch_timeout"`

	// Maximum batch size
	MaxBatchSize int `json:"max_batch_size" yaml:"max_batch_size"`

	// Batch compression
	Compression bool `json:"compression" yaml:"compression"`
}

// CachingConfig defines caching settings
type CachingConfig struct {
	// Enable caching
	Enabled bool `json:"enabled" yaml:"enabled"`

	// Cache size
	CacheSize int `json:"cache_size" yaml:"cache_size"`

	// Cache TTL
	TTL time.Duration `json:"ttl" yaml:"ttl"`

	// Cache key prefix
	KeyPrefix string `json:"key_prefix" yaml:"key_prefix"`

	// Cache eviction policy
	EvictionPolicy EvictionPolicy `json:"eviction_policy" yaml:"eviction_policy"`
}

// EvictionPolicy defines cache eviction policies
type EvictionPolicy string

const (
	EvictionPolicyLRU  EvictionPolicy = "lru"
	EvictionPolicyLFU  EvictionPolicy = "lfu"
	EvictionPolicyFIFO EvictionPolicy = "fifo"
	EvictionPolicyTTL  EvictionPolicy = "ttl"
)

// ConnectionTuningConfig defines connection tuning settings
type ConnectionTuningConfig struct {
	// TCP no delay
	TCPNoDelay bool `json:"tcp_no_delay" yaml:"tcp_no_delay"`

	// TCP keep alive
	TCPKeepAlive bool `json:"tcp_keep_alive" yaml:"tcp_keep_alive"`

	// Socket linger timeout
	SocketLinger int `json:"socket_linger" yaml:"socket_linger"`

	// Receive buffer size
	ReceiveBufferSize int `json:"receive_buffer_size" yaml:"receive_buffer_size"`

	// Send buffer size
	SendBufferSize int `json:"send_buffer_size" yaml:"send_buffer_size"`
}

// MonitoringConfig defines monitoring settings
type MonitoringConfig struct {
	// Enable monitoring
	Enabled bool `json:"enabled" yaml:"enabled"`

	// Metrics configuration
	Metrics MetricsConfig `json:"metrics" yaml:"metrics"`

	// Logging configuration
	Logging LoggingConfig `json:"logging" yaml:"logging"`

	// Health checks configuration
	HealthChecks HealthChecksConfig `json:"health_checks" yaml:"health_checks"`

	// Tracing configuration
	Tracing TracingConfig `json:"tracing" yaml:"tracing"`

	// Alerting configuration
	Alerting AlertingConfig `json:"alerting" yaml:"alerting"`
}

// MetricsConfig defines metrics collection settings
type MetricsConfig struct {
	// Enable metrics collection
	Enabled bool `json:"enabled" yaml:"enabled"`

	// Metrics endpoint
	Endpoint string `json:"endpoint" yaml:"endpoint"`

	// Collection interval
	Interval time.Duration `json:"interval" yaml:"interval"`

	// Prometheus configuration
	Prometheus PrometheusConfig `json:"prometheus" yaml:"prometheus"`

	// Custom metrics
	Custom map[string]interface{} `json:"custom" yaml:"custom"`
}

// PrometheusConfig defines Prometheus-specific settings
type PrometheusConfig struct {
	// Enable Prometheus metrics
	Enabled bool `json:"enabled" yaml:"enabled"`

	// Metrics namespace
	Namespace string `json:"namespace" yaml:"namespace"`

	// Metrics subsystem
	Subsystem string `json:"subsystem" yaml:"subsystem"`

	// Labels to add to all metrics
	Labels map[string]string `json:"labels" yaml:"labels"`

	// Custom registry for metrics (optional, uses default if nil)
	Registry *prometheus.Registry `json:"-" yaml:"-"`
}

// LoggingConfig defines logging settings
type LoggingConfig struct {
	// Enable logging
	Enabled bool `json:"enabled" yaml:"enabled"`

	// Log level
	Level zapcore.Level `json:"level" yaml:"level"`

	// Log format
	Format string `json:"format" yaml:"format"`

	// Log output
	Output []string `json:"output" yaml:"output"`

	// Structured logging
	Structured bool `json:"structured" yaml:"structured"`

	// Log sampling
	Sampling LogSamplingConfig `json:"sampling" yaml:"sampling"`

	// Log rotation
	Rotation LogRotationConfig `json:"rotation" yaml:"rotation"`
}

// LogSamplingConfig defines log sampling settings
type LogSamplingConfig struct {
	// Enable sampling
	Enabled bool `json:"enabled" yaml:"enabled"`

	// Initial sampling rate
	Initial int `json:"initial" yaml:"initial"`

	// Thereafter sampling rate
	Thereafter int `json:"thereafter" yaml:"thereafter"`
}

// LogRotationConfig defines log rotation settings
type LogRotationConfig struct {
	// Enable rotation
	Enabled bool `json:"enabled" yaml:"enabled"`

	// Maximum file size
	MaxSize int `json:"max_size" yaml:"max_size"`

	// Maximum number of files
	MaxFiles int `json:"max_files" yaml:"max_files"`

	// Maximum age
	MaxAge time.Duration `json:"max_age" yaml:"max_age"`

	// Compress rotated files
	Compress bool `json:"compress" yaml:"compress"`
}

// HealthChecksConfig defines health check settings
type HealthChecksConfig struct {
	// Enable health checks
	Enabled bool `json:"enabled" yaml:"enabled"`

	// Health check interval
	Interval time.Duration `json:"interval" yaml:"interval"`

	// Health check timeout
	Timeout time.Duration `json:"timeout" yaml:"timeout"`

	// Health check endpoint
	Endpoint string `json:"endpoint" yaml:"endpoint"`

	// Custom health checks
	Custom []HealthCheckConfig `json:"custom" yaml:"custom"`
}

// HealthCheckConfig defines a custom health check
type HealthCheckConfig struct {
	Name     string            `json:"name" yaml:"name"`
	Endpoint string            `json:"endpoint" yaml:"endpoint"`
	Method   string            `json:"method" yaml:"method"`
	Timeout  time.Duration     `json:"timeout" yaml:"timeout"`
	Headers  map[string]string `json:"headers" yaml:"headers"`
}

// TracingConfig defines distributed tracing settings
type TracingConfig struct {
	// Enable tracing
	Enabled bool `json:"enabled" yaml:"enabled"`

	// Tracing provider
	Provider string `json:"provider" yaml:"provider"`

	// Service name
	ServiceName string `json:"service_name" yaml:"service_name"`

	// Sampling rate
	SamplingRate float64 `json:"sampling_rate" yaml:"sampling_rate"`

	// Jaeger configuration
	Jaeger JaegerConfig `json:"jaeger" yaml:"jaeger"`

	// Zipkin configuration
	Zipkin ZipkinConfig `json:"zipkin" yaml:"zipkin"`
}

// JaegerConfig defines Jaeger-specific settings
type JaegerConfig struct {
	Endpoint string `json:"endpoint" yaml:"endpoint"`
	Agent    string `json:"agent" yaml:"agent"`
}

// ZipkinConfig defines Zipkin-specific settings
type ZipkinConfig struct {
	Endpoint string `json:"endpoint" yaml:"endpoint"`
}

// AlertingConfig defines alerting settings
type AlertingConfig struct {
	// Enable alerting
	Enabled bool `json:"enabled" yaml:"enabled"`

	// Alert thresholds
	Thresholds AlertThresholds `json:"thresholds" yaml:"thresholds"`

	// Alert channels
	Channels []AlertChannel `json:"channels" yaml:"channels"`
}

// AlertThresholds defines various alert thresholds
type AlertThresholds struct {
	// Error rate threshold (percentage)
	ErrorRate float64 `json:"error_rate" yaml:"error_rate"`

	// Latency threshold (milliseconds)
	Latency float64 `json:"latency" yaml:"latency"`

	// Memory usage threshold (percentage)
	MemoryUsage float64 `json:"memory_usage" yaml:"memory_usage"`

	// CPU usage threshold (percentage)
	CPUUsage float64 `json:"cpu_usage" yaml:"cpu_usage"`

	// Connection count threshold
	ConnectionCount int `json:"connection_count" yaml:"connection_count"`
}

// AlertChannel defines an alert notification channel
type AlertChannel struct {
	Type   string                 `json:"type" yaml:"type"`
	Config map[string]interface{} `json:"config" yaml:"config"`
}

// Environment defines environment-specific settings
type Environment string

const (
	EnvironmentDevelopment Environment = "development"
	EnvironmentStaging     Environment = "staging"
	EnvironmentProduction  Environment = "production"
)

// FeatureFlags defines feature toggles
type FeatureFlags struct {
	// Enable experimental features
	ExperimentalFeatures bool `json:"experimental_features" yaml:"experimental_features"`

	// Enable debug mode
	DebugMode bool `json:"debug_mode" yaml:"debug_mode"`

	// Enable performance profiling
	PerformanceProfiling bool `json:"performance_profiling" yaml:"performance_profiling"`

	// Enable detailed metrics
	DetailedMetrics bool `json:"detailed_metrics" yaml:"detailed_metrics"`

	// Enable request tracing
	RequestTracing bool `json:"request_tracing" yaml:"request_tracing"`
}

// ConfigBuilder provides a fluent interface for building configuration
type ConfigBuilder struct {
	config ComprehensiveConfig
}

// NewConfigBuilder creates a new configuration builder
func NewConfigBuilder() *ConfigBuilder {
	return &ConfigBuilder{
		config: DefaultComprehensiveConfig(),
	}
}

// WithConnection sets connection configuration
func (b *ConfigBuilder) WithConnection(connection ConnectionConfig) *ConfigBuilder {
	b.config.Connection = connection
	return b
}

// WithBaseURL sets the base URL
func (b *ConfigBuilder) WithBaseURL(baseURL string) *ConfigBuilder {
	b.config.Connection.BaseURL = baseURL
	return b
}

// WithEndpoint sets the endpoint path
func (b *ConfigBuilder) WithEndpoint(endpoint string) *ConfigBuilder {
	b.config.Connection.Endpoint = endpoint
	return b
}

// WithRetry sets retry configuration
func (b *ConfigBuilder) WithRetry(retry RetryConfig) *ConfigBuilder {
	b.config.Retry = retry
	return b
}

// WithMaxRetries sets the maximum number of retries
func (b *ConfigBuilder) WithMaxRetries(maxRetries int) *ConfigBuilder {
	b.config.Retry.MaxRetries = maxRetries
	return b
}

// WithSecurity sets security configuration
func (b *ConfigBuilder) WithSecurity(security SecurityConfig) *ConfigBuilder {
	b.config.Security = security
	return b
}

// WithAuth sets authentication configuration
func (b *ConfigBuilder) WithAuth(auth AuthConfig) *ConfigBuilder {
	b.config.Security.Auth = auth
	return b
}

// WithBearerToken sets bearer token authentication
func (b *ConfigBuilder) WithBearerToken(token string) *ConfigBuilder {
	b.config.Security.Auth.Type = AuthTypeBearer
	b.config.Security.Auth.BearerToken = token
	return b
}

// WithAPIKey sets API key authentication
func (b *ConfigBuilder) WithAPIKey(key, header string) *ConfigBuilder {
	b.config.Security.Auth.Type = AuthTypeAPIKey
	b.config.Security.Auth.APIKey = key
	b.config.Security.Auth.APIKeyHeader = header
	return b
}

// WithPerformance sets performance configuration
func (b *ConfigBuilder) WithPerformance(performance PerformanceConfig) *ConfigBuilder {
	b.config.Performance = performance
	return b
}

// WithCompression enables compression
func (b *ConfigBuilder) WithCompression(algorithm CompressionAlgorithm, level int) *ConfigBuilder {
	b.config.Performance.Compression.Enabled = true
	b.config.Performance.Compression.Algorithm = algorithm
	b.config.Performance.Compression.Level = level
	return b
}

// WithMonitoring sets monitoring configuration
func (b *ConfigBuilder) WithMonitoring(monitoring MonitoringConfig) *ConfigBuilder {
	b.config.Monitoring = monitoring
	return b
}

// WithMetrics enables metrics collection
func (b *ConfigBuilder) WithMetrics(enabled bool, interval time.Duration) *ConfigBuilder {
	b.config.Monitoring.Metrics.Enabled = enabled
	b.config.Monitoring.Metrics.Interval = interval
	return b
}

// WithEnvironment sets the environment
func (b *ConfigBuilder) WithEnvironment(env Environment) *ConfigBuilder {
	b.config.Environment = env
	return b
}

// WithFeatureFlags sets feature flags
func (b *ConfigBuilder) WithFeatureFlags(flags FeatureFlags) *ConfigBuilder {
	b.config.Features = flags
	return b
}

// Build returns the configured ComprehensiveConfig
func (b *ConfigBuilder) Build() ComprehensiveConfig {
	return b.config
}

// ConfigLoader provides methods to load configuration from various sources
type ConfigLoader struct{}

// NewConfigLoader creates a new configuration loader
func NewConfigLoader() *ConfigLoader {
	return &ConfigLoader{}
}

// LoadFromFile loads configuration from a JSON file
func (l *ConfigLoader) LoadFromFile(filename string) (ComprehensiveConfig, error) {
	file, err := os.Open(filename)
	if err != nil {
		return ComprehensiveConfig{}, &core.ConfigError{
			Field: "file",
			Value: filename,
			Err:   fmt.Errorf("failed to open config file: %w", err),
		}
	}
	defer file.Close()

	return l.LoadFromReader(file)
}

// LoadFromReader loads configuration from a reader
func (l *ConfigLoader) LoadFromReader(reader io.Reader) (ComprehensiveConfig, error) {
	var config ComprehensiveConfig

	decoder := json.NewDecoder(reader)
	decoder.DisallowUnknownFields()

	if err := decoder.Decode(&config); err != nil {
		return ComprehensiveConfig{}, &core.ConfigError{
			Field: "json",
			Value: nil,
			Err:   fmt.Errorf("failed to decode config: %w", err),
		}
	}

	return config, nil
}

// LoadFromEnv loads configuration from environment variables
func (l *ConfigLoader) LoadFromEnv() ComprehensiveConfig {
	config := DefaultComprehensiveConfig()

	// Connection configuration
	if val := os.Getenv("SSE_BASE_URL"); val != "" {
		config.Connection.BaseURL = val
	}
	if val := os.Getenv("SSE_ENDPOINT"); val != "" {
		config.Connection.Endpoint = val
	}
	if val := os.Getenv("SSE_CONNECT_TIMEOUT"); val != "" {
		if duration, err := time.ParseDuration(val); err == nil {
			config.Connection.ConnectTimeout = duration
		}
	}
	if val := os.Getenv("SSE_READ_TIMEOUT"); val != "" {
		if duration, err := time.ParseDuration(val); err == nil {
			config.Connection.ReadTimeout = duration
		}
	}
	if val := os.Getenv("SSE_WRITE_TIMEOUT"); val != "" {
		if duration, err := time.ParseDuration(val); err == nil {
			config.Connection.WriteTimeout = duration
		}
	}

	// TLS configuration
	if val := os.Getenv("SSE_TLS_ENABLED"); val != "" {
		config.Connection.TLS.Enabled = val == "true"
	}
	if val := os.Getenv("SSE_TLS_INSECURE_SKIP_VERIFY"); val != "" {
		config.Connection.TLS.InsecureSkipVerify = val == "true"
	}
	if val := os.Getenv("SSE_TLS_CERT_FILE"); val != "" {
		config.Connection.TLS.CertFile = val
	}
	if val := os.Getenv("SSE_TLS_KEY_FILE"); val != "" {
		config.Connection.TLS.KeyFile = val
	}
	if val := os.Getenv("SSE_TLS_CA_FILE"); val != "" {
		config.Connection.TLS.CAFile = val
	}

	// Retry configuration
	if val := os.Getenv("SSE_RETRY_ENABLED"); val != "" {
		config.Retry.Enabled = val == "true"
	}
	if val := os.Getenv("SSE_RETRY_MAX_RETRIES"); val != "" {
		if retries, err := strconv.Atoi(val); err == nil {
			config.Retry.MaxRetries = retries
		}
	}
	if val := os.Getenv("SSE_RETRY_INITIAL_DELAY"); val != "" {
		if duration, err := time.ParseDuration(val); err == nil {
			config.Retry.InitialDelay = duration
		}
	}
	if val := os.Getenv("SSE_RETRY_MAX_DELAY"); val != "" {
		if duration, err := time.ParseDuration(val); err == nil {
			config.Retry.MaxDelay = duration
		}
	}
	if val := os.Getenv("SSE_RETRY_BACKOFF_STRATEGY"); val != "" {
		config.Retry.BackoffStrategy = BackoffStrategy(val)
	}

	// Authentication configuration
	if val := os.Getenv("SSE_AUTH_TYPE"); val != "" {
		config.Security.Auth.Type = AuthType(val)
	}
	if val := os.Getenv("SSE_AUTH_BEARER_TOKEN"); val != "" {
		config.Security.Auth.BearerToken = val
	}
	if val := os.Getenv("SSE_AUTH_API_KEY"); val != "" {
		config.Security.Auth.APIKey = val
	}
	if val := os.Getenv("SSE_AUTH_API_KEY_HEADER"); val != "" {
		config.Security.Auth.APIKeyHeader = val
	}
	if val := os.Getenv("SSE_AUTH_BASIC_USERNAME"); val != "" {
		config.Security.Auth.BasicAuth.Username = val
	}
	if val := os.Getenv("SSE_AUTH_BASIC_PASSWORD"); val != "" {
		config.Security.Auth.BasicAuth.Password = val
	}

	// Rate limiting configuration
	if val := os.Getenv("SSE_RATE_LIMIT_ENABLED"); val != "" {
		config.Security.RateLimit.Enabled = val == "true"
	}
	if val := os.Getenv("SSE_RATE_LIMIT_REQUESTS_PER_SECOND"); val != "" {
		if rps, err := strconv.Atoi(val); err == nil {
			config.Security.RateLimit.RequestsPerSecond = rps
		}
	}
	if val := os.Getenv("SSE_RATE_LIMIT_BURST_SIZE"); val != "" {
		if burst, err := strconv.Atoi(val); err == nil {
			config.Security.RateLimit.BurstSize = burst
		}
	}

	// Performance configuration
	if val := os.Getenv("SSE_COMPRESSION_ENABLED"); val != "" {
		config.Performance.Compression.Enabled = val == "true"
	}
	if val := os.Getenv("SSE_COMPRESSION_ALGORITHM"); val != "" {
		config.Performance.Compression.Algorithm = CompressionAlgorithm(val)
	}
	if val := os.Getenv("SSE_COMPRESSION_LEVEL"); val != "" {
		if level, err := strconv.Atoi(val); err == nil {
			config.Performance.Compression.Level = level
		}
	}

	// Buffering configuration
	if val := os.Getenv("SSE_BUFFERING_ENABLED"); val != "" {
		config.Performance.Buffering.Enabled = val == "true"
	}
	if val := os.Getenv("SSE_BUFFERING_READ_BUFFER_SIZE"); val != "" {
		if size, err := strconv.Atoi(val); err == nil {
			config.Performance.Buffering.ReadBufferSize = size
		}
	}
	if val := os.Getenv("SSE_BUFFERING_WRITE_BUFFER_SIZE"); val != "" {
		if size, err := strconv.Atoi(val); err == nil {
			config.Performance.Buffering.WriteBufferSize = size
		}
	}

	// Monitoring configuration
	if val := os.Getenv("SSE_MONITORING_ENABLED"); val != "" {
		config.Monitoring.Enabled = val == "true"
	}
	if val := os.Getenv("SSE_MONITORING_METRICS_ENABLED"); val != "" {
		config.Monitoring.Metrics.Enabled = val == "true"
	}
	if val := os.Getenv("SSE_MONITORING_METRICS_INTERVAL"); val != "" {
		if duration, err := time.ParseDuration(val); err == nil {
			config.Monitoring.Metrics.Interval = duration
		}
	}
	if val := os.Getenv("SSE_MONITORING_PROMETHEUS_ENABLED"); val != "" {
		config.Monitoring.Metrics.Prometheus.Enabled = val == "true"
	}
	if val := os.Getenv("SSE_MONITORING_PROMETHEUS_NAMESPACE"); val != "" {
		config.Monitoring.Metrics.Prometheus.Namespace = val
	}
	if val := os.Getenv("SSE_MONITORING_PROMETHEUS_SUBSYSTEM"); val != "" {
		config.Monitoring.Metrics.Prometheus.Subsystem = val
	}

	// Logging configuration
	if val := os.Getenv("SSE_LOGGING_ENABLED"); val != "" {
		config.Monitoring.Logging.Enabled = val == "true"
	}
	if val := os.Getenv("SSE_LOGGING_LEVEL"); val != "" {
		if level, err := zapcore.ParseLevel(val); err == nil {
			config.Monitoring.Logging.Level = level
		}
	}
	if val := os.Getenv("SSE_LOGGING_FORMAT"); val != "" {
		config.Monitoring.Logging.Format = val
	}
	if val := os.Getenv("SSE_LOGGING_STRUCTURED"); val != "" {
		config.Monitoring.Logging.Structured = val == "true"
	}

	// Environment
	if val := os.Getenv("SSE_ENVIRONMENT"); val != "" {
		config.Environment = Environment(val)
	}

	// Feature flags
	if val := os.Getenv("SSE_FEATURE_DEBUG_MODE"); val != "" {
		config.Features.DebugMode = val == "true"
	}
	if val := os.Getenv("SSE_FEATURE_EXPERIMENTAL_FEATURES"); val != "" {
		config.Features.ExperimentalFeatures = val == "true"
	}
	if val := os.Getenv("SSE_FEATURE_PERFORMANCE_PROFILING"); val != "" {
		config.Features.PerformanceProfiling = val == "true"
	}

	return config
}

// DefaultComprehensiveConfig returns the default comprehensive configuration
func DefaultComprehensiveConfig() ComprehensiveConfig {
	return ComprehensiveConfig{
		Connection: ConnectionConfig{
			BaseURL:        "http://localhost:8080",
			Endpoint:       "/events",
			ConnectTimeout: 30 * time.Second,
			ReadTimeout:    60 * time.Second,
			WriteTimeout:   30 * time.Second,
			KeepAlive: KeepAliveConfig{
				Enabled:     true,
				Interval:    30 * time.Second,
				IdleTimeout: 90 * time.Second,
				ProbeCount:  9,
			},
			TLS: TLSConfig{
				Enabled:            false,
				InsecureSkipVerify: false,
				MinVersion:         tls.VersionTLS12,
				MaxVersion:         tls.VersionTLS13,
			},
			HTTPClient: HTTPClientConfig{
				UserAgent:             "ag-ui-go-sdk/1.0",
				Headers:               make(map[string]string),
				DisableHTTP2:          false,
				MaxIdleConns:          100,
				MaxIdleConnsPerHost:   10,
				MaxConnsPerHost:       0,
				IdleConnTimeout:       90 * time.Second,
				ResponseHeaderTimeout: 30 * time.Second,
				ExpectContinueTimeout: 1 * time.Second,
			},
			ConnectionPool: ConnectionPoolConfig{
				MaxConnections:      100,
				MaxIdleConnections:  10,
				ConnectionLifetime:  30 * time.Minute,
				IdleTimeout:         90 * time.Second,
				HealthCheckInterval: 30 * time.Second,
			},
		},
		Retry: RetryConfig{
			Enabled:            true,
			MaxRetries:         3,
			InitialDelay:       100 * time.Millisecond,
			MaxDelay:           30 * time.Second,
			BackoffStrategy:    BackoffStrategyExponential,
			BackoffMultiplier:  2.0,
			JitterFactor:       0.1,
			RetryOnStatusCodes: []int{500, 502, 503, 504},
			RetryOnErrors:      []string{"connection", "timeout", "network"},
			CircuitBreaker: CircuitBreakerConfig{
				Enabled:          true,
				FailureThreshold: 5,
				SuccessThreshold: 3,
				Timeout:          60 * time.Second,
				MaxRequests:      10,
			},
		},
		Security: SecurityConfig{
			Auth: AuthConfig{
				Type:         AuthTypeNone,
				APIKeyHeader: "X-API-Key",
			},
			CORS: CORSConfig{
				Enabled:          false,
				AllowedOrigins:   []string{"https://localhost:3000", "https://localhost:8080"},
				AllowedMethods:   []string{"GET", "POST", "PUT", "DELETE", "OPTIONS"},
				AllowedHeaders:   []string{"Content-Type", "Authorization", "X-Requested-With", "X-CSRF-Token"},
				ExposedHeaders:   []string{},
				AllowCredentials: true,
				MaxAge:           24 * time.Hour,
			},
			RateLimit: RateLimitConfig{
				Enabled:           false,
				RequestsPerSecond: 100,
				BurstSize:         200,
				PerClient: RateLimitPerClientConfig{
					Enabled:              false,
					RequestsPerSecond:    10,
					BurstSize:            20,
					IdentificationMethod: "ip",
				},
				PerEndpoint: make(map[string]RateLimitEndpointConfig),
			},
			Validation: ValidationConfig{
				Enabled:             true,
				MaxRequestSize:      10 * 1024 * 1024, // 10MB
				MaxHeaderSize:       1024 * 1024,      // 1MB
				AllowedContentTypes: []string{"application/json", "text/plain"},
				RequestTimeout:      30 * time.Second,
				ValidateJSONSchema:  false,
			},
			RequestSigning: RequestSigningConfig{
				Enabled:          false,
				Algorithm:        "HMAC-SHA256",
				SignedHeaders:    []string{"host", "date", "content-type"},
				SignatureHeader:  "X-Signature",
				TimestampHeader:  "X-Timestamp",
				MaxTimestampSkew: 5 * time.Minute,
			},
		},
		Performance: PerformanceConfig{
			Buffering: BufferingConfig{
				Enabled:         true,
				ReadBufferSize:  8192,
				WriteBufferSize: 8192,
				EventBufferSize: 1000,
				FlushInterval:   100 * time.Millisecond,
				MaxBufferSize:   1024 * 1024, // 1MB
			},
			Compression: CompressionConfig{
				Enabled:      false,
				Algorithm:    CompressionAlgorithmGzip,
				Level:        6,
				MinSize:      1024,
				ContentTypes: []string{"application/json", "text/plain"},
			},
			Batching: BatchingConfig{
				Enabled:      false,
				BatchSize:    100,
				BatchTimeout: 100 * time.Millisecond,
				MaxBatchSize: 1000,
				Compression:  false,
			},
			Caching: CachingConfig{
				Enabled:        false,
				CacheSize:      1000,
				TTL:            5 * time.Minute,
				KeyPrefix:      "sse:",
				EvictionPolicy: EvictionPolicyLRU,
			},
			ConnectionTuning: ConnectionTuningConfig{
				TCPNoDelay:        true,
				TCPKeepAlive:      true,
				SocketLinger:      -1,
				ReceiveBufferSize: 65536,
				SendBufferSize:    65536,
			},
		},
		Monitoring: MonitoringConfig{
			Enabled: true,
			Metrics: MetricsConfig{
				Enabled:  true,
				Endpoint: "/metrics",
				Interval: 30 * time.Second,
				Prometheus: PrometheusConfig{
					Enabled:   true,
					Namespace: "sse",
					Subsystem: "transport",
					Labels:    make(map[string]string),
				},
				Custom: make(map[string]interface{}),
			},
			Logging: LoggingConfig{
				Enabled:    true,
				Level:      zapcore.InfoLevel,
				Format:     "json",
				Output:     []string{"stdout"},
				Structured: true,
				Sampling: LogSamplingConfig{
					Enabled:    true,
					Initial:    100,
					Thereafter: 100,
				},
				Rotation: LogRotationConfig{
					Enabled:  false,
					MaxSize:  100, // MB
					MaxFiles: 10,
					MaxAge:   30 * 24 * time.Hour,
					Compress: true,
				},
			},
			HealthChecks: HealthChecksConfig{
				Enabled:  true,
				Interval: 30 * time.Second,
				Timeout:  5 * time.Second,
				Endpoint: "/health",
				Custom:   []HealthCheckConfig{},
			},
			Tracing: TracingConfig{
				Enabled:      false,
				Provider:     "jaeger",
				ServiceName:  "sse-transport",
				SamplingRate: 0.1,
				Jaeger: JaegerConfig{
					Endpoint: "http://localhost:14268/api/traces",
					Agent:    "localhost:6831",
				},
				Zipkin: ZipkinConfig{
					Endpoint: "http://localhost:9411/api/v2/spans",
				},
			},
			Alerting: AlertingConfig{
				Enabled: false,
				Thresholds: AlertThresholds{
					ErrorRate:       5.0,
					Latency:         1000,
					MemoryUsage:     80,
					CPUUsage:        80,
					ConnectionCount: 1000,
				},
				Channels: []AlertChannel{},
			},
		},
		Environment: EnvironmentDevelopment,
		Features: FeatureFlags{
			ExperimentalFeatures: false,
			DebugMode:            false,
			PerformanceProfiling: false,
			DetailedMetrics:      false,
			RequestTracing:       false,
		},
	}
}

// DevelopmentConfig returns a development-optimized configuration
func DevelopmentConfig() ComprehensiveConfig {
	config := DefaultComprehensiveConfig()
	config.Environment = EnvironmentDevelopment
	config.Features.DebugMode = true
	config.Features.DetailedMetrics = true
	config.Features.RequestTracing = true
	config.Monitoring.Logging.Level = zapcore.DebugLevel
	config.Monitoring.Logging.Format = "console"
	config.Monitoring.Tracing.Enabled = true
	config.Monitoring.Tracing.SamplingRate = 1.0
	config.Retry.MaxRetries = 2                          // Increased slightly for stability
	config.Retry.InitialDelay = 250 * time.Millisecond  // Faster retry for tests
	config.Connection.ConnectTimeout = 3 * time.Second   // Optimized for test speed
	config.Connection.ReadTimeout = 8 * time.Second      // Reasonable for test operations
	config.Connection.WriteTimeout = 3 * time.Second     // Faster writes for tests
	config.Monitoring.HealthChecks.Timeout = 2 * time.Second  // Faster health checks
	return config
}

// ProductionConfig returns a production-optimized configuration
func ProductionConfig() ComprehensiveConfig {
	config := DefaultComprehensiveConfig()
	config.Environment = EnvironmentProduction
	config.Features.DebugMode = false
	config.Features.DetailedMetrics = false
	config.Features.RequestTracing = false
	config.Monitoring.Logging.Level = zapcore.InfoLevel
	config.Monitoring.Logging.Format = "json"
	config.Monitoring.Logging.Structured = true
	config.Monitoring.Tracing.Enabled = true
	config.Monitoring.Tracing.SamplingRate = 0.01
	config.Monitoring.Alerting.Enabled = true
	config.Performance.Compression.Enabled = true
	config.Performance.Caching.Enabled = true
	config.Security.RateLimit.Enabled = true
	config.Security.Validation.Enabled = true
	config.Retry.CircuitBreaker.Enabled = true
	return config
}

// StagingConfig returns a staging-optimized configuration
func StagingConfig() ComprehensiveConfig {
	config := ProductionConfig()
	config.Environment = EnvironmentStaging
	config.Features.DebugMode = true
	config.Features.DetailedMetrics = true
	config.Monitoring.Logging.Level = zapcore.DebugLevel
	config.Monitoring.Tracing.SamplingRate = 0.1
	return config
}

// Validate validates the configuration
func (c *ComprehensiveConfig) Validate() error {
	// Validate connection configuration
	if err := c.validateConnection(); err != nil {
		return err
	}

	// Validate retry configuration
	if err := c.validateRetry(); err != nil {
		return err
	}

	// Validate security configuration
	if err := c.validateSecurity(); err != nil {
		return err
	}

	// Validate performance configuration
	if err := c.validatePerformance(); err != nil {
		return err
	}

	// Validate monitoring configuration
	if err := c.validateMonitoring(); err != nil {
		return err
	}

	return nil
}

// validateConnection validates connection configuration
func (c *ComprehensiveConfig) validateConnection() error {
	// Validate base URL
	if c.Connection.BaseURL == "" {
		return &core.ConfigError{
			Field: "connection.base_url",
			Value: c.Connection.BaseURL,
			Err:   errors.New("base URL is required"),
		}
	}

	// Parse and validate base URL
	if _, err := url.Parse(c.Connection.BaseURL); err != nil {
		return &core.ConfigError{
			Field: "connection.base_url",
			Value: c.Connection.BaseURL,
			Err:   fmt.Errorf("invalid base URL: %w", err),
		}
	}

	// Validate timeouts
	if c.Connection.ConnectTimeout <= 0 {
		return &core.ConfigError{
			Field: "connection.connect_timeout",
			Value: c.Connection.ConnectTimeout,
			Err:   errors.New("connect timeout must be positive"),
		}
	}

	if c.Connection.ReadTimeout <= 0 {
		return &core.ConfigError{
			Field: "connection.read_timeout",
			Value: c.Connection.ReadTimeout,
			Err:   errors.New("read timeout must be positive"),
		}
	}

	if c.Connection.WriteTimeout <= 0 {
		return &core.ConfigError{
			Field: "connection.write_timeout",
			Value: c.Connection.WriteTimeout,
			Err:   errors.New("write timeout must be positive"),
		}
	}

	// Validate keep-alive configuration
	if c.Connection.KeepAlive.Enabled {
		if c.Connection.KeepAlive.Interval <= 0 {
			return &core.ConfigError{
				Field: "connection.keep_alive.interval",
				Value: c.Connection.KeepAlive.Interval,
				Err:   errors.New("keep-alive interval must be positive"),
			}
		}

		if c.Connection.KeepAlive.IdleTimeout <= 0 {
			return &core.ConfigError{
				Field: "connection.keep_alive.idle_timeout",
				Value: c.Connection.KeepAlive.IdleTimeout,
				Err:   errors.New("keep-alive idle timeout must be positive"),
			}
		}

		if c.Connection.KeepAlive.ProbeCount <= 0 {
			return &core.ConfigError{
				Field: "connection.keep_alive.probe_count",
				Value: c.Connection.KeepAlive.ProbeCount,
				Err:   errors.New("keep-alive probe count must be positive"),
			}
		}
	}

	// Validate TLS configuration
	if c.Connection.TLS.Enabled {
		if c.Connection.TLS.MinVersion > c.Connection.TLS.MaxVersion {
			return &core.ConfigError{
				Field: "connection.tls.min_version",
				Value: c.Connection.TLS.MinVersion,
				Err:   errors.New("TLS min version cannot be greater than max version"),
			}
		}
	}

	// Validate HTTP client configuration
	if c.Connection.HTTPClient.MaxIdleConns < 0 {
		return &core.ConfigError{
			Field: "connection.http_client.max_idle_conns",
			Value: c.Connection.HTTPClient.MaxIdleConns,
			Err:   errors.New("max idle connections cannot be negative"),
		}
	}

	if c.Connection.HTTPClient.MaxIdleConnsPerHost < 0 {
		return &core.ConfigError{
			Field: "connection.http_client.max_idle_conns_per_host",
			Value: c.Connection.HTTPClient.MaxIdleConnsPerHost,
			Err:   errors.New("max idle connections per host cannot be negative"),
		}
	}

	// Validate connection pool configuration
	if c.Connection.ConnectionPool.MaxConnections <= 0 {
		return &core.ConfigError{
			Field: "connection.connection_pool.max_connections",
			Value: c.Connection.ConnectionPool.MaxConnections,
			Err:   errors.New("max connections must be positive"),
		}
	}

	if c.Connection.ConnectionPool.MaxIdleConnections < 0 {
		return &core.ConfigError{
			Field: "connection.connection_pool.max_idle_connections",
			Value: c.Connection.ConnectionPool.MaxIdleConnections,
			Err:   errors.New("max idle connections cannot be negative"),
		}
	}

	if c.Connection.ConnectionPool.MaxIdleConnections > c.Connection.ConnectionPool.MaxConnections {
		return &core.ConfigError{
			Field: "connection.connection_pool.max_idle_connections",
			Value: c.Connection.ConnectionPool.MaxIdleConnections,
			Err:   errors.New("max idle connections cannot exceed max connections"),
		}
	}

	return nil
}

// validateRetry validates retry configuration
func (c *ComprehensiveConfig) validateRetry() error {
	if !c.Retry.Enabled {
		return nil
	}

	if c.Retry.MaxRetries < 0 {
		return &core.ConfigError{
			Field: "retry.max_retries",
			Value: c.Retry.MaxRetries,
			Err:   errors.New("max retries cannot be negative"),
		}
	}

	if c.Retry.InitialDelay <= 0 {
		return &core.ConfigError{
			Field: "retry.initial_delay",
			Value: c.Retry.InitialDelay,
			Err:   errors.New("initial delay must be positive"),
		}
	}

	if c.Retry.MaxDelay <= 0 {
		return &core.ConfigError{
			Field: "retry.max_delay",
			Value: c.Retry.MaxDelay,
			Err:   errors.New("max delay must be positive"),
		}
	}

	if c.Retry.InitialDelay > c.Retry.MaxDelay {
		return &core.ConfigError{
			Field: "retry.initial_delay",
			Value: c.Retry.InitialDelay,
			Err:   errors.New("initial delay cannot exceed max delay"),
		}
	}

	// Validate backoff strategy
	switch c.Retry.BackoffStrategy {
	case BackoffStrategyFixed, BackoffStrategyLinear, BackoffStrategyExponential:
		// Valid strategies
	default:
		return &core.ConfigError{
			Field: "retry.backoff_strategy",
			Value: c.Retry.BackoffStrategy,
			Err:   errors.New("invalid backoff strategy"),
		}
	}

	if c.Retry.BackoffMultiplier <= 0 {
		return &core.ConfigError{
			Field: "retry.backoff_multiplier",
			Value: c.Retry.BackoffMultiplier,
			Err:   errors.New("backoff multiplier must be positive"),
		}
	}

	if c.Retry.JitterFactor < 0 || c.Retry.JitterFactor > 1 {
		return &core.ConfigError{
			Field: "retry.jitter_factor",
			Value: c.Retry.JitterFactor,
			Err:   errors.New("jitter factor must be between 0 and 1"),
		}
	}

	// Validate circuit breaker configuration
	if c.Retry.CircuitBreaker.Enabled {
		if c.Retry.CircuitBreaker.FailureThreshold <= 0 {
			return &core.ConfigError{
				Field: "retry.circuit_breaker.failure_threshold",
				Value: c.Retry.CircuitBreaker.FailureThreshold,
				Err:   errors.New("failure threshold must be positive"),
			}
		}

		if c.Retry.CircuitBreaker.SuccessThreshold <= 0 {
			return &core.ConfigError{
				Field: "retry.circuit_breaker.success_threshold",
				Value: c.Retry.CircuitBreaker.SuccessThreshold,
				Err:   errors.New("success threshold must be positive"),
			}
		}

		if c.Retry.CircuitBreaker.Timeout <= 0 {
			return &core.ConfigError{
				Field: "retry.circuit_breaker.timeout",
				Value: c.Retry.CircuitBreaker.Timeout,
				Err:   errors.New("circuit breaker timeout must be positive"),
			}
		}

		if c.Retry.CircuitBreaker.MaxRequests <= 0 {
			return &core.ConfigError{
				Field: "retry.circuit_breaker.max_requests",
				Value: c.Retry.CircuitBreaker.MaxRequests,
				Err:   errors.New("max requests must be positive"),
			}
		}
	}

	return nil
}

// validateSecurity validates security configuration
func (c *ComprehensiveConfig) validateSecurity() error {
	// Validate authentication configuration
	switch c.Security.Auth.Type {
	case AuthTypeNone:
		// No validation needed
	case AuthTypeBearer:
		if c.Security.Auth.BearerToken == "" {
			return &core.ConfigError{
				Field: "security.auth.bearer_token",
				Value: c.Security.Auth.BearerToken,
				Err:   errors.New("bearer token is required for bearer authentication"),
			}
		}
	case AuthTypeAPIKey:
		if c.Security.Auth.APIKey == "" {
			return &core.ConfigError{
				Field: "security.auth.api_key",
				Value: c.Security.Auth.APIKey,
				Err:   errors.New("API key is required for API key authentication"),
			}
		}
		if c.Security.Auth.APIKeyHeader == "" {
			return &core.ConfigError{
				Field: "security.auth.api_key_header",
				Value: c.Security.Auth.APIKeyHeader,
				Err:   errors.New("API key header is required for API key authentication"),
			}
		}
	case AuthTypeBasic:
		if c.Security.Auth.BasicAuth.Username == "" {
			return &core.ConfigError{
				Field: "security.auth.basic_auth.username",
				Value: c.Security.Auth.BasicAuth.Username,
				Err:   errors.New("username is required for basic authentication"),
			}
		}
		if c.Security.Auth.BasicAuth.Password == "" {
			return &core.ConfigError{
				Field: "security.auth.basic_auth.password",
				Value: c.Security.Auth.BasicAuth.Password,
				Err:   errors.New("password is required for basic authentication"),
			}
		}
	case AuthTypeOAuth2:
		if c.Security.Auth.OAuth2.ClientID == "" {
			return &core.ConfigError{
				Field: "security.auth.oauth2.client_id",
				Value: c.Security.Auth.OAuth2.ClientID,
				Err:   errors.New("client ID is required for OAuth2 authentication"),
			}
		}
		if c.Security.Auth.OAuth2.ClientSecret == "" {
			return &core.ConfigError{
				Field: "security.auth.oauth2.client_secret",
				Value: c.Security.Auth.OAuth2.ClientSecret,
				Err:   errors.New("client secret is required for OAuth2 authentication"),
			}
		}
		if c.Security.Auth.OAuth2.TokenURL == "" {
			return &core.ConfigError{
				Field: "security.auth.oauth2.token_url",
				Value: c.Security.Auth.OAuth2.TokenURL,
				Err:   errors.New("token URL is required for OAuth2 authentication"),
			}
		}
	case AuthTypeJWT:
		if c.Security.Auth.JWT.Token == "" && c.Security.Auth.JWT.SigningKey == "" {
			return &core.ConfigError{
				Field: "security.auth.jwt",
				Value: nil,
				Err:   errors.New("either token or signing key is required for JWT authentication"),
			}
		}
	default:
		return &core.ConfigError{
			Field: "security.auth.type",
			Value: c.Security.Auth.Type,
			Err:   errors.New("invalid authentication type"),
		}
	}

	// Validate rate limiting configuration
	if c.Security.RateLimit.Enabled {
		if c.Security.RateLimit.RequestsPerSecond <= 0 {
			return &core.ConfigError{
				Field: "security.rate_limit.requests_per_second",
				Value: c.Security.RateLimit.RequestsPerSecond,
				Err:   errors.New("requests per second must be positive"),
			}
		}

		if c.Security.RateLimit.BurstSize <= 0 {
			return &core.ConfigError{
				Field: "security.rate_limit.burst_size",
				Value: c.Security.RateLimit.BurstSize,
				Err:   errors.New("burst size must be positive"),
			}
		}

		if c.Security.RateLimit.PerClient.Enabled {
			if c.Security.RateLimit.PerClient.RequestsPerSecond <= 0 {
				return &core.ConfigError{
					Field: "security.rate_limit.per_client.requests_per_second",
					Value: c.Security.RateLimit.PerClient.RequestsPerSecond,
					Err:   errors.New("per-client requests per second must be positive"),
				}
			}

			if c.Security.RateLimit.PerClient.BurstSize <= 0 {
				return &core.ConfigError{
					Field: "security.rate_limit.per_client.burst_size",
					Value: c.Security.RateLimit.PerClient.BurstSize,
					Err:   errors.New("per-client burst size must be positive"),
				}
			}
		}
	}

	// Validate validation configuration
	if c.Security.Validation.Enabled {
		if c.Security.Validation.MaxRequestSize <= 0 {
			return &core.ConfigError{
				Field: "security.validation.max_request_size",
				Value: c.Security.Validation.MaxRequestSize,
				Err:   errors.New("max request size must be positive"),
			}
		}

		if c.Security.Validation.MaxHeaderSize <= 0 {
			return &core.ConfigError{
				Field: "security.validation.max_header_size",
				Value: c.Security.Validation.MaxHeaderSize,
				Err:   errors.New("max header size must be positive"),
			}
		}

		if c.Security.Validation.RequestTimeout <= 0 {
			return &core.ConfigError{
				Field: "security.validation.request_timeout",
				Value: c.Security.Validation.RequestTimeout,
				Err:   errors.New("request timeout must be positive"),
			}
		}
	}

	return nil
}

// validatePerformance validates performance configuration
func (c *ComprehensiveConfig) validatePerformance() error {
	// Validate buffering configuration
	if c.Performance.Buffering.Enabled {
		if c.Performance.Buffering.ReadBufferSize <= 0 {
			return &core.ConfigError{
				Field: "performance.buffering.read_buffer_size",
				Value: c.Performance.Buffering.ReadBufferSize,
				Err:   errors.New("read buffer size must be positive"),
			}
		}

		if c.Performance.Buffering.WriteBufferSize <= 0 {
			return &core.ConfigError{
				Field: "performance.buffering.write_buffer_size",
				Value: c.Performance.Buffering.WriteBufferSize,
				Err:   errors.New("write buffer size must be positive"),
			}
		}

		if c.Performance.Buffering.EventBufferSize <= 0 {
			return &core.ConfigError{
				Field: "performance.buffering.event_buffer_size",
				Value: c.Performance.Buffering.EventBufferSize,
				Err:   errors.New("event buffer size must be positive"),
			}
		}

		if c.Performance.Buffering.MaxBufferSize <= 0 {
			return &core.ConfigError{
				Field: "performance.buffering.max_buffer_size",
				Value: c.Performance.Buffering.MaxBufferSize,
				Err:   errors.New("max buffer size must be positive"),
			}
		}

		if c.Performance.Buffering.FlushInterval <= 0 {
			return &core.ConfigError{
				Field: "performance.buffering.flush_interval",
				Value: c.Performance.Buffering.FlushInterval,
				Err:   errors.New("flush interval must be positive"),
			}
		}
	}

	// Validate compression configuration
	if c.Performance.Compression.Enabled {
		// Validate compression algorithm
		switch c.Performance.Compression.Algorithm {
		case CompressionAlgorithmGzip, CompressionAlgorithmDeflate, CompressionAlgorithmBrotli:
			// Valid algorithms
		default:
			return &core.ConfigError{
				Field: "performance.compression.algorithm",
				Value: c.Performance.Compression.Algorithm,
				Err:   errors.New("invalid compression algorithm"),
			}
		}

		if c.Performance.Compression.Level < 0 || c.Performance.Compression.Level > 9 {
			return &core.ConfigError{
				Field: "performance.compression.level",
				Value: c.Performance.Compression.Level,
				Err:   errors.New("compression level must be between 0 and 9"),
			}
		}

		if c.Performance.Compression.MinSize < 0 {
			return &core.ConfigError{
				Field: "performance.compression.min_size",
				Value: c.Performance.Compression.MinSize,
				Err:   errors.New("compression min size cannot be negative"),
			}
		}
	}

	// Validate batching configuration
	if c.Performance.Batching.Enabled {
		if c.Performance.Batching.BatchSize <= 0 {
			return &core.ConfigError{
				Field: "performance.batching.batch_size",
				Value: c.Performance.Batching.BatchSize,
				Err:   errors.New("batch size must be positive"),
			}
		}

		if c.Performance.Batching.MaxBatchSize <= 0 {
			return &core.ConfigError{
				Field: "performance.batching.max_batch_size",
				Value: c.Performance.Batching.MaxBatchSize,
				Err:   errors.New("max batch size must be positive"),
			}
		}

		if c.Performance.Batching.BatchSize > c.Performance.Batching.MaxBatchSize {
			return &core.ConfigError{
				Field: "performance.batching.batch_size",
				Value: c.Performance.Batching.BatchSize,
				Err:   errors.New("batch size cannot exceed max batch size"),
			}
		}

		if c.Performance.Batching.BatchTimeout <= 0 {
			return &core.ConfigError{
				Field: "performance.batching.batch_timeout",
				Value: c.Performance.Batching.BatchTimeout,
				Err:   errors.New("batch timeout must be positive"),
			}
		}
	}

	// Validate caching configuration
	if c.Performance.Caching.Enabled {
		if c.Performance.Caching.CacheSize <= 0 {
			return &core.ConfigError{
				Field: "performance.caching.cache_size",
				Value: c.Performance.Caching.CacheSize,
				Err:   errors.New("cache size must be positive"),
			}
		}

		if c.Performance.Caching.TTL <= 0 {
			return &core.ConfigError{
				Field: "performance.caching.ttl",
				Value: c.Performance.Caching.TTL,
				Err:   errors.New("cache TTL must be positive"),
			}
		}

		// Validate eviction policy
		switch c.Performance.Caching.EvictionPolicy {
		case EvictionPolicyLRU, EvictionPolicyLFU, EvictionPolicyFIFO, EvictionPolicyTTL:
			// Valid policies
		default:
			return &core.ConfigError{
				Field: "performance.caching.eviction_policy",
				Value: c.Performance.Caching.EvictionPolicy,
				Err:   errors.New("invalid eviction policy"),
			}
		}
	}

	return nil
}

// validateMonitoring validates monitoring configuration
func (c *ComprehensiveConfig) validateMonitoring() error {
	if !c.Monitoring.Enabled {
		return nil
	}

	// Validate metrics configuration
	if c.Monitoring.Metrics.Enabled {
		if c.Monitoring.Metrics.Interval <= 0 {
			return &core.ConfigError{
				Field: "monitoring.metrics.interval",
				Value: c.Monitoring.Metrics.Interval,
				Err:   errors.New("metrics interval must be positive"),
			}
		}
	}

	// Validate health checks configuration
	if c.Monitoring.HealthChecks.Enabled {
		if c.Monitoring.HealthChecks.Interval <= 0 {
			return &core.ConfigError{
				Field: "monitoring.health_checks.interval",
				Value: c.Monitoring.HealthChecks.Interval,
				Err:   errors.New("health check interval must be positive"),
			}
		}

		if c.Monitoring.HealthChecks.Timeout <= 0 {
			return &core.ConfigError{
				Field: "monitoring.health_checks.timeout",
				Value: c.Monitoring.HealthChecks.Timeout,
				Err:   errors.New("health check timeout must be positive"),
			}
		}

		// Validate custom health checks
		for i, check := range c.Monitoring.HealthChecks.Custom {
			if check.Name == "" {
				return &core.ConfigError{
					Field: fmt.Sprintf("monitoring.health_checks.custom[%d].name", i),
					Value: check.Name,
					Err:   errors.New("health check name is required"),
				}
			}

			if check.Endpoint == "" {
				return &core.ConfigError{
					Field: fmt.Sprintf("monitoring.health_checks.custom[%d].endpoint", i),
					Value: check.Endpoint,
					Err:   errors.New("health check endpoint is required"),
				}
			}

			if check.Timeout <= 0 {
				return &core.ConfigError{
					Field: fmt.Sprintf("monitoring.health_checks.custom[%d].timeout", i),
					Value: check.Timeout,
					Err:   errors.New("health check timeout must be positive"),
				}
			}
		}
	}

	// Validate tracing configuration
	if c.Monitoring.Tracing.Enabled {
		if c.Monitoring.Tracing.ServiceName == "" {
			return &core.ConfigError{
				Field: "monitoring.tracing.service_name",
				Value: c.Monitoring.Tracing.ServiceName,
				Err:   errors.New("service name is required for tracing"),
			}
		}

		if c.Monitoring.Tracing.SamplingRate < 0 || c.Monitoring.Tracing.SamplingRate > 1 {
			return &core.ConfigError{
				Field: "monitoring.tracing.sampling_rate",
				Value: c.Monitoring.Tracing.SamplingRate,
				Err:   errors.New("sampling rate must be between 0 and 1"),
			}
		}
	}

	// Validate alerting configuration
	if c.Monitoring.Alerting.Enabled {
		if c.Monitoring.Alerting.Thresholds.ErrorRate < 0 || c.Monitoring.Alerting.Thresholds.ErrorRate > 100 {
			return &core.ConfigError{
				Field: "monitoring.alerting.thresholds.error_rate",
				Value: c.Monitoring.Alerting.Thresholds.ErrorRate,
				Err:   errors.New("error rate threshold must be between 0 and 100"),
			}
		}

		if c.Monitoring.Alerting.Thresholds.Latency < 0 {
			return &core.ConfigError{
				Field: "monitoring.alerting.thresholds.latency",
				Value: c.Monitoring.Alerting.Thresholds.Latency,
				Err:   errors.New("latency threshold cannot be negative"),
			}
		}

		if c.Monitoring.Alerting.Thresholds.MemoryUsage < 0 || c.Monitoring.Alerting.Thresholds.MemoryUsage > 100 {
			return &core.ConfigError{
				Field: "monitoring.alerting.thresholds.memory_usage",
				Value: c.Monitoring.Alerting.Thresholds.MemoryUsage,
				Err:   errors.New("memory usage threshold must be between 0 and 100"),
			}
		}

		if c.Monitoring.Alerting.Thresholds.CPUUsage < 0 || c.Monitoring.Alerting.Thresholds.CPUUsage > 100 {
			return &core.ConfigError{
				Field: "monitoring.alerting.thresholds.cpu_usage",
				Value: c.Monitoring.Alerting.Thresholds.CPUUsage,
				Err:   errors.New("CPU usage threshold must be between 0 and 100"),
			}
		}

		if c.Monitoring.Alerting.Thresholds.ConnectionCount < 0 {
			return &core.ConfigError{
				Field: "monitoring.alerting.thresholds.connection_count",
				Value: c.Monitoring.Alerting.Thresholds.ConnectionCount,
				Err:   errors.New("connection count threshold cannot be negative"),
			}
		}
	}

	return nil
}

// SaveToFile saves the configuration to a JSON file
func (c *ComprehensiveConfig) SaveToFile(filename string) error {
	file, err := os.Create(filename)
	if err != nil {
		return &core.ConfigError{
			Field: "file",
			Value: filename,
			Err:   fmt.Errorf("failed to create config file: %w", err),
		}
	}
	defer file.Close()

	encoder := json.NewEncoder(file)
	encoder.SetIndent("", "  ")

	if err := encoder.Encode(c); err != nil {
		return &core.ConfigError{
			Field: "json",
			Value: nil,
			Err:   fmt.Errorf("failed to encode config: %w", err),
		}
	}

	return nil
}

// Clone creates a deep copy of the configuration
func (c *ComprehensiveConfig) Clone() ComprehensiveConfig {
	// This is a simplified clone implementation
	// In a real implementation, you would want to properly deep copy all nested structures
	clone := *c

	// Deep copy slices and maps
	clone.Security.CORS.AllowedOrigins = make([]string, len(c.Security.CORS.AllowedOrigins))
	copy(clone.Security.CORS.AllowedOrigins, c.Security.CORS.AllowedOrigins)

	clone.Security.CORS.AllowedMethods = make([]string, len(c.Security.CORS.AllowedMethods))
	copy(clone.Security.CORS.AllowedMethods, c.Security.CORS.AllowedMethods)

	clone.Security.CORS.AllowedHeaders = make([]string, len(c.Security.CORS.AllowedHeaders))
	copy(clone.Security.CORS.AllowedHeaders, c.Security.CORS.AllowedHeaders)

	clone.Connection.HTTPClient.Headers = make(map[string]string)
	for k, v := range c.Connection.HTTPClient.Headers {
		clone.Connection.HTTPClient.Headers[k] = v
	}

	return clone
}

// Merge merges another configuration into this one
func (c *ComprehensiveConfig) Merge(other ComprehensiveConfig) {
	// This is a simplified merge implementation
	// In a real implementation, you would want to properly merge all nested structures

	// Override non-zero values
	if other.Connection.BaseURL != "" {
		c.Connection.BaseURL = other.Connection.BaseURL
	}
	if other.Connection.Endpoint != "" {
		c.Connection.Endpoint = other.Connection.Endpoint
	}
	if other.Connection.ConnectTimeout != 0 {
		c.Connection.ConnectTimeout = other.Connection.ConnectTimeout
	}
	if other.Connection.ReadTimeout != 0 {
		c.Connection.ReadTimeout = other.Connection.ReadTimeout
	}
	if other.Connection.WriteTimeout != 0 {
		c.Connection.WriteTimeout = other.Connection.WriteTimeout
	}

	// Merge authentication
	if other.Security.Auth.Type != AuthTypeNone {
		c.Security.Auth = other.Security.Auth
	}

	// Merge feature flags
	if other.Features.DebugMode {
		c.Features.DebugMode = other.Features.DebugMode
	}
	if other.Features.ExperimentalFeatures {
		c.Features.ExperimentalFeatures = other.Features.ExperimentalFeatures
	}
	if other.Features.PerformanceProfiling {
		c.Features.PerformanceProfiling = other.Features.PerformanceProfiling
	}
	if other.Features.DetailedMetrics {
		c.Features.DetailedMetrics = other.Features.DetailedMetrics
	}
	if other.Features.RequestTracing {
		c.Features.RequestTracing = other.Features.RequestTracing
	}
}

// String returns a string representation of the configuration
func (c *ComprehensiveConfig) String() string {
	data, _ := json.MarshalIndent(c, "", "  ")
	return string(data)
}

// getSecureCipherSuites returns a list of secure cipher suites for TLS
func getSecureCipherSuites() []uint16 {
	// Return only secure cipher suites
	// Prioritize AEAD ciphers (AES-GCM, ChaCha20-Poly1305)
	// Exclude weak ciphers (RC4, 3DES, CBC mode ciphers vulnerable to padding oracle attacks)
	return []uint16{
		// TLS 1.3 cipher suites (automatically selected when TLS 1.3 is used)
		tls.TLS_AES_128_GCM_SHA256,
		tls.TLS_AES_256_GCM_SHA384,
		tls.TLS_CHACHA20_POLY1305_SHA256,
		
		// TLS 1.2 cipher suites (ECDHE + AEAD)
		tls.TLS_ECDHE_RSA_WITH_AES_128_GCM_SHA256,
		tls.TLS_ECDHE_RSA_WITH_AES_256_GCM_SHA384,
		tls.TLS_ECDHE_ECDSA_WITH_AES_128_GCM_SHA256,
		tls.TLS_ECDHE_ECDSA_WITH_AES_256_GCM_SHA384,
		tls.TLS_ECDHE_RSA_WITH_CHACHA20_POLY1305_SHA256,
		tls.TLS_ECDHE_ECDSA_WITH_CHACHA20_POLY1305_SHA256,
		
		// Fallback cipher suites (still secure but less preferred)
		tls.TLS_RSA_WITH_AES_128_GCM_SHA256,
		tls.TLS_RSA_WITH_AES_256_GCM_SHA384,
	}
}

// GetHTTPClient returns an HTTP client configured according to the configuration
func (c *ComprehensiveConfig) GetHTTPClient() *http.Client {
	transport := &http.Transport{
		MaxIdleConns:        c.Connection.HTTPClient.MaxIdleConns,
		MaxIdleConnsPerHost: c.Connection.HTTPClient.MaxIdleConnsPerHost,
		MaxConnsPerHost:     c.Connection.HTTPClient.MaxConnsPerHost,
		IdleConnTimeout:     c.Connection.HTTPClient.IdleConnTimeout,
		DisableKeepAlives:   !c.Connection.KeepAlive.Enabled,
	}

	// Configure TLS with secure defaults
	tlsConfig := &tls.Config{
		MinVersion: tls.VersionTLS12,
		CipherSuites: []uint16{
			tls.TLS_ECDHE_RSA_WITH_AES_256_GCM_SHA384,
			tls.TLS_ECDHE_RSA_WITH_CHACHA20_POLY1305,
			tls.TLS_ECDHE_RSA_WITH_AES_128_GCM_SHA256,
			tls.TLS_ECDHE_ECDSA_WITH_AES_256_GCM_SHA384,
			tls.TLS_ECDHE_ECDSA_WITH_AES_128_GCM_SHA256,
		},
	}
	
	if c.Connection.TLS.Enabled {
<<<<<<< HEAD
		// Override defaults with configuration values
		if c.Connection.TLS.InsecureSkipVerify {
			tlsConfig.InsecureSkipVerify = true
		}
		if c.Connection.TLS.ServerName != "" {
			tlsConfig.ServerName = c.Connection.TLS.ServerName
		}
		if c.Connection.TLS.MinVersion != 0 {
			tlsConfig.MinVersion = c.Connection.TLS.MinVersion
		}
		if c.Connection.TLS.MaxVersion != 0 {
			tlsConfig.MaxVersion = c.Connection.TLS.MaxVersion
		}
		if len(c.Connection.TLS.CipherSuites) > 0 {
			tlsConfig.CipherSuites = c.Connection.TLS.CipherSuites
=======
		tlsConfig := &tls.Config{
			InsecureSkipVerify: c.Connection.TLS.InsecureSkipVerify,
			ServerName:         c.Connection.TLS.ServerName,
			MinVersion:         c.Connection.TLS.MinVersion,
			MaxVersion:         c.Connection.TLS.MaxVersion,
>>>>>>> 3f51c251
		}
		
		// Use secure cipher suites if not explicitly configured
		if len(c.Connection.TLS.CipherSuites) == 0 {
			tlsConfig.CipherSuites = getSecureCipherSuites()
			tlsConfig.PreferServerCipherSuites = true
		} else {
			tlsConfig.CipherSuites = c.Connection.TLS.CipherSuites
		}
		
		// Set secure defaults if not configured
		if tlsConfig.MinVersion == 0 {
			tlsConfig.MinVersion = tls.VersionTLS12
		}
		if tlsConfig.MaxVersion == 0 {
			tlsConfig.MaxVersion = tls.VersionTLS13
		}
		
		// Configure certificate pinning if enabled
		if c.Connection.TLS.CertificatePinning.Enabled {
			tlsConfig.VerifyPeerCertificate = c.createCertificatePinningVerifier()
		}
		
		transport.TLSClientConfig = tlsConfig
	}
	
	transport.TLSClientConfig = tlsConfig

	// Configure proxy
	if c.Connection.HTTPClient.ProxyURL != "" {
		if proxyURL, err := url.Parse(c.Connection.HTTPClient.ProxyURL); err == nil {
			transport.Proxy = http.ProxyURL(proxyURL)
		}
	}

	// Configure HTTP/2
	if c.Connection.HTTPClient.DisableHTTP2 {
		transport.TLSNextProto = make(map[string]func(authority string, c *tls.Conn) http.RoundTripper)
	}

	return &http.Client{
		Transport: transport,
		Timeout:   c.Connection.ConnectTimeout,
	}
}

// GetContext returns a context with the configured timeout
func (c *ComprehensiveConfig) GetContext() (context.Context, context.CancelFunc) {
	return context.WithTimeout(context.Background(), c.Connection.ConnectTimeout)
}

// IsProductionEnvironment returns true if the environment is production
func (c *ComprehensiveConfig) IsProductionEnvironment() bool {
	return c.Environment == EnvironmentProduction
}

// IsDevelopmentEnvironment returns true if the environment is development
func (c *ComprehensiveConfig) IsDevelopmentEnvironment() bool {
	return c.Environment == EnvironmentDevelopment
}

// IsStagingEnvironment returns true if the environment is staging
func (c *ComprehensiveConfig) IsStagingEnvironment() bool {
	return c.Environment == EnvironmentStaging
}

// createCertificatePinningVerifier creates a certificate verification function for pinning
func (c *ComprehensiveConfig) createCertificatePinningVerifier() func(rawCerts [][]byte, verifiedChains [][]*x509.Certificate) error {
	return func(rawCerts [][]byte, verifiedChains [][]*x509.Certificate) error {
		// Skip pinning for bypass hosts
		if len(c.Connection.TLS.CertificatePinning.BypassHosts) > 0 {
			// Note: In a real implementation, you'd need access to the hostname being connected to
			// This is a limitation of the VerifyPeerCertificate callback
		}

		// Check if we should enforce pinning
		enforceProduction := c.Connection.TLS.CertificatePinning.EnforceInProduction
		if enforceProduction && !c.IsProductionEnvironment() {
			// Skip pinning in non-production environments if configured
			return nil
		}

		// Verify certificate pinning
		for _, rawCert := range rawCerts {
			cert, err := x509.ParseCertificate(rawCert)
			if err != nil {
				continue
			}

			// Check certificate hash
			if len(c.Connection.TLS.CertificatePinning.PinnedCertificates) > 0 {
				certHash := sha256.Sum256(cert.Raw)
				certHashHex := hex.EncodeToString(certHash[:])
				certHashBase64 := base64.StdEncoding.EncodeToString(certHash[:])

				for _, pinnedCert := range c.Connection.TLS.CertificatePinning.PinnedCertificates {
					if pinnedCert == certHashHex || pinnedCert == certHashBase64 {
						return nil // Certificate matches
					}
				}
			}

			// Check public key hash (SPKI)
			if len(c.Connection.TLS.CertificatePinning.PinnedPublicKeys) > 0 {
				publicKeyDER, err := x509.MarshalPKIXPublicKey(cert.PublicKey)
				if err == nil {
					spkiHash := sha256.Sum256(publicKeyDER)
					spkiHashHex := hex.EncodeToString(spkiHash[:])
					spkiHashBase64 := base64.StdEncoding.EncodeToString(spkiHash[:])

					for _, pinnedKey := range c.Connection.TLS.CertificatePinning.PinnedPublicKeys {
						if pinnedKey == spkiHashHex || pinnedKey == spkiHashBase64 {
							return nil // Public key matches
						}
					}
				}
			}
		}

		// Check verified chains
		for _, chain := range verifiedChains {
			for _, cert := range chain {
				// Check certificate hash
				if len(c.Connection.TLS.CertificatePinning.PinnedCertificates) > 0 {
					certHash := sha256.Sum256(cert.Raw)
					certHashHex := hex.EncodeToString(certHash[:])
					certHashBase64 := base64.StdEncoding.EncodeToString(certHash[:])

					for _, pinnedCert := range c.Connection.TLS.CertificatePinning.PinnedCertificates {
						if pinnedCert == certHashHex || pinnedCert == certHashBase64 {
							return nil // Certificate matches
						}
					}
				}

				// Check public key hash (SPKI)
				if len(c.Connection.TLS.CertificatePinning.PinnedPublicKeys) > 0 {
					publicKeyDER, err := x509.MarshalPKIXPublicKey(cert.PublicKey)
					if err == nil {
						spkiHash := sha256.Sum256(publicKeyDER)
						spkiHashHex := hex.EncodeToString(spkiHash[:])
						spkiHashBase64 := base64.StdEncoding.EncodeToString(spkiHash[:])

						for _, pinnedKey := range c.Connection.TLS.CertificatePinning.PinnedPublicKeys {
							if pinnedKey == spkiHashHex || pinnedKey == spkiHashBase64 {
								return nil // Public key matches
							}
						}
					}
				}
			}
		}

		// No match found
		if c.Connection.TLS.CertificatePinning.ReportOnly {
			// Log the violation but don't block the connection
			// In a real implementation, you'd log this properly
			return nil
		}

		return errors.New("certificate pinning validation failed: no matching certificate or public key found")
	}
}

// ============================================================================
// Compatibility Layer for existing simple Config struct in transport.go
// ============================================================================

// ToSimpleConfig converts ComprehensiveConfig to the simple Config format used by transport.go
func (c *ComprehensiveConfig) ToSimpleConfig() *Config {
	headers := make(map[string]string)

	// Copy headers from HTTP client config
	for k, v := range c.Connection.HTTPClient.Headers {
		headers[k] = v
	}

	// Add authentication headers
	switch c.Security.Auth.Type {
	case AuthTypeBearer:
		headers["Authorization"] = "Bearer " + c.Security.Auth.BearerToken
	case AuthTypeAPIKey:
		headers[c.Security.Auth.APIKeyHeader] = c.Security.Auth.APIKey
	case AuthTypeBasic:
		// Basic auth is typically handled by the HTTP client
	}

	return &Config{
		BaseURL:        c.Connection.BaseURL + c.Connection.Endpoint,
		Headers:        headers,
		BufferSize:     c.Performance.Buffering.EventBufferSize,
		ReadTimeout:    c.Connection.ReadTimeout,
		WriteTimeout:   c.Connection.WriteTimeout,
		ReconnectDelay: c.Retry.InitialDelay,
		MaxReconnects:  c.Retry.MaxRetries,
		Client:         c.GetHTTPClient(),
	}
}

// FromSimpleConfig creates a ComprehensiveConfig from the simple Config format
func FromSimpleConfig(simpleConfig *Config) *ComprehensiveConfig {
	config := DefaultComprehensiveConfig()

	if simpleConfig == nil {
		return &config
	}

	// Parse base URL and endpoint
	baseURL := simpleConfig.BaseURL
	endpoint := ""
	if strings.Contains(baseURL, "/events") {
		parts := strings.Split(baseURL, "/events")
		if len(parts) >= 2 {
			baseURL = parts[0]
			endpoint = "/events" + strings.Join(parts[1:], "/events")
		}
	}

	config.Connection.BaseURL = baseURL
	config.Connection.Endpoint = endpoint
	config.Connection.ReadTimeout = simpleConfig.ReadTimeout
	config.Connection.WriteTimeout = simpleConfig.WriteTimeout
	config.Connection.HTTPClient.Headers = simpleConfig.Headers
	config.Performance.Buffering.EventBufferSize = simpleConfig.BufferSize
	config.Retry.InitialDelay = simpleConfig.ReconnectDelay
	config.Retry.MaxRetries = simpleConfig.MaxReconnects

	// Extract authentication from headers
	if authHeader, exists := simpleConfig.Headers["Authorization"]; exists {
		if strings.HasPrefix(authHeader, "Bearer ") {
			config.Security.Auth.Type = AuthTypeBearer
			config.Security.Auth.BearerToken = strings.TrimPrefix(authHeader, "Bearer ")
		}
	}

	// Check for API key in common headers
	for header, value := range simpleConfig.Headers {
		if strings.ToLower(header) == "x-api-key" || strings.ToLower(header) == "api-key" {
			config.Security.Auth.Type = AuthTypeAPIKey
			config.Security.Auth.APIKey = value
			config.Security.Auth.APIKeyHeader = header
			break
		}
	}

	return &config
}

// NewComprehensiveConfigFromSimple creates a new ComprehensiveConfig from a simple Config
// This function provides a migration path for existing code
func NewComprehensiveConfigFromSimple(simpleConfig *Config) *ComprehensiveConfig {
	return FromSimpleConfig(simpleConfig)
}

// DefaultConfigFromComprehensive returns a simple Config based on comprehensive defaults
// This provides an enhanced version of the simple config while maintaining compatibility
func DefaultConfigFromComprehensive() *Config {
	comprehensive := DefaultComprehensiveConfig()
	return comprehensive.ToSimpleConfig()
}<|MERGE_RESOLUTION|>--- conflicted
+++ resolved
@@ -2255,7 +2255,6 @@
 	}
 	
 	if c.Connection.TLS.Enabled {
-<<<<<<< HEAD
 		// Override defaults with configuration values
 		if c.Connection.TLS.InsecureSkipVerify {
 			tlsConfig.InsecureSkipVerify = true
@@ -2271,13 +2270,6 @@
 		}
 		if len(c.Connection.TLS.CipherSuites) > 0 {
 			tlsConfig.CipherSuites = c.Connection.TLS.CipherSuites
-=======
-		tlsConfig := &tls.Config{
-			InsecureSkipVerify: c.Connection.TLS.InsecureSkipVerify,
-			ServerName:         c.Connection.TLS.ServerName,
-			MinVersion:         c.Connection.TLS.MinVersion,
-			MaxVersion:         c.Connection.TLS.MaxVersion,
->>>>>>> 3f51c251
 		}
 		
 		// Use secure cipher suites if not explicitly configured
