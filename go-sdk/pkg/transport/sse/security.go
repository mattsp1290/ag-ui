--- conflicted
+++ resolved
@@ -347,7 +347,35 @@
 	return sm.metrics
 }
 
-<<<<<<< HEAD
+// RevokeToken revokes a token by adding it to the revocation store
+func (sm *SecurityManager) RevokeToken(tokenID string, expiresAt time.Time) error {
+	if sm.revocationStore == nil {
+		return errors.New("revocation store not configured")
+	}
+	
+	err := sm.revocationStore.RevokeToken(tokenID, expiresAt)
+	if err != nil {
+		sm.logger.Error("failed to revoke token", zap.String("token_id", tokenID), zap.Error(err))
+		return err
+	}
+	
+	sm.auditLogger.LogSecurityEvent("token_revoked", map[string]interface{}{
+		"token_id": tokenID,
+		"expires_at": expiresAt,
+	})
+	
+	return nil
+}
+
+// IsTokenRevoked checks if a token is revoked
+func (sm *SecurityManager) IsTokenRevoked(tokenID string) bool {
+	if sm.revocationStore == nil {
+		return false
+	}
+	
+	return sm.revocationStore.IsRevoked(tokenID)
+}
+
 // Close gracefully shuts down the security manager
 func (sm *SecurityManager) Close() error {
 	sm.mutex.Lock()
@@ -358,42 +386,16 @@
 		sm.rateLimiter.Stop()
 	}
 	
+	// Stop the token revocation store cleanup routine
+	if revocationStore, ok := sm.revocationStore.(*InMemoryRevocationStore); ok {
+		revocationStore.Stop()
+	}
+	
 	// Close audit logger if it has resources to clean up
 	// (currently it doesn't, but good practice for future extensions)
-=======
-// RevokeToken revokes a token by adding it to the revocation store
-func (sm *SecurityManager) RevokeToken(tokenID string, expiresAt time.Time) error {
-	if sm.revocationStore == nil {
-		return errors.New("revocation store not configured")
-	}
-	
-	err := sm.revocationStore.RevokeToken(tokenID, expiresAt)
-	if err != nil {
-		sm.logger.Error("failed to revoke token", zap.String("token_id", tokenID), zap.Error(err))
-		return err
-	}
-	
-	sm.auditLogger.LogSecurityEvent("token_revoked", map[string]interface{}{
-		"token_id": tokenID,
-		"expires_at": expiresAt,
-	})
->>>>>>> 7566f995
 	
 	return nil
 }
-
-<<<<<<< HEAD
-=======
-// IsTokenRevoked checks if a token is revoked
-func (sm *SecurityManager) IsTokenRevoked(tokenID string) bool {
-	if sm.revocationStore == nil {
-		return false
-	}
-	
-	return sm.revocationStore.IsRevoked(tokenID)
-}
-
->>>>>>> 7566f995
 // ============================================================================
 // Authentication Interfaces and Implementations
 // ============================================================================
