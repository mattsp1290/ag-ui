package sse

import (
	"bufio"
	"bytes"
	"context"
	"crypto/tls"
	"encoding/json"
	"fmt"
	"io"
	"net/http"
	"strings"
	"sync"
	"time"

	"github.com/ag-ui/go-sdk/pkg/core/events"
	"github.com/ag-ui/go-sdk/pkg/messages"
	"github.com/ag-ui/go-sdk/pkg/transport/common"
)

// Transport interface defines the methods for event transport
type Transport interface {
	// Send sends an event to the server
	Send(ctx context.Context, event events.Event) error

	// Receive receives events from the server
	Receive(ctx context.Context) (<-chan events.Event, error)

	// Close closes the transport connection
	Close() error
}

// SSETransport implements the Transport interface for Server-Sent Events
type SSETransport struct {
	// Configuration
	baseURL            string
	client             *http.Client
	headers            map[string]string
	backpressureConfig *BackpressureConfig

	// Connection management
	conn      *http.Response
	reader    *bufio.Reader
	connMutex sync.RWMutex

	// Event channels
	eventChan chan events.Event
	errorChan chan error

	// Lifecycle management
	ctx        context.Context
	cancel     context.CancelFunc
	closed     bool
	closeMutex sync.RWMutex

	// Configuration options
	bufferSize     int
	readTimeout    time.Duration
	writeTimeout   time.Duration
	reconnectDelay time.Duration
	maxReconnects  int
	reconnectCount int
	
	// Backpressure tracking
	droppedEvents      int64
	droppedErrors      int64
	backpressureActive bool
	backpressureMutex  sync.RWMutex
	lastDropTime       time.Time
}

// BackpressureConfig configures backpressure behavior
type BackpressureConfig struct {
	// ErrorChannelBuffer is the buffer size for error channel
	ErrorChannelBuffer int
	
	// EventChannelBuffer is the buffer size for event channel
	EventChannelBuffer int
	
	// MaxDroppedEvents is the maximum number of events that can be dropped before taking action
	MaxDroppedEvents int
	
	// DropActionType defines what to do when max dropped events is reached
	DropActionType DropActionType
	
	// EnableBackpressureLogging enables detailed logging of backpressure events
	EnableBackpressureLogging bool
	
	// BackpressureThresholdPercent is the percentage at which to start applying backpressure (0-100)
	BackpressureThresholdPercent int
}

// DropActionType defines actions to take when events are dropped
type DropActionType int

const (
	// DropActionLog logs dropped events but continues
	DropActionLog DropActionType = iota
	
	// DropActionReconnect attempts to reconnect
	DropActionReconnect
	
	// DropActionStop stops the transport
	DropActionStop
)

// DefaultBackpressureConfig returns default backpressure configuration
func DefaultBackpressureConfig() *BackpressureConfig {
	return &BackpressureConfig{
		ErrorChannelBuffer:           200,   // Increased error buffer
		EventChannelBuffer:           5000,  // Much larger event buffer for high throughput
		MaxDroppedEvents:             1000,  // Higher tolerance for dropped events
		DropActionType:               DropActionReconnect,
		EnableBackpressureLogging:    true,
		BackpressureThresholdPercent: 90,    // Higher threshold for backpressure activation
	}
}

// Config holds configuration for SSE transport
type Config struct {
	BaseURL            string
	Headers            map[string]string
	BufferSize         int
	ReadTimeout        time.Duration
	WriteTimeout       time.Duration
	ReconnectDelay     time.Duration
	MaxReconnects      int
	Client             *http.Client
	BackpressureConfig *BackpressureConfig
}

// DefaultConfig returns a default configuration
func DefaultConfig() *Config {
	return &Config{
<<<<<<< HEAD
		BaseURL:            "http://localhost:8080",
		Headers:            make(map[string]string),
		BufferSize:         5000,           // Increased buffer size for performance
		ReadTimeout:        120 * time.Second, // Much longer timeout for SSE streams
		WriteTimeout:       60 * time.Second,  // Longer write timeout
		ReconnectDelay:     100 * time.Millisecond, // Faster reconnection
		MaxReconnects:      5,
		BackpressureConfig: DefaultBackpressureConfig(),
		Client: &http.Client{
			Timeout: 120 * time.Second, // Much longer client timeout for SSE
			Transport: &http.Transport{
				MaxIdleConns:        200,        // Higher connection pool
				MaxIdleConnsPerHost: 100,        // Higher per-host connections
				IdleConnTimeout:     300 * time.Second, // Longer idle timeout
				ResponseHeaderTimeout: 60 * time.Second,  // Longer response timeout
				TLSClientConfig: &tls.Config{
					MinVersion: tls.VersionTLS12,
					CipherSuites: []uint16{
						tls.TLS_ECDHE_RSA_WITH_AES_256_GCM_SHA384,
						tls.TLS_ECDHE_RSA_WITH_CHACHA20_POLY1305,
						tls.TLS_ECDHE_RSA_WITH_AES_128_GCM_SHA256,
						tls.TLS_ECDHE_ECDSA_WITH_AES_256_GCM_SHA384,
						tls.TLS_ECDHE_ECDSA_WITH_AES_128_GCM_SHA256,
					},
				},
			},
=======
		BaseURL:        "http://localhost:8080",
		Headers:        make(map[string]string),
		BufferSize:     1000,
		ReadTimeout:    30 * time.Second,
		WriteTimeout:   10 * time.Second,
		ReconnectDelay: 1 * time.Second,  // Reduced for faster test execution
		MaxReconnects:  3,                // Reduced for faster failure detection
		Client: &http.Client{
			Timeout: 15 * time.Second,    // Reduced for faster test execution
>>>>>>> 3f51c251
		},
	}
}

// NewSSETransport creates a new SSE transport with the given configuration
func NewSSETransport(config *Config) (*SSETransport, error) {
	if config == nil {
		config = DefaultConfig()
	}

	if config.BaseURL == "" {
		return nil, fmt.Errorf("baseURL must be provided")
	}

	if config.Client == nil {
		config.Client = &http.Client{
			Timeout: 60 * time.Second,  // Increased fallback timeout
			Transport: &http.Transport{
				MaxIdleConns:        100,        // Increased for concurrency
				MaxIdleConnsPerHost: 50,         // Increased per host
				IdleConnTimeout:     90 * time.Second,
				ResponseHeaderTimeout: 30 * time.Second,  // Added response timeout
				TLSClientConfig: &tls.Config{
					MinVersion: tls.VersionTLS12,
					CipherSuites: []uint16{
						tls.TLS_ECDHE_RSA_WITH_AES_256_GCM_SHA384,
						tls.TLS_ECDHE_RSA_WITH_CHACHA20_POLY1305,
						tls.TLS_ECDHE_RSA_WITH_AES_128_GCM_SHA256,
						tls.TLS_ECDHE_ECDSA_WITH_AES_256_GCM_SHA384,
						tls.TLS_ECDHE_ECDSA_WITH_AES_128_GCM_SHA256,
					},
				},
			},
		}
	}
	
	if config.BackpressureConfig == nil {
		config.BackpressureConfig = DefaultBackpressureConfig()
	}

	ctx, cancel := context.WithCancel(context.Background())

	// Set default values if not provided
	bufferSize := config.BufferSize
	if bufferSize == 0 {
		if config.BackpressureConfig.EventChannelBuffer > 0 {
			bufferSize = config.BackpressureConfig.EventChannelBuffer
		} else {
			bufferSize = 1000
		}
	}
	
	errorBufferSize := config.BackpressureConfig.ErrorChannelBuffer
	if errorBufferSize == 0 {
		errorBufferSize = 10
	}

	transport := &SSETransport{
		baseURL:            config.BaseURL,
		client:             config.Client,
		headers:            config.Headers,
		backpressureConfig: config.BackpressureConfig,
		eventChan:          make(chan events.Event, bufferSize),
		errorChan:          make(chan error, errorBufferSize),
		ctx:                ctx,
		cancel:             cancel,
		bufferSize:         bufferSize,
		readTimeout:        config.ReadTimeout,
		writeTimeout:       config.WriteTimeout,
		reconnectDelay:     config.ReconnectDelay,
		maxReconnects:      config.MaxReconnects,
	}

	// Set default headers for SSE
	if transport.headers == nil {
		transport.headers = make(map[string]string)
	}
	transport.headers["Accept"] = "text/event-stream"
	transport.headers["Cache-Control"] = "no-cache"
	transport.headers["Connection"] = "keep-alive"

	return transport, nil
}

// Send sends an event to the server via HTTP POST
func (t *SSETransport) Send(ctx context.Context, event events.Event) error {
	if t.isClosed() {
		return messages.NewStreamingError("transport", 0, "transport is closed")
	}

	if event == nil {
		return fmt.Errorf("validation error: event cannot be nil")
	}

	// Validate the event
	if err := event.Validate(); err != nil {
		return fmt.Errorf("validation error: event validation failed: %w", err)
	}

	// Serialize event to JSON
	eventData, err := event.ToJSON()
	if err != nil {
		return messages.NewConversionError("event", "json", string(event.Type()), err.Error())
	}

	// Create HTTP request
	sendURL := t.baseURL + "/events"
	req, err := http.NewRequestWithContext(ctx, "POST", sendURL, bytes.NewReader(eventData))
	if err != nil {
		return messages.NewStreamingError("transport", 0, fmt.Sprintf("failed to create request: %v", err))
	}

	// Set headers
	req.Header.Set("Content-Type", "application/json")
	for key, value := range t.headers {
		if key != "Accept" && key != "Cache-Control" && key != "Connection" {
			req.Header.Set(key, value)
		}
	}

	// Apply timeout (default to 10 seconds if not set)
	writeTimeout := t.writeTimeout
	if writeTimeout == 0 {
		writeTimeout = 10 * time.Second
	}
	timeoutCtx, cancel := context.WithTimeout(ctx, writeTimeout)
	defer cancel()
	req = req.WithContext(timeoutCtx)

	// Send request
	resp, err := t.client.Do(req)
	if err != nil {
		return messages.NewStreamingError("transport", 0, fmt.Sprintf("failed to send event: %v", err))
	}
	defer resp.Body.Close()

	// Check response status
	if resp.StatusCode < 200 || resp.StatusCode >= 300 {
		bodyBytes, _ := io.ReadAll(resp.Body)
		return messages.NewStreamingError("transport", 0,
			fmt.Sprintf("server returned status %d: %s", resp.StatusCode, string(bodyBytes)))
	}

	return nil
}

// Receive starts receiving events from the server via SSE
func (t *SSETransport) Receive(ctx context.Context) (<-chan events.Event, error) {
	if t.isClosed() {
		return nil, messages.NewStreamingError("transport", 0, "transport is closed")
	}

	// Start the connection if not already started
	if err := t.connect(ctx); err != nil {
		return nil, err
	}

	// Start reading events in a goroutine
	go t.readEvents()

	return t.eventChan, nil
}

// connect establishes SSE connection
func (t *SSETransport) connect(ctx context.Context) error {
	t.connMutex.Lock()
	defer t.connMutex.Unlock()

	if t.conn != nil {
		return nil // Already connected
	}

	// Create SSE request
	sseURL := t.baseURL + "/events/stream"
	req, err := http.NewRequestWithContext(ctx, "GET", sseURL, nil)
	if err != nil {
		return fmt.Errorf("failed to create SSE request: %w", err)
	}

	// Set SSE headers
	for key, value := range t.headers {
		req.Header.Set(key, value)
	}

	// Send request
	resp, err := t.client.Do(req)
	if err != nil {
		return fmt.Errorf("failed to connect to SSE endpoint: %w", err)
	}

	// Check response status
	if resp.StatusCode != 200 {
		resp.Body.Close()
		return messages.NewStreamingError("transport", 0,
			fmt.Sprintf("SSE connection failed with status %d", resp.StatusCode))
	}

	// Verify content type
	contentType := resp.Header.Get("Content-Type")
	if !strings.HasPrefix(contentType, "text/event-stream") {
		resp.Body.Close()
		return messages.NewStreamingError("transport", 0,
			fmt.Sprintf("unexpected content type: %s", contentType))
	}

	t.conn = resp
	t.reader = bufio.NewReader(resp.Body)

	return nil
}

// readEvents reads events from the SSE stream
func (t *SSETransport) readEvents() {
	defer t.closeConnection()

	for {
		select {
		case <-t.ctx.Done():
			return
		default:
		}

		// Create a timeout context for each read operation
		readCtx, cancel := context.WithTimeout(t.ctx, 30*time.Second)
		
		// Use a channel to signal completion of read operation
		type readResult struct {
			event events.Event
			err   error
		}
		
		resultChan := make(chan readResult, 1)
		
		// Perform read in a separate goroutine
		go func() {
			defer cancel()
			event, err := t.readEvent()
			select {
			case resultChan <- readResult{event: event, err: err}:
			case <-readCtx.Done():
				// Read was cancelled, don't send result
			}
		}()

		// Wait for either the read to complete or context cancellation
		select {
		case result := <-resultChan:
			cancel() // Clean up the read context
			
			if result.err != nil {
				if !t.isClosed() {
<<<<<<< HEAD
					// Handle error with backpressure control
					t.handleErrorWithBackpressure(err)
=======
					select {
					case t.errorChan <- result.err:
					case <-t.ctx.Done():
						return
					}
>>>>>>> 3f51c251
					
					// Try to reconnect
					if t.shouldReconnect(result.err) {
						if reconnectErr := t.reconnect(); reconnectErr != nil {
<<<<<<< HEAD
							// Handle reconnection error with backpressure control
							if !t.isClosed() {
								t.handleErrorWithBackpressure(reconnectErr)
=======
							select {
							case t.errorChan <- reconnectErr:
							case <-t.ctx.Done():
								return
>>>>>>> 3f51c251
							}
							return
						}
						continue
					}
				}
				return
			}

<<<<<<< HEAD
			if event != nil && !t.isClosed() {
				t.handleEventWithBackpressure(event)
=======
			if result.event != nil {
				select {
				case t.eventChan <- result.event:
				case <-t.ctx.Done():
					return
				}
>>>>>>> 3f51c251
			}
			
		case <-readCtx.Done():
			cancel() // Clean up the read context
			// Check if it's the parent context or timeout
			if t.ctx.Err() != nil {
				return // Parent context was cancelled
			}
			// Otherwise, it was a read timeout - continue to try again
			continue
			
		case <-t.ctx.Done():
			cancel() // Clean up the read context
			return
		}
	}
}

// readEvent reads a single event from the SSE stream
func (t *SSETransport) readEvent() (events.Event, error) {
	// Safely access reader with lock to prevent race conditions
	t.connMutex.RLock()
	reader := t.reader
	t.connMutex.RUnlock()
	
	if reader == nil {
		return nil, messages.NewStreamingError("transport", 0, "no active connection")
	}

	var eventType, data, id string
	var retry int

	for {
		// Check for cancellation before each read
		select {
		case <-t.ctx.Done():
			return nil, t.ctx.Err()
		default:
		}

<<<<<<< HEAD
		line, err := reader.ReadString('\n')
=======
		// Read line with timeout awareness
		line, err := t.readLineWithTimeout()
>>>>>>> 3f51c251
		if err != nil {
			if err == io.EOF {
				return nil, messages.NewStreamingError("transport", 0, "connection closed")
			}
			if err == context.Canceled || err == context.DeadlineExceeded {
				return nil, err
			}
			return nil, messages.NewStreamingError("transport", 0, fmt.Sprintf("failed to read line: %v", err))
		}

		line = strings.TrimRight(line, "\n\r")

		// Empty line indicates end of event
		if line == "" {
			if data != "" {
				return t.parseSSEEvent(eventType, data, id, retry)
			}
			continue
		}

		// Parse SSE fields
		if strings.HasPrefix(line, "data:") {
			data += strings.TrimPrefix(line, "data:")
			if strings.HasPrefix(data, " ") {
				data = data[1:]
			}
		} else if strings.HasPrefix(line, "event:") {
			eventType = strings.TrimSpace(strings.TrimPrefix(line, "event:"))
		} else if strings.HasPrefix(line, "id:") {
			id = strings.TrimSpace(strings.TrimPrefix(line, "id:"))
		} else if strings.HasPrefix(line, "retry:") {
			retryStr := strings.TrimSpace(strings.TrimPrefix(line, "retry:"))
			if r, err := time.ParseDuration(retryStr + "ms"); err == nil {
				retry = int(r.Milliseconds())
			}
		}
		// Ignore comment lines (starting with :)
	}
}

// readLineWithTimeout reads a line from the reader with timeout handling
func (t *SSETransport) readLineWithTimeout() (string, error) {
	type readResult struct {
		line string
		err  error
	}
	
	resultChan := make(chan readResult, 1)
	
	// Perform the blocking read in a separate goroutine
	go func() {
		line, err := t.reader.ReadString('\n')
		select {
		case resultChan <- readResult{line: line, err: err}:
		case <-t.ctx.Done():
			// Read was cancelled, don't send result
		}
	}()
	
	// Wait for either the read to complete or context cancellation
	select {
	case result := <-resultChan:
		return result.line, result.err
	case <-t.ctx.Done():
		return "", t.ctx.Err()
	}
}

// parseSSEEvent parses an SSE event into an Event object
func (t *SSETransport) parseSSEEvent(eventType, data, id string, retry int) (events.Event, error) {
	if data == "" {
		return nil, nil // Skip empty events
	}

	// Parse JSON data
	var eventData map[string]interface{}
	if err := json.Unmarshal([]byte(data), &eventData); err != nil {
		return nil, messages.NewConversionError("json", "event", eventType,
			fmt.Sprintf("failed to parse event data: %v", err))
	}

	// Determine event type from data if not specified in SSE event field
	if eventType == "" {
		if typeField, ok := eventData["type"].(string); ok {
			eventType = typeField
		} else {
			eventType = "unknown"
		}
	}

	// Create appropriate event based on type
	event, err := t.createEventFromData(eventType, eventData)
	if err != nil {
		return nil, err
	}

	return event, nil
}

// createEventFromData creates an Event object from parsed data
func (t *SSETransport) createEventFromData(eventType string, data map[string]interface{}) (events.Event, error) {
	switch events.EventType(eventType) {
	case events.EventTypeTextMessageStart:
		return t.parseTextMessageStartEvent(data)
	case events.EventTypeTextMessageContent:
		return t.parseTextMessageContentEvent(data)
	case events.EventTypeTextMessageEnd:
		return t.parseTextMessageEndEvent(data)
	case events.EventTypeToolCallStart:
		return t.parseToolCallStartEvent(data)
	case events.EventTypeToolCallArgs:
		return t.parseToolCallArgsEvent(data)
	case events.EventTypeToolCallEnd:
		return t.parseToolCallEndEvent(data)
	case events.EventTypeStateSnapshot:
		return t.parseStateSnapshotEvent(data)
	case events.EventTypeStateDelta:
		return t.parseStateDeltaEvent(data)
	case events.EventTypeMessagesSnapshot:
		return t.parseMessagesSnapshotEvent(data)
	case events.EventTypeRunStarted:
		return t.parseRunStartedEvent(data)
	case events.EventTypeRunFinished:
		return t.parseRunFinishedEvent(data)
	case events.EventTypeRunError:
		return t.parseRunErrorEvent(data)
	case events.EventTypeStepStarted:
		return t.parseStepStartedEvent(data)
	case events.EventTypeStepFinished:
		return t.parseStepFinishedEvent(data)
	case events.EventTypeRaw:
		return t.parseRawEvent(data)
	case events.EventTypeCustom:
		return t.parseCustomEvent(data)
	default:
		return t.parseUnknownEvent(eventType, data)
	}
}

// Helper methods for parsing specific event types
func (t *SSETransport) parseRunStartedEvent(data map[string]interface{}) (events.Event, error) {
	threadID, _ := data["threadId"].(string)
	runID, _ := data["runId"].(string)

	event := events.NewRunStartedEvent(threadID, runID)

	// Set timestamp if present
	if timestamp, ok := data["timestamp"].(float64); ok {
		event.SetTimestamp(int64(timestamp))
	}

	return event, nil
}

func (t *SSETransport) parseRunFinishedEvent(data map[string]interface{}) (events.Event, error) {
	threadID, _ := data["threadId"].(string)
	runID, _ := data["runId"].(string)

	event := events.NewRunFinishedEvent(threadID, runID)

	// Set timestamp if present
	if timestamp, ok := data["timestamp"].(float64); ok {
		event.SetTimestamp(int64(timestamp))
	}

	return event, nil
}

func (t *SSETransport) parseRunErrorEvent(data map[string]interface{}) (events.Event, error) {
	message, _ := data["message"].(string)

	options := []events.RunErrorOption{}

	if code, ok := data["code"].(string); ok {
		options = append(options, events.WithErrorCode(code))
	}

	if runID, ok := data["runId"].(string); ok {
		options = append(options, events.WithRunID(runID))
	}

	event := events.NewRunErrorEvent(message, options...)

	// Set timestamp if present
	if timestamp, ok := data["timestamp"].(float64); ok {
		event.SetTimestamp(int64(timestamp))
	}

	return event, nil
}

func (t *SSETransport) parseStepStartedEvent(data map[string]interface{}) (events.Event, error) {
	stepName, _ := data["stepName"].(string)

	event := events.NewStepStartedEvent(stepName)

	// Set timestamp if present
	if timestamp, ok := data["timestamp"].(float64); ok {
		event.SetTimestamp(int64(timestamp))
	}

	return event, nil
}

func (t *SSETransport) parseStepFinishedEvent(data map[string]interface{}) (events.Event, error) {
	stepName, _ := data["stepName"].(string)

	event := events.NewStepFinishedEvent(stepName)

	// Set timestamp if present
	if timestamp, ok := data["timestamp"].(float64); ok {
		event.SetTimestamp(int64(timestamp))
	}

	return event, nil
}

func (t *SSETransport) parseTextMessageStartEvent(data map[string]interface{}) (events.Event, error) {
	messageID, _ := data["messageId"].(string)

	options := []events.TextMessageStartOption{}

	if role, ok := data["role"].(string); ok {
		options = append(options, events.WithRole(role))
	}

	event := events.NewTextMessageStartEvent(messageID, options...)

	// Set timestamp if present
	if timestamp, ok := data["timestamp"].(float64); ok {
		event.SetTimestamp(int64(timestamp))
	}

	return event, nil
}

func (t *SSETransport) parseTextMessageContentEvent(data map[string]interface{}) (events.Event, error) {
	messageID, _ := data["messageId"].(string)
	delta, _ := data["delta"].(string)

	event := events.NewTextMessageContentEvent(messageID, delta)

	// Set timestamp if present
	if timestamp, ok := data["timestamp"].(float64); ok {
		event.SetTimestamp(int64(timestamp))
	}

	return event, nil
}

func (t *SSETransport) parseTextMessageEndEvent(data map[string]interface{}) (events.Event, error) {
	messageID, _ := data["messageId"].(string)

	event := events.NewTextMessageEndEvent(messageID)

	// Set timestamp if present
	if timestamp, ok := data["timestamp"].(float64); ok {
		event.SetTimestamp(int64(timestamp))
	}

	return event, nil
}

func (t *SSETransport) parseToolCallStartEvent(data map[string]interface{}) (events.Event, error) {
	toolCallID, _ := data["toolCallId"].(string)
	toolCallName, _ := data["toolCallName"].(string)

	options := []events.ToolCallStartOption{}

	if parentMessageID, ok := data["parentMessageId"].(string); ok {
		options = append(options, events.WithParentMessageID(parentMessageID))
	}

	event := events.NewToolCallStartEvent(toolCallID, toolCallName, options...)

	// Set timestamp if present
	if timestamp, ok := data["timestamp"].(float64); ok {
		event.SetTimestamp(int64(timestamp))
	}

	return event, nil
}

func (t *SSETransport) parseToolCallArgsEvent(data map[string]interface{}) (events.Event, error) {
	toolCallID, _ := data["toolCallId"].(string)
	delta, _ := data["delta"].(string)

	event := events.NewToolCallArgsEvent(toolCallID, delta)

	// Set timestamp if present
	if timestamp, ok := data["timestamp"].(float64); ok {
		event.SetTimestamp(int64(timestamp))
	}

	return event, nil
}

func (t *SSETransport) parseToolCallEndEvent(data map[string]interface{}) (events.Event, error) {
	toolCallID, _ := data["toolCallId"].(string)

	event := events.NewToolCallEndEvent(toolCallID)

	// Set timestamp if present
	if timestamp, ok := data["timestamp"].(float64); ok {
		event.SetTimestamp(int64(timestamp))
	}

	return event, nil
}

func (t *SSETransport) parseStateSnapshotEvent(data map[string]interface{}) (events.Event, error) {
	snapshot, ok := data["snapshot"]
	if !ok {
		return nil, messages.NewConversionError("json", "event", "STATE_SNAPSHOT",
			"snapshot field is required")
	}

	event := events.NewStateSnapshotEvent(snapshot)

	// Set timestamp if present
	if timestamp, ok := data["timestamp"].(float64); ok {
		event.SetTimestamp(int64(timestamp))
	}

	return event, nil
}

func (t *SSETransport) parseStateDeltaEvent(data map[string]interface{}) (events.Event, error) {
	deltaData, ok := data["delta"].([]interface{})
	if !ok {
		return nil, messages.NewConversionError("json", "event", "STATE_DELTA",
			"delta field is required and must be an array")
	}

	var delta []events.JSONPatchOperation
	for _, opData := range deltaData {
		opMap, ok := opData.(map[string]interface{})
		if !ok {
			return nil, messages.NewConversionError("json", "event", "STATE_DELTA",
				"delta operations must be objects")
		}

		op := events.JSONPatchOperation{}

		if opType, ok := opMap["op"].(string); ok {
			op.Op = opType
		}

		if path, ok := opMap["path"].(string); ok {
			op.Path = path
		}

		if value, ok := opMap["value"]; ok {
			op.Value = value
		}

		if from, ok := opMap["from"].(string); ok {
			op.From = from
		}

		delta = append(delta, op)
	}

	event := events.NewStateDeltaEvent(delta)

	// Set timestamp if present
	if timestamp, ok := data["timestamp"].(float64); ok {
		event.SetTimestamp(int64(timestamp))
	}

	return event, nil
}

func (t *SSETransport) parseMessagesSnapshotEvent(data map[string]interface{}) (events.Event, error) {
	messagesData, ok := data["messages"].([]interface{})
	if !ok {
		return nil, messages.NewConversionError("json", "event", "MESSAGES_SNAPSHOT",
			"messages field is required and must be an array")
	}

	var messagesList []events.Message
	for _, msgData := range messagesData {
		msgMap, ok := msgData.(map[string]interface{})
		if !ok {
			return nil, messages.NewConversionError("json", "event", "MESSAGES_SNAPSHOT",
				"messages must be objects")
		}

		msg := events.Message{}

		if id, ok := msgMap["id"].(string); ok {
			msg.ID = id
		}

		if role, ok := msgMap["role"].(string); ok {
			msg.Role = role
		}

		if content, ok := msgMap["content"].(string); ok {
			msg.Content = &content
		}

		if name, ok := msgMap["name"].(string); ok {
			msg.Name = &name
		}

		if toolCallID, ok := msgMap["toolCallId"].(string); ok {
			msg.ToolCallID = &toolCallID
		}

		// Parse tool calls if present
		if toolCallsData, ok := msgMap["toolCalls"].([]interface{}); ok {
			for _, tcData := range toolCallsData {
				tcMap, ok := tcData.(map[string]interface{})
				if !ok {
					continue
				}

				toolCall := events.ToolCall{}

				if id, ok := tcMap["id"].(string); ok {
					toolCall.ID = id
				}

				if tcType, ok := tcMap["type"].(string); ok {
					toolCall.Type = tcType
				}

				if functionData, ok := tcMap["function"].(map[string]interface{}); ok {
					if name, ok := functionData["name"].(string); ok {
						toolCall.Function.Name = name
					}

					if args, ok := functionData["arguments"].(string); ok {
						toolCall.Function.Arguments = args
					}
				}

				msg.ToolCalls = append(msg.ToolCalls, toolCall)
			}
		}

		messagesList = append(messagesList, msg)
	}

	event := events.NewMessagesSnapshotEvent(messagesList)

	// Set timestamp if present
	if timestamp, ok := data["timestamp"].(float64); ok {
		event.SetTimestamp(int64(timestamp))
	}

	return event, nil
}

func (t *SSETransport) parseRawEvent(data map[string]interface{}) (events.Event, error) {
	eventData, ok := data["event"]
	if !ok {
		return nil, messages.NewConversionError("json", "event", "RAW",
			"event field is required")
	}

	options := []events.RawEventOption{}

	if source, ok := data["source"].(string); ok {
		options = append(options, events.WithSource(source))
	}

	event := events.NewRawEvent(eventData, options...)

	// Set timestamp if present
	if timestamp, ok := data["timestamp"].(float64); ok {
		event.SetTimestamp(int64(timestamp))
	}

	return event, nil
}

func (t *SSETransport) parseCustomEvent(data map[string]interface{}) (events.Event, error) {
	name, ok := data["name"].(string)
	if !ok {
		return nil, messages.NewConversionError("json", "event", "CUSTOM",
			"name field is required")
	}

	options := []events.CustomEventOption{}

	if value, ok := data["value"]; ok {
		options = append(options, events.WithValue(value))
	}

	event := events.NewCustomEvent(name, options...)

	// Set timestamp if present
	if timestamp, ok := data["timestamp"].(float64); ok {
		event.SetTimestamp(int64(timestamp))
	}

	return event, nil
}

func (t *SSETransport) parseUnknownEvent(eventType string, data map[string]interface{}) (events.Event, error) {
	return nil, messages.NewConversionError("json", "event", eventType,
		fmt.Sprintf("unknown event type: %s", eventType))
}

// shouldReconnect determines if we should attempt to reconnect
func (t *SSETransport) shouldReconnect(err error) bool {
	if t.isClosed() {
		return false
	}

	if t.reconnectCount >= t.maxReconnects {
		return false
	}

	// Check if it's a recoverable error
	if messages.IsStreamingError(err) {
		return true
	}

	return false
}

// reconnect attempts to reconnect to the SSE endpoint
func (t *SSETransport) reconnect() error {
	t.reconnectCount++

	// Close existing connection
	t.closeConnection()

	// Wait before reconnecting with context cancellation support
	select {
	case <-time.After(t.reconnectDelay):
		// Continue with reconnection
	case <-t.ctx.Done():
		return fmt.Errorf("reconnect cancelled: %w", t.ctx.Err())
	}

	// Attempt to reconnect
	return t.connect(t.ctx)
}

// closeConnection closes the SSE connection
func (t *SSETransport) closeConnection() {
	t.connMutex.Lock()
	defer t.connMutex.Unlock()

	if t.conn != nil {
		t.conn.Body.Close()
		t.conn = nil
		t.reader = nil
	}
}


// Close closes the transport and releases resources
func (t *SSETransport) Close() error {
	t.closeMutex.Lock()
	defer t.closeMutex.Unlock()

	if t.closed {
		return nil
	}

	t.closed = true

	// Cancel context to stop all operations
	t.cancel()

	// Close connection
	t.closeConnection()

	// Give goroutines time to finish and then close channels
	// The readEvents goroutine will exit when context is cancelled
	go func() {
		// Brief delay to allow goroutines to finish
		time.Sleep(100 * time.Millisecond)
		
		// Close channels safely
		defer func() {
			recover() // Handle any panic from closing already-closed channels
		}()
		
		close(t.eventChan)
		close(t.errorChan)
	}()

	return nil
}

// isClosed checks if the transport is closed
func (t *SSETransport) isClosed() bool {
	t.closeMutex.RLock()
	defer t.closeMutex.RUnlock()
	return t.closed
}

// SetHeader sets a custom header for requests
func (t *SSETransport) SetHeader(key, value string) {
	t.connMutex.Lock()
	defer t.connMutex.Unlock()

	if t.headers == nil {
		t.headers = make(map[string]string)
	}
	t.headers[key] = value
}

// GetErrorChannel returns the error channel for monitoring transport errors
func (t *SSETransport) GetErrorChannel() <-chan error {
	return t.errorChan
}

// GetConnectionStatus returns the current connection status
func (t *SSETransport) GetConnectionStatus() ConnectionStatus {
	t.connMutex.RLock()
	defer t.connMutex.RUnlock()

	if t.isClosed() {
		return ConnectionClosed
	}

	if t.conn == nil {
		return ConnectionDisconnected
	}

	return ConnectionConnected
}

// ConnectionStatus represents the connection status
type ConnectionStatus int

const (
	ConnectionDisconnected ConnectionStatus = iota
	ConnectionConnected
	ConnectionClosed
)

// String returns the string representation of the connection status
func (s ConnectionStatus) String() string {
	switch s {
	case ConnectionDisconnected:
		return "disconnected"
	case ConnectionConnected:
		return "connected"
	case ConnectionClosed:
		return "closed"
	default:
		return "unknown"
	}
}

// Additional helper methods for the SSE transport

// FormatSSEEvent formats an event as SSE data
func FormatSSEEvent(event events.Event) (string, error) {
	if event == nil {
		return "", fmt.Errorf("event cannot be nil: %w", common.NewValidationError("event", "required", "event must not be nil", nil))
	}

	eventData, err := event.ToJSON()
	if err != nil {
		return "", messages.NewConversionError("event", "json", string(event.Type()), err.Error())
	}

	var sse strings.Builder
	sse.WriteString(fmt.Sprintf("event: %s\n", event.Type()))
	sse.WriteString(fmt.Sprintf("data: %s\n", string(eventData)))

	if event.Timestamp() != nil {
		sse.WriteString(fmt.Sprintf("id: %d\n", *event.Timestamp()))
	}

	sse.WriteString("\n")

	return sse.String(), nil
}

// WriteSSEEvent writes an SSE event to a writer (useful for server implementations)
func WriteSSEEvent(w io.Writer, event events.Event) error {
	sseData, err := FormatSSEEvent(event)
	if err != nil {
		return err
	}

	_, err = w.Write([]byte(sseData))
	return err
}

// GetStats returns transport statistics
func (t *SSETransport) Stats() TransportStats {
	t.connMutex.RLock()
	defer t.connMutex.RUnlock()

	return TransportStats{
		ConnectionStatus: t.GetConnectionStatus(),
		ReconnectCount:   t.reconnectCount,
		BaseURL:          t.baseURL,
		BufferSize:       t.bufferSize,
		ReadTimeout:      t.readTimeout,
		WriteTimeout:     t.writeTimeout,
	}
}

// TransportStats contains transport statistics and configuration
type TransportStats struct {
	ConnectionStatus ConnectionStatus `json:"connectionStatus"`
	ReconnectCount   int              `json:"reconnectCount"`
	BaseURL          string           `json:"baseUrl"`
	BufferSize       int              `json:"bufferSize"`
	ReadTimeout      time.Duration    `json:"readTimeout"`
	WriteTimeout     time.Duration    `json:"writeTimeout"`
}

// String returns a string representation of the transport stats
func (s TransportStats) String() string {
	return fmt.Sprintf("SSETransport{status=%s, reconnects=%d, baseURL=%s, bufferSize=%d}",
		s.ConnectionStatus, s.ReconnectCount, s.BaseURL, s.BufferSize)
}

// Reset resets the transport to a clean state (useful for testing)
func (t *SSETransport) Reset() error {
	if t.isClosed() {
		return messages.NewStreamingError("transport", 0, "cannot reset closed transport")
	}

	// Close existing connection
	t.closeConnection()

	// Reset reconnect count
	t.connMutex.Lock()
	t.reconnectCount = 0
	t.connMutex.Unlock()

	return nil
}

// Ping sends a ping to the server to check connectivity
func (t *SSETransport) Ping(ctx context.Context) error {
	if t.isClosed() {
		return messages.NewStreamingError("transport", 0, "transport is closed")
	}

	// Create a simple ping request
	pingURL := t.baseURL + "/ping"
	req, err := http.NewRequestWithContext(ctx, "GET", pingURL, nil)
	if err != nil {
		return messages.NewStreamingError("transport", 0, fmt.Sprintf("failed to create ping request: %v", err))
	}

	// Set headers (excluding SSE-specific ones)
	for key, value := range t.headers {
		if key != "Accept" && key != "Cache-Control" && key != "Connection" {
			req.Header.Set(key, value)
		}
	}

	// Apply timeout
	timeoutCtx, cancel := context.WithTimeout(ctx, t.writeTimeout)
	defer cancel()
	req = req.WithContext(timeoutCtx)

	// Send request
	resp, err := t.client.Do(req)
	if err != nil {
		return messages.NewStreamingError("transport", 0, fmt.Sprintf("ping failed: %v", err))
	}
	defer resp.Body.Close()

	if resp.StatusCode < 200 || resp.StatusCode >= 300 {
		return messages.NewStreamingError("transport", 0, fmt.Sprintf("ping returned status %d", resp.StatusCode))
	}

	return nil
}

// SendBatch sends multiple events in a single request (useful for bulk operations)
func (t *SSETransport) SendBatch(ctx context.Context, events []events.Event) error {
	if t.isClosed() {
		return messages.NewStreamingError("transport", 0, "transport is closed")
	}

	if len(events) == 0 {
		return fmt.Errorf("events list cannot be empty: %w", common.NewValidationError("events", "required", "events list must contain at least one event", len(events)))
	}

	// Validate all events first and collect validation errors
	batchErr := common.NewBatchError("SendBatch validation", len(events))
	for i, event := range events {
		if event == nil {
			batchErr.AddError(i, fmt.Errorf("event at index %d cannot be nil: %w", i, common.NewValidationError("event", "required", "event must not be nil", nil)))
			continue
		}

		if err := event.Validate(); err != nil {
			batchErr.AddError(i, fmt.Errorf("event at index %d validation failed: %w", i, err))
		}
	}
	
	// Return combined validation errors if any occurred
	if batchErr.HasErrors() {
		return fmt.Errorf("batch validation failed: %w", batchErr)
	}

	// Serialize events to JSON array and collect serialization errors
	var eventDataList []json.RawMessage
	serializationErr := common.NewBatchError("SendBatch serialization", len(events))
	for i, event := range events {
		eventData, err := event.ToJSON()
		if err != nil {
			serializationErr.AddError(i, fmt.Errorf("event at index %d serialization failed: %w", i, err))
			continue
		}
		eventDataList = append(eventDataList, eventData)
	}
	
	// Return combined serialization errors if any occurred
	if serializationErr.HasErrors() {
		return fmt.Errorf("batch serialization failed: %w", serializationErr)
	}

	batchData, err := json.Marshal(eventDataList)
	if err != nil {
		return messages.NewConversionError("event-batch", "json", "batch", err.Error())
	}

	// Create HTTP request
	batchURL := t.baseURL + "/events/batch"
	req, err := http.NewRequestWithContext(ctx, "POST", batchURL, bytes.NewReader(batchData))
	if err != nil {
		return messages.NewStreamingError("transport", 0, fmt.Sprintf("failed to create batch request: %v", err))
	}

	// Set headers
	req.Header.Set("Content-Type", "application/json")
	for key, value := range t.headers {
		if key != "Accept" && key != "Cache-Control" && key != "Connection" {
			req.Header.Set(key, value)
		}
	}

	// Apply timeout
	timeoutCtx, cancel := context.WithTimeout(ctx, t.writeTimeout)
	defer cancel()
	req = req.WithContext(timeoutCtx)

	// Send request
	resp, err := t.client.Do(req)
	if err != nil {
		return messages.NewStreamingError("transport", 0, fmt.Sprintf("failed to send batch: %v", err))
	}
	defer resp.Body.Close()

	// Check response status
	if resp.StatusCode < 200 || resp.StatusCode >= 300 {
		bodyBytes, _ := io.ReadAll(resp.Body)
		return messages.NewStreamingError("transport", 0,
			fmt.Sprintf("server returned status %d: %s", resp.StatusCode, string(bodyBytes)))
	}

	return nil
}<|MERGE_RESOLUTION|>--- conflicted
+++ resolved
@@ -132,7 +132,6 @@
 // DefaultConfig returns a default configuration
 func DefaultConfig() *Config {
 	return &Config{
-<<<<<<< HEAD
 		BaseURL:            "http://localhost:8080",
 		Headers:            make(map[string]string),
 		BufferSize:         5000,           // Increased buffer size for performance
@@ -159,17 +158,6 @@
 					},
 				},
 			},
-=======
-		BaseURL:        "http://localhost:8080",
-		Headers:        make(map[string]string),
-		BufferSize:     1000,
-		ReadTimeout:    30 * time.Second,
-		WriteTimeout:   10 * time.Second,
-		ReconnectDelay: 1 * time.Second,  // Reduced for faster test execution
-		MaxReconnects:  3,                // Reduced for faster failure detection
-		Client: &http.Client{
-			Timeout: 15 * time.Second,    // Reduced for faster test execution
->>>>>>> 3f51c251
 		},
 	}
 }
@@ -421,30 +409,15 @@
 			
 			if result.err != nil {
 				if !t.isClosed() {
-<<<<<<< HEAD
 					// Handle error with backpressure control
-					t.handleErrorWithBackpressure(err)
-=======
-					select {
-					case t.errorChan <- result.err:
-					case <-t.ctx.Done():
-						return
-					}
->>>>>>> 3f51c251
+					t.handleErrorWithBackpressure(result.err)
 					
 					// Try to reconnect
 					if t.shouldReconnect(result.err) {
 						if reconnectErr := t.reconnect(); reconnectErr != nil {
-<<<<<<< HEAD
 							// Handle reconnection error with backpressure control
 							if !t.isClosed() {
 								t.handleErrorWithBackpressure(reconnectErr)
-=======
-							select {
-							case t.errorChan <- reconnectErr:
-							case <-t.ctx.Done():
-								return
->>>>>>> 3f51c251
 							}
 							return
 						}
@@ -454,17 +427,8 @@
 				return
 			}
 
-<<<<<<< HEAD
-			if event != nil && !t.isClosed() {
-				t.handleEventWithBackpressure(event)
-=======
-			if result.event != nil {
-				select {
-				case t.eventChan <- result.event:
-				case <-t.ctx.Done():
-					return
-				}
->>>>>>> 3f51c251
+			if result.event != nil && !t.isClosed() {
+				t.handleEventWithBackpressure(result.event)
 			}
 			
 		case <-readCtx.Done():
@@ -505,12 +469,8 @@
 		default:
 		}
 
-<<<<<<< HEAD
-		line, err := reader.ReadString('\n')
-=======
 		// Read line with timeout awareness
 		line, err := t.readLineWithTimeout()
->>>>>>> 3f51c251
 		if err != nil {
 			if err == io.EOF {
 				return nil, messages.NewStreamingError("transport", 0, "connection closed")
