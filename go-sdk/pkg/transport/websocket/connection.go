--- conflicted
+++ resolved
@@ -6,11 +6,8 @@
 	"errors"
 	"fmt"
 	"net/url"
-<<<<<<< HEAD
+	"runtime"
 	"strings"
-=======
-	"runtime"
->>>>>>> 3f51c251
 	"sync"
 	"sync/atomic"
 	"time"
@@ -120,14 +117,9 @@
 	// Logger is the logger instance
 	Logger *zap.Logger
 
-<<<<<<< HEAD
-	// TLSConfig is the TLS configuration for secure connections
-	TLSConfig *tls.Config
-=======
 	// TLSClientConfig is the TLS configuration for secure WebSocket connections
 	// If nil, default TLS settings are used
 	TLSClientConfig *tls.Config
->>>>>>> 3f51c251
 }
 
 // DefaultConnectionConfig returns a default configuration for WebSocket connections
@@ -370,11 +362,7 @@
 		ReadBufferSize:    c.config.ReadBufferSize,
 		WriteBufferSize:   c.config.WriteBufferSize,
 		EnableCompression: c.config.EnableCompression,
-<<<<<<< HEAD
-		TLSClientConfig:   c.config.TLSConfig,
-=======
 		TLSClientConfig:   c.config.TLSClientConfig,
->>>>>>> 3f51c251
 	}
 
 	// Create a context with dial timeout
@@ -596,32 +584,6 @@
 	c.stopOnce.Do(func() {
 		c.config.Logger.Debug("Closing WebSocket connection permanently")
 
-<<<<<<< HEAD
-		// Set state to closed early to prevent new operations
-		c.setState(StateClosed)
-
-		// Immediate connection close first to unblock I/O
-		c.connMutex.Lock()
-		if c.conn != nil {
-			c.config.Logger.Debug("Force closing WebSocket connection immediately")
-			c.conn.Close()
-		}
-		c.connMutex.Unlock()
-
-		// Stop heartbeat
-		c.heartbeat.Stop()
-
-		// Cancel contexts to signal all goroutines to stop
-		c.cancel()
-		
-		// Stop connection-specific goroutines with aggressive approach
-		c.stopConnectionGoroutines()
-
-		// Close channels to unblock waiting goroutines
-		c.closeChannelsSafely()
-
-		// Wait for goroutines with very short timeout for tests
-=======
 		// Set state to closing first to signal shutdown
 		c.setState(StateClosing)
 
@@ -631,6 +593,9 @@
 		// Cancel context to signal all goroutines to stop immediately
 		c.config.Logger.Debug("Cancelling connection context")
 		c.cancel()
+		
+		// Stop connection-specific goroutines with aggressive approach
+		c.stopConnectionGoroutines()
 
 		// Close WebSocket connection to interrupt any blocked I/O operations
 		c.connMutex.Lock()
@@ -639,6 +604,28 @@
 				c.config.Logger.Debug("Error closing connection", zap.Error(err))
 			}
 			c.conn = nil
+		}
+		c.connMutex.Unlock()
+
+		// Close channels to unblock waiting goroutines
+		c.closeChannelsSafely()
+
+		// Wait for goroutines with short timeout for tests
+		done := make(chan struct{})
+		go func() {
+			c.wg.Wait()
+			close(done)
+		}()
+		
+		select {
+		case <-done:
+			c.config.Logger.Debug("All goroutines stopped cleanly")
+		case <-time.After(500 * time.Millisecond): // Much shorter timeout for tests
+			c.config.Logger.Debug("Connection close timeout after 500ms - connection already closed so continuing")
+			// Since we already closed connection and cancelled contexts, goroutines will exit
+		}
+
+		c.config.Logger.Debug("WebSocket connection close completed")
 		}
 		c.connMutex.Unlock()
 
@@ -660,24 +647,11 @@
 
 		// Wait for all goroutines to finish with timeout
 		c.config.Logger.Debug("Waiting for goroutines to finish")
->>>>>>> 3f51c251
 		done := make(chan struct{})
 		go func() {
 			c.wg.Wait()
 			close(done)
 		}()
-<<<<<<< HEAD
-		
-		select {
-		case <-done:
-			c.config.Logger.Debug("All goroutines stopped cleanly")
-		case <-time.After(500 * time.Millisecond): // Much shorter timeout for tests
-			c.config.Logger.Debug("Connection close timeout after 500ms - connection already closed so continuing")
-			// Since we already closed connection and cancelled contexts, goroutines will exit
-		}
-
-		c.config.Logger.Debug("WebSocket connection close completed")
-=======
 
 		// Wait with timeout to prevent hanging
 		select {
@@ -694,13 +668,11 @@
 		// Set final state
 		c.setState(StateClosed)
 		c.config.Logger.Info("WebSocket connection closed")
->>>>>>> 3f51c251
 	})
 
 	return nil
 }
 
-<<<<<<< HEAD
 // closeChannelsSafely safely closes connection channels
 func (c *Connection) closeChannelsSafely() {
 	defer func() {
@@ -723,7 +695,6 @@
 	default:
 		// Try to close, but don't block if channel is full
 		close(c.reconnectCh)
-=======
 // forceCloseConnection forcefully closes a websocket connection
 func forceCloseConnection(conn *websocket.Conn) error {
 	if conn == nil {
@@ -765,13 +736,11 @@
 		close(c)
 	case chan error:
 		close(c)
->>>>>>> 3f51c251
 	}
 }
 
 // SendMessage sends a message through the WebSocket connection
 func (c *Connection) SendMessage(ctx context.Context, message []byte) error {
-<<<<<<< HEAD
 	c.config.Logger.Debug("Connection sending message",
 		zap.String("url", c.url.String()),
 		zap.String("state", c.State().String()),
@@ -785,7 +754,6 @@
 		c.config.Logger.Error("Connection is not in connected state",
 			zap.String("url", c.url.String()),
 			zap.String("state", currentState.String()))
-=======
 	state := c.State()
 	if state != StateConnected && state != StateReconnecting {
 		return fmt.Errorf("connection is not in a valid state for sending: %s", state.String())
@@ -831,7 +799,6 @@
 // SendMessageSync sends a message synchronously and waits for it to be processed
 func (c *Connection) SendMessageSync(ctx context.Context, message []byte) error {
 	if c.State() != StateConnected {
->>>>>>> 3f51c251
 		return errors.New("connection is not connected")
 	}
 
@@ -853,7 +820,6 @@
 	// Send message through message channel
 	select {
 	case c.messageCh <- message:
-<<<<<<< HEAD
 		// Update metrics when message is accepted for sending
 		c.metrics.mutex.Lock()
 		c.metrics.MessagesSent++
@@ -864,7 +830,6 @@
 			zap.String("url", c.url.String()),
 			zap.Int("channel_size", len(c.messageCh)),
 			zap.Int("channel_capacity", cap(c.messageCh)))
-=======
 		// Wait for message to be processed by checking metrics
 		for i := 0; i < 100; i++ { // Max 100ms wait
 			time.Sleep(1 * time.Millisecond)
@@ -873,7 +838,6 @@
 				return nil
 			}
 		}
->>>>>>> 3f51c251
 		return nil
 	case <-ctx.Done():
 		c.config.Logger.Error("Connection send cancelled by context",
@@ -1074,7 +1038,6 @@
 // readPump handles reading messages from the WebSocket connection
 // Uses connection generation tracking to prevent race conditions with reconnection
 func (c *Connection) readPump() {
-<<<<<<< HEAD
 	defer func() {
 		c.wg.Done()
 		c.connWg.Done()
@@ -1159,7 +1122,15 @@
 				return
 			default:
 				// Handle specific error types
-=======
+			}
+
+			// Check if this indicates connection should be closed
+			if isStaleConnectionError(err) ||
+				websocket.IsCloseError(err, websocket.CloseNormalClosure, websocket.CloseGoingAway, websocket.CloseAbnormalClosure) ||
+				strings.Contains(err.Error(), "use of closed network connection") ||
+				strings.Contains(err.Error(), "connection reset by peer") {
+				c.config.Logger.Debug("ReadPump: Connection closed or invalid, exiting", zap.Error(err))
+				return
 	defer c.wg.Done()
 	
 	c.config.Logger.Debug("Starting read pump")
@@ -1265,16 +1236,6 @@
 						return
 					}
 				}
->>>>>>> 3f51c251
-			}
-
-			// Check if this indicates connection should be closed
-			if isStaleConnectionError(err) ||
-				websocket.IsCloseError(err, websocket.CloseNormalClosure, websocket.CloseGoingAway, websocket.CloseAbnormalClosure) ||
-				strings.Contains(err.Error(), "use of closed network connection") ||
-				strings.Contains(err.Error(), "connection reset by peer") {
-				c.config.Logger.Debug("ReadPump: Connection closed or invalid, exiting", zap.Error(err))
-				return
 			}
 
 			// For other errors, exit if connection is invalid
@@ -1313,7 +1274,6 @@
 // writePump handles writing messages to the WebSocket connection
 // Uses connection generation tracking to prevent race conditions with reconnection
 func (c *Connection) writePump() {
-<<<<<<< HEAD
 	defer func() {
 		c.wg.Done()
 		c.connWg.Done()
@@ -1333,11 +1293,9 @@
 	}
 
 	c.config.Logger.Debug("WritePump: Starting write loop")
-=======
 	defer c.wg.Done()
 	
 	c.config.Logger.Debug("Starting write pump")
->>>>>>> 3f51c251
 
 	// Create a timeout ticker to ensure we can exit even if contexts don't work
 	timeout := time.NewTicker(100 * time.Millisecond)
@@ -1347,7 +1305,6 @@
 		// Check exit conditions first before blocking on select
 		select {
 		case <-c.ctx.Done():
-<<<<<<< HEAD
 			c.config.Logger.Debug("WritePump: Main context cancelled, exiting immediately")
 			return
 		case <-connCtx.Done():
@@ -1381,60 +1338,6 @@
 			if !c.isConnectionValid(conn, currentGeneration) {
 				c.config.Logger.Debug("Connection became stale, exiting writePump",
 					zap.Int64("generation", currentGeneration))
-				return
-			}
-
-			// Set very short write deadline to avoid blocking
-			writeTimeout := 100 * time.Millisecond
-			if err := conn.SetWriteDeadline(time.Now().Add(writeTimeout)); err != nil {
-				c.config.Logger.Debug("WritePump: Failed to set write deadline, connection likely closed", zap.Error(err))
-				return // Exit if we can't set deadline - connection is likely closed
-			}
-
-			// Double-check cancellation immediately before I/O operation
-			select {
-			case <-c.ctx.Done():
-				c.config.Logger.Debug("WritePump: Context cancelled before write, exiting")
-				return
-			case <-connCtx.Done():
-				c.config.Logger.Debug("WritePump: Connection context cancelled before write, exiting")
-				return
-			default:
-				// Proceed to write
-			}
-			
-			// Write message with connection validation - non-blocking approach
-			if err := c.writeMessageSafely(conn, currentGeneration, message); err != nil {
-				// Always check for cancellation first on any error
-				select {
-				case <-c.ctx.Done():
-					c.config.Logger.Debug("WritePump: Main context cancelled during error, exiting")
-					return
-				case <-connCtx.Done():
-					c.config.Logger.Debug("WritePump: Connection context cancelled during error, exiting")
-					return
-				default:
-					// Handle specific error types
-				}
-
-				// Check if this indicates connection should be closed
-				if isStaleConnectionError(err) ||
-					websocket.IsCloseError(err, websocket.CloseNormalClosure, websocket.CloseGoingAway, websocket.CloseAbnormalClosure) ||
-					strings.Contains(err.Error(), "use of closed network connection") ||
-					strings.Contains(err.Error(), "connection reset by peer") {
-					c.config.Logger.Debug("WritePump: Connection closed or invalid, exiting", zap.Error(err))
-					return
-				}
-
-				// For other errors, exit if connection is invalid
-				if !c.isConnectionValid(conn, currentGeneration) {
-					c.config.Logger.Debug("WritePump: Connection became invalid, exiting")
-					return
-				}
-
-				c.config.Logger.Debug("WritePump: Write error, exiting", zap.Error(err))
-				return // Exit on any error to prevent hanging
-=======
 			c.config.Logger.Debug("Write pump stopped due to context cancellation")
 			c.drainMessageChannel()
 			return
@@ -1496,7 +1399,58 @@
 					}
 					return
 				}
->>>>>>> 3f51c251
+			}
+
+			// Set very short write deadline to avoid blocking
+			writeTimeout := 100 * time.Millisecond
+			if err := conn.SetWriteDeadline(time.Now().Add(writeTimeout)); err != nil {
+				c.config.Logger.Debug("WritePump: Failed to set write deadline, connection likely closed", zap.Error(err))
+				return // Exit if we can't set deadline - connection is likely closed
+			}
+
+			// Double-check cancellation immediately before I/O operation
+			select {
+			case <-c.ctx.Done():
+				c.config.Logger.Debug("WritePump: Context cancelled before write, exiting")
+				return
+			case <-connCtx.Done():
+				c.config.Logger.Debug("WritePump: Connection context cancelled before write, exiting")
+				return
+			default:
+				// Proceed to write
+			}
+			
+			// Write message with connection validation - non-blocking approach
+			if err := c.writeMessageSafely(conn, currentGeneration, message); err != nil {
+				// Always check for cancellation first on any error
+				select {
+				case <-c.ctx.Done():
+					c.config.Logger.Debug("WritePump: Main context cancelled during error, exiting")
+					return
+				case <-connCtx.Done():
+					c.config.Logger.Debug("WritePump: Connection context cancelled during error, exiting")
+					return
+				default:
+					// Handle specific error types
+				}
+
+				// Check if this indicates connection should be closed
+				if isStaleConnectionError(err) ||
+					websocket.IsCloseError(err, websocket.CloseNormalClosure, websocket.CloseGoingAway, websocket.CloseAbnormalClosure) ||
+					strings.Contains(err.Error(), "use of closed network connection") ||
+					strings.Contains(err.Error(), "connection reset by peer") {
+					c.config.Logger.Debug("WritePump: Connection closed or invalid, exiting", zap.Error(err))
+					return
+				}
+
+				// For other errors, exit if connection is invalid
+				if !c.isConnectionValid(conn, currentGeneration) {
+					c.config.Logger.Debug("WritePump: Connection became invalid, exiting")
+					return
+				}
+
+				c.config.Logger.Debug("WritePump: Write error, exiting", zap.Error(err))
+				return // Exit on any error to prevent hanging
 			}
 
 			// Message was successfully written
@@ -1643,14 +1597,12 @@
 // triggerReconnect triggers a reconnection attempt
 // Uses atomic compare-and-swap to avoid race conditions between state check and change
 func (c *Connection) triggerReconnect() {
-<<<<<<< HEAD
 	// Atomically transition from Connected to Reconnecting
 	if c.trySetState(StateConnected, StateReconnecting) {
 		select {
 		case c.reconnectCh <- struct{}{}:
 		default:
 			// Channel is full, reconnection already pending
-=======
 	currentState := c.State()
 	if currentState == StateConnected || currentState == StateDisconnected {
 		c.setState(StateReconnecting)
@@ -1688,7 +1640,6 @@
 			}
 		} else {
 			c.connMutex.Unlock()
->>>>>>> 3f51c251
 		}
 	}
 	// If state transition failed, it means we're not in StateConnected,
@@ -1714,19 +1665,16 @@
 
 // autoReconnectLoop handles automatic reconnection
 func (c *Connection) autoReconnectLoop(ctx context.Context) {
-<<<<<<< HEAD
 	defer func() {
 		c.wg.Done()
 		c.config.Logger.Debug("AutoReconnectLoop: Goroutine fully exited")
 	}()
 
 	c.config.Logger.Debug("AutoReconnectLoop: Starting auto-reconnect loop")
-=======
 	defer c.wg.Done()
 	defer c.config.Logger.Debug("Auto reconnect loop goroutine exited")
 	
 	c.config.Logger.Debug("Starting auto reconnect loop")
->>>>>>> 3f51c251
 
 	for {
 		// Check for shutdown with immediate exit
@@ -1747,7 +1695,6 @@
 		// Wait for reconnect signal or shutdown with timeout
 		select {
 		case <-ctx.Done():
-<<<<<<< HEAD
 			c.config.Logger.Debug("AutoReconnectLoop: Parent context cancelled during wait, exiting")
 			return
 		case <-c.ctx.Done():
@@ -1775,7 +1722,6 @@
 		case <-time.After(1 * time.Millisecond): // Short timeout to check for shutdown
 			// Loop back to check for shutdown
 			continue
-=======
 			c.config.Logger.Debug("Auto reconnect loop stopped due to parent context cancellation")
 			return
 		case <-c.ctx.Done():
@@ -1805,7 +1751,6 @@
 			default:
 				c.performReconnect(ctx)
 			}
->>>>>>> 3f51c251
 		}
 	}
 }
@@ -1918,7 +1863,6 @@
 	return c.heartbeat
 }
 
-<<<<<<< HEAD
 // isConnectionValid checks if the given connection is still the current active connection
 // by comparing its generation with the current connection generation
 func (c *Connection) isConnectionValid(conn *websocket.Conn, generation int64) bool {
@@ -2053,5 +1997,3 @@
 	
 	return nil
 }
-=======
->>>>>>> 3f51c251
