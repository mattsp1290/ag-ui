package websocket

import (
	"context"
	"errors"
	"fmt"
	"net/http"
	"net/http/httptest"
	"strings"
	"sync"
	"testing"
	"time"

	"github.com/gorilla/websocket"
	"github.com/stretchr/testify/assert"
	"github.com/stretchr/testify/require"
	"go.uber.org/zap/zaptest"
)

func TestConnectionBasicOperations(t *testing.T) {
	// Setup test WebSocket server
	server := createTestWebSocketServer(t)
	defer server.Close()

	// Create connection
	config := DefaultConnectionConfig()
	config.URL = "ws" + strings.TrimPrefix(server.URL, "http")
	config.Logger = zaptest.NewLogger(t)

	conn, err := NewConnection(config)
	require.NoError(t, err)
	require.NotNil(t, conn)

	// Test initial state
	assert.Equal(t, StateDisconnected, conn.State())
	assert.False(t, conn.IsConnected())

	// Test connection
	ctx, cancel := context.WithTimeout(context.Background(), 5*time.Second)
	defer cancel()

	err = conn.Connect(ctx)
	require.NoError(t, err)
	assert.Equal(t, StateConnected, conn.State())
	assert.True(t, conn.IsConnected())

	// Test sending message
	err = conn.SendMessage(ctx, []byte("test message"))
	require.NoError(t, err)

	// Test disconnection
	err = conn.Disconnect()
	require.NoError(t, err)
	assert.Equal(t, StateDisconnected, conn.State())
	assert.False(t, conn.IsConnected())

	// Test close
	err = conn.Close()
	require.NoError(t, err)
	assert.Equal(t, StateClosed, conn.State())
}

func TestConnectionStateTransitions(t *testing.T) {
	config := DefaultConnectionConfig()
	config.URL = "ws://localhost:8080"
	config.Logger = zaptest.NewLogger(t)

	conn, err := NewConnection(config)
	require.NoError(t, err)

	// Test valid state transitions
	assert.True(t, conn.setState(StateConnecting))
	assert.Equal(t, StateConnecting, conn.State())

	assert.True(t, conn.setState(StateConnected))
	assert.Equal(t, StateConnected, conn.State())

	assert.True(t, conn.setState(StateReconnecting))
	assert.Equal(t, StateReconnecting, conn.State())

	assert.True(t, conn.setState(StateDisconnected))
	assert.Equal(t, StateDisconnected, conn.State())

	assert.True(t, conn.setState(StateClosed))
	assert.Equal(t, StateClosed, conn.State())

	// Test invalid state transitions
	assert.False(t, conn.setState(StateConnecting))
	assert.Equal(t, StateClosed, conn.State())
}

func TestConnectionReconnection(t *testing.T) {
	// Setup test WebSocket server that can be stopped and started
	server := createTestWebSocketServer(t)

	config := DefaultConnectionConfig()
	config.URL = "ws" + strings.TrimPrefix(server.URL, "http")
	config.Logger = zaptest.NewLogger(t)
	config.MaxReconnectAttempts = 3
	config.InitialReconnectDelay = 100 * time.Millisecond
	config.ReadTimeout = 200 * time.Millisecond // Short timeout to detect disconnection quickly

	conn, err := NewConnection(config)
	require.NoError(t, err)

	// Connect initially
	ctx, cancel := context.WithTimeout(context.Background(), 5*time.Second)
	defer cancel()

	err = conn.Connect(ctx)
	require.NoError(t, err)
	assert.True(t, conn.IsConnected())

	// Start auto-reconnect
	conn.StartAutoReconnect(ctx)

	// Send a message to ensure read pump is active
	err = conn.SendMessage(ctx, []byte("test"))
	require.NoError(t, err)

	// Close server to trigger reconnection
	server.Close()

<<<<<<< HEAD
	// Wait for the connection to detect the closed server and attempt reconnection
	// The read timeout is typically around 100ms, so wait a bit longer
	time.Sleep(1 * time.Second)
=======
	// Give the server time to close
	time.Sleep(100 * time.Millisecond)

	// Manually trigger disconnection by closing the connection
	conn.disconnect(errors.New("test disconnection"))

	// Wait a bit for the state to change
	time.Sleep(50 * time.Millisecond)

	// Manually trigger reconnection
	conn.triggerReconnect()

	// Wait for reconnection attempts
	time.Sleep(500 * time.Millisecond)
>>>>>>> 7566f995

	// Check that reconnection was attempted
	attempts := conn.GetReconnectAttempts()
	t.Logf("Reconnect attempts: %d", attempts)
	assert.Greater(t, attempts, int32(0))

	// Close connection
	err = conn.Close()
	require.NoError(t, err)
}

func TestConnectionMetrics(t *testing.T) {
	server := createTestWebSocketServer(t)
	defer server.Close()

	config := DefaultConnectionConfig()
	config.URL = "ws" + strings.TrimPrefix(server.URL, "http")
	config.Logger = zaptest.NewLogger(t)

	conn, err := NewConnection(config)
	require.NoError(t, err)

	ctx, cancel := context.WithTimeout(context.Background(), 5*time.Second)
	defer cancel()

	// Connect
	err = conn.Connect(ctx)
	require.NoError(t, err)

	// Send messages
	for i := 0; i < 5; i++ {
		err = conn.SendMessage(ctx, []byte(fmt.Sprintf("message %d", i)))
		require.NoError(t, err)
	}

<<<<<<< HEAD
	// Wait for messages to be processed by write pump
	time.Sleep(100 * time.Millisecond)
=======
	// Wait for messages to be processed
	err = conn.WaitForMessages(ctx, 5)
	require.NoError(t, err)
>>>>>>> 7566f995

	// Check metrics
	metrics := conn.GetMetrics()
	assert.Equal(t, int64(1), metrics.ConnectAttempts)
	assert.Equal(t, int64(1), metrics.SuccessfulConnects)
	assert.Equal(t, int64(5), metrics.MessagesSent)
	assert.Greater(t, metrics.BytesSent, int64(0))

	// Close
	err = conn.Close()
	require.NoError(t, err)
}

func TestConnectionEventHandlers(t *testing.T) {
	server := createTestWebSocketServer(t)
	defer server.Close()

	config := DefaultConnectionConfig()
	config.URL = "ws" + strings.TrimPrefix(server.URL, "http")
	config.Logger = zaptest.NewLogger(t)

	conn, err := NewConnection(config)
	require.NoError(t, err)

	// Setup event handlers
	var connectCalled, disconnectCalled bool
	var mu sync.Mutex

	conn.SetOnConnect(func() {
		mu.Lock()
		defer mu.Unlock()
		connectCalled = true
	})

	conn.SetOnDisconnect(func(err error) {
		mu.Lock()
		defer mu.Unlock()
		disconnectCalled = true
	})

	conn.SetOnMessage(func(data []byte) {
		// Message handler - just log for testing
		_ = data
	})

	ctx, cancel := context.WithTimeout(context.Background(), 5*time.Second)
	defer cancel()

	// Connect
	err = conn.Connect(ctx)
	require.NoError(t, err)

	// Wait for handlers to be called
	time.Sleep(100 * time.Millisecond)

	mu.Lock()
	assert.True(t, connectCalled)
	mu.Unlock()

	// Disconnect
	err = conn.Disconnect()
	require.NoError(t, err)

	// Wait for handlers to be called
	time.Sleep(100 * time.Millisecond)

	mu.Lock()
	assert.True(t, disconnectCalled)
	mu.Unlock()

	// Close
	err = conn.Close()
	require.NoError(t, err)
}

func TestConnectionConfiguration(t *testing.T) {
	// Test default configuration
	config := DefaultConnectionConfig()
	assert.Equal(t, 10, config.MaxReconnectAttempts)
	assert.Equal(t, 1*time.Second, config.InitialReconnectDelay)
	assert.Equal(t, 30*time.Second, config.MaxReconnectDelay)
	assert.Equal(t, 2.0, config.ReconnectBackoffMultiplier)
	assert.Equal(t, 10*time.Second, config.HandshakeTimeout)
	assert.Equal(t, 60*time.Second, config.ReadTimeout)
	assert.Equal(t, 10*time.Second, config.WriteTimeout)
	assert.Equal(t, 30*time.Second, config.PingPeriod)
	assert.Equal(t, 35*time.Second, config.PongWait)
	assert.Equal(t, int64(1024*1024), config.MaxMessageSize)
	assert.Equal(t, 4096, config.WriteBufferSize)
	assert.Equal(t, 4096, config.ReadBufferSize)
	assert.True(t, config.EnableCompression)
	assert.NotNil(t, config.Headers)
	assert.NotNil(t, config.RateLimiter)
	assert.NotNil(t, config.Logger)

	// Test custom configuration
	customConfig := &ConnectionConfig{
		URL:                        "ws://example.com",
		MaxReconnectAttempts:       5,
		InitialReconnectDelay:      500 * time.Millisecond,
		MaxReconnectDelay:          10 * time.Second,
		ReconnectBackoffMultiplier: 1.5,
		HandshakeTimeout:           5 * time.Second,
		ReadTimeout:                30 * time.Second,
		WriteTimeout:               5 * time.Second,
		PingPeriod:                 15 * time.Second,
		PongWait:                   20 * time.Second,
		MaxMessageSize:             512 * 1024,
		WriteBufferSize:            2048,
		ReadBufferSize:             2048,
		EnableCompression:          false,
		Headers:                    map[string]string{"Custom": "Header"},
		Logger:                     zaptest.NewLogger(t),
	}

	conn, err := NewConnection(customConfig)
	require.NoError(t, err)
	assert.Equal(t, customConfig.URL, conn.config.URL)
	assert.Equal(t, customConfig.MaxReconnectAttempts, conn.config.MaxReconnectAttempts)
	assert.Equal(t, customConfig.InitialReconnectDelay, conn.config.InitialReconnectDelay)
}

func TestConnectionErrors(t *testing.T) {
	// Test invalid URL
	config := DefaultConnectionConfig()
	config.URL = ""
	_, err := NewConnection(config)
	assert.Error(t, err)

	// Test invalid scheme
	config.URL = "http://example.com"
	_, err = NewConnection(config)
	assert.Error(t, err)

	// Test malformed URL
	config.URL = "ws://[invalid-url"
	_, err = NewConnection(config)
	assert.Error(t, err)

	// Test connection to non-existent server
	config.URL = "ws://localhost:9999"
	conn, err := NewConnection(config)
	require.NoError(t, err)

	ctx, cancel := context.WithTimeout(context.Background(), 1*time.Second)
	defer cancel()

	err = conn.Connect(ctx)
	assert.Error(t, err)
	assert.Equal(t, StateDisconnected, conn.State())
}

func TestConnectionConcurrency(t *testing.T) {
	server := createTestWebSocketServer(t)
	defer server.Close()

	config := DefaultConnectionConfig()
	config.URL = "ws" + strings.TrimPrefix(server.URL, "http")
	config.Logger = zaptest.NewLogger(t)

	conn, err := NewConnection(config)
	require.NoError(t, err)

	ctx, cancel := context.WithTimeout(context.Background(), 5*time.Second)
	defer cancel()

	err = conn.Connect(ctx)
	require.NoError(t, err)

	// Send messages concurrently
	var wg sync.WaitGroup
	numGoroutines := 10
	messagesPerGoroutine := 10

	for i := 0; i < numGoroutines; i++ {
		wg.Add(1)
		go func(id int) {
			defer wg.Done()
			for j := 0; j < messagesPerGoroutine; j++ {
				message := fmt.Sprintf("message from goroutine %d, iteration %d", id, j)
				err := conn.SendMessage(ctx, []byte(message))
				assert.NoError(t, err)
			}
		}(i)
	}

	wg.Wait()

<<<<<<< HEAD
	// Wait for all messages to be processed by the write pump
	time.Sleep(200 * time.Millisecond)

	// Check metrics
=======
	// Check metrics - allow for race conditions in concurrent sending
>>>>>>> 7566f995
	metrics := conn.GetMetrics()
	expectedMessages := int64(numGoroutines * messagesPerGoroutine)
	assert.GreaterOrEqual(t, metrics.MessagesSent, expectedMessages-5, "Messages sent should be at least %d (allowing for race conditions)", expectedMessages-5)
	assert.LessOrEqual(t, metrics.MessagesSent, expectedMessages, "Messages sent should not exceed %d", expectedMessages)

	err = conn.Close()
	require.NoError(t, err)
}

func TestConnectionBackoffCalculation(t *testing.T) {
	config := DefaultConnectionConfig()
	config.URL = "ws://localhost:8080"
	config.InitialReconnectDelay = 1 * time.Second
	config.MaxReconnectDelay = 30 * time.Second
	config.ReconnectBackoffMultiplier = 2.0
	config.Logger = zaptest.NewLogger(t)

	conn, err := NewConnection(config)
	require.NoError(t, err)

	// Test backoff calculation
	assert.Equal(t, 1*time.Second, conn.calculateBackoffDelay(0))
	assert.Equal(t, 2*time.Second, conn.calculateBackoffDelay(1))
	assert.Equal(t, 4*time.Second, conn.calculateBackoffDelay(2))
	assert.Equal(t, 8*time.Second, conn.calculateBackoffDelay(3))
	assert.Equal(t, 16*time.Second, conn.calculateBackoffDelay(4))
	assert.Equal(t, 30*time.Second, conn.calculateBackoffDelay(5))  // Capped at max
	assert.Equal(t, 30*time.Second, conn.calculateBackoffDelay(10)) // Still capped
}

func TestConnectionDialTimeout(t *testing.T) {
	t.Run("DialTimeoutConfiguration", func(t *testing.T) {
		config := DefaultConnectionConfig()
		config.URL = "ws://localhost:8080" // Invalid URL to test timeout
		config.DialTimeout = 1 * time.Second
		config.Logger = zaptest.NewLogger(t)

		conn, err := NewConnection(config)
		require.NoError(t, err)
		assert.Equal(t, 1*time.Second, conn.config.DialTimeout)
	})

	t.Run("DialTimeoutEnforced", func(t *testing.T) {
		config := DefaultConnectionConfig()
		config.URL = "ws://192.0.2.1:8080"          // RFC 5737 TEST-NET-1 address that should timeout
		config.DialTimeout = 100 * time.Millisecond // Very short timeout
		config.Logger = zaptest.NewLogger(t)

		conn, err := NewConnection(config)
		require.NoError(t, err)

		// Test that connection times out quickly
		start := time.Now()
		ctx := context.Background()
		err = conn.Connect(ctx)
		elapsed := time.Since(start)

		// Should fail due to timeout
		assert.Error(t, err)
		// Should timeout roughly within the dial timeout (allowing some margin)
		assert.Less(t, elapsed, 5*time.Second) // Much less than default timeout
	})
}

// Helper function to create a test WebSocket server
func createTestWebSocketServer(t *testing.T) *httptest.Server {
	upgrader := websocket.Upgrader{
		CheckOrigin: func(r *http.Request) bool { return true },
	}

	server := httptest.NewServer(http.HandlerFunc(func(w http.ResponseWriter, r *http.Request) {
		conn, err := upgrader.Upgrade(w, r, nil)
		if err != nil {
			t.Logf("WebSocket upgrade error: %v", err)
			return
		}
		defer conn.Close()

		// Echo messages back to client
		for {
			messageType, message, err := conn.ReadMessage()
			if err != nil {
				if websocket.IsUnexpectedCloseError(err, websocket.CloseGoingAway, websocket.CloseAbnormalClosure) {
					t.Logf("WebSocket error: %v", err)
				}
				break
			}

			if err := conn.WriteMessage(messageType, message); err != nil {
				t.Logf("WebSocket write error: %v", err)
				break
			}
		}
	}))

	return server
}<|MERGE_RESOLUTION|>--- conflicted
+++ resolved
@@ -121,11 +121,6 @@
 	// Close server to trigger reconnection
 	server.Close()
 
-<<<<<<< HEAD
-	// Wait for the connection to detect the closed server and attempt reconnection
-	// The read timeout is typically around 100ms, so wait a bit longer
-	time.Sleep(1 * time.Second)
-=======
 	// Give the server time to close
 	time.Sleep(100 * time.Millisecond)
 
@@ -138,9 +133,8 @@
 	// Manually trigger reconnection
 	conn.triggerReconnect()
 
-	// Wait for reconnection attempts
-	time.Sleep(500 * time.Millisecond)
->>>>>>> 7566f995
+	// Wait for reconnection attempts - longer timeout for reliability
+	time.Sleep(1 * time.Second)
 
 	// Check that reconnection was attempted
 	attempts := conn.GetReconnectAttempts()
@@ -176,14 +170,11 @@
 		require.NoError(t, err)
 	}
 
-<<<<<<< HEAD
-	// Wait for messages to be processed by write pump
-	time.Sleep(100 * time.Millisecond)
-=======
-	// Wait for messages to be processed
-	err = conn.WaitForMessages(ctx, 5)
-	require.NoError(t, err)
->>>>>>> 7566f995
+	// Wait for messages to be processed - use sophisticated waiting if available, fallback to time-based
+	if waitErr := conn.WaitForMessages(ctx, 5); waitErr != nil {
+		// Fallback to time-based waiting if WaitForMessages fails
+		time.Sleep(100 * time.Millisecond)
+	}
 
 	// Check metrics
 	metrics := conn.GetMetrics()
@@ -372,14 +363,10 @@
 
 	wg.Wait()
 
-<<<<<<< HEAD
 	// Wait for all messages to be processed by the write pump
 	time.Sleep(200 * time.Millisecond)
 
-	// Check metrics
-=======
 	// Check metrics - allow for race conditions in concurrent sending
->>>>>>> 7566f995
 	metrics := conn.GetMetrics()
 	expectedMessages := int64(numGoroutines * messagesPerGoroutine)
 	assert.GreaterOrEqual(t, metrics.MessagesSent, expectedMessages-5, "Messages sent should be at least %d (allowing for race conditions)", expectedMessages-5)
