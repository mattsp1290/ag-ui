--- conflicted
+++ resolved
@@ -98,12 +98,9 @@
 	config.Logger = zaptest.NewLogger(t)
 	config.MaxReconnectAttempts = 3
 	config.InitialReconnectDelay = 100 * time.Millisecond
-<<<<<<< HEAD
 	config.PingPeriod = 100 * time.Millisecond
 	config.ReadTimeout = 500 * time.Millisecond
-=======
 	config.ReadTimeout = 200 * time.Millisecond // Short timeout to detect disconnection quickly
->>>>>>> 3f51c251
 
 	conn, err := NewConnection(config)
 	require.NoError(t, err)
@@ -126,14 +123,12 @@
 	// Close server to trigger reconnection
 	server.Close()
 
-<<<<<<< HEAD
 	// Force the connection into a reconnecting state
 	conn.setState(StateConnected) // Ensure we're in connected state
 	conn.triggerReconnect()       // Manually trigger reconnection
 
 	// Wait for reconnection attempts  
 	time.Sleep(500 * time.Millisecond)
-=======
 	// Give the server time to close
 	time.Sleep(100 * time.Millisecond)
 
@@ -148,7 +143,6 @@
 
 	// Wait for reconnection attempts - longer timeout for reliability
 	time.Sleep(1 * time.Second)
->>>>>>> 3f51c251
 
 	// Check that reconnection was attempted
 	attempts := conn.GetReconnectAttempts()
@@ -184,16 +178,13 @@
 		require.NoError(t, err)
 	}
 
-<<<<<<< HEAD
 	// Wait for messages to be processed
 	time.Sleep(100 * time.Millisecond)
-=======
 	// Wait for messages to be processed - use sophisticated waiting if available, fallback to time-based
 	if waitErr := conn.WaitForMessages(ctx, 5); waitErr != nil {
 		// Fallback to time-based waiting if WaitForMessages fails
 		time.Sleep(100 * time.Millisecond)
 	}
->>>>>>> 3f51c251
 
 	// Check metrics
 	metrics := conn.GetMetrics()
