package websocket

import (
	"context"
	"strings"
	"sync"
	"sync/atomic"
	"testing"
	"time"

	"github.com/stretchr/testify/assert"
	"github.com/stretchr/testify/require"
	"go.uber.org/zap/zaptest"
)

func TestHeartbeatBasicOperations(t *testing.T) {
	// Setup test WebSocket server
	server := createTestWebSocketServer(t)
	defer server.Close()

	config := DefaultConnectionConfig()
	config.URL = "ws" + strings.TrimPrefix(server.URL, "http")
	config.Logger = zaptest.NewLogger(t)
	config.PingPeriod = 100 * time.Millisecond
	config.PongWait = 200 * time.Millisecond

	conn, err := NewConnection(config)
	require.NoError(t, err)

	ctx, cancel := context.WithTimeout(context.Background(), 5*time.Second)
	defer cancel()

	err = conn.Connect(ctx)
	require.NoError(t, err)

	heartbeat := conn.heartbeat

<<<<<<< HEAD
	// Test that heartbeat was started automatically
=======
	// Test initial state after connection - heartbeat should be running
>>>>>>> 7566f995
	assert.Equal(t, HeartbeatRunning, heartbeat.GetState())
	assert.True(t, heartbeat.IsHealthy()) // Should start healthy

	// Wait for some ping/pong cycles
	time.Sleep(500 * time.Millisecond)

	// Check stats
	stats := heartbeat.GetStats()
	assert.Greater(t, stats.PingsSent, int64(0))
	assert.Greater(t, stats.HealthChecks, int64(0))

	// Stop heartbeat
	heartbeat.Stop()
	assert.Equal(t, HeartbeatStopped, heartbeat.GetState())

	// Close connection
	err = conn.Close()
	require.NoError(t, err)
}

func TestHeartbeatStateTransitions(t *testing.T) {
	config := DefaultConnectionConfig()
	config.URL = "ws://localhost:8080"
	config.Logger = zaptest.NewLogger(t)

	conn, err := NewConnection(config)
	require.NoError(t, err)

	heartbeat := conn.heartbeat

	// Test valid state transitions
	assert.True(t, heartbeat.setState(HeartbeatStarting))
	assert.Equal(t, HeartbeatStarting, heartbeat.GetState())

	assert.True(t, heartbeat.setState(HeartbeatRunning))
	assert.Equal(t, HeartbeatRunning, heartbeat.GetState())

	assert.True(t, heartbeat.setState(HeartbeatStopping))
	assert.Equal(t, HeartbeatStopping, heartbeat.GetState())

	assert.True(t, heartbeat.setState(HeartbeatStopped))
	assert.Equal(t, HeartbeatStopped, heartbeat.GetState())

	// Test invalid state transitions
	assert.False(t, heartbeat.setState(HeartbeatRunning))
	assert.Equal(t, HeartbeatStopped, heartbeat.GetState())
}

func TestHeartbeatHealthMonitoring(t *testing.T) {
	config := DefaultConnectionConfig()
	config.URL = "ws://localhost:8080"
	config.Logger = zaptest.NewLogger(t)
	config.PingPeriod = 50 * time.Millisecond
	config.PongWait = 100 * time.Millisecond

	conn, err := NewConnection(config)
	require.NoError(t, err)

	heartbeat := conn.heartbeat

	// Test initial health
	assert.True(t, heartbeat.IsHealthy())
<<<<<<< HEAD
	// The initial health might not be exactly 1.0 due to time passing since initialization
	// Add a small grace period to account for Unix timestamp precision
	time.Sleep(100 * time.Millisecond)
	// After grace period, health should be reliable
	health := heartbeat.GetConnectionHealth()
	if health <= 0.5 {
		// If still low, check if it's due to timing - IsHealthy() is more reliable
		assert.True(t, heartbeat.IsHealthy(), "Connection should be healthy even if health score is affected by timestamp precision")
	} else {
		assert.Greater(t, health, float64(0.5))
	}

	// Simulate missed pong by setting lastPongAt to an old time
	atomic.StoreInt64(&heartbeat.lastPongAt, time.Now().Add(-200 * time.Millisecond).Unix())
=======
	// Set lastPongAt to now for accurate health calculation
	heartbeat.lastPongAt = time.Now().UnixNano()
	assert.InDelta(t, float64(1.0), heartbeat.GetConnectionHealth(), 0.001) // Allow small timing variations

	// Simulate missed pong
	heartbeat.lastPongAt = time.Now().Add(-200 * time.Millisecond).UnixNano()
>>>>>>> 7566f995

	// Check health after missed pong
	heartbeat.checkHealth()
	assert.False(t, heartbeat.IsHealthy())
	assert.Equal(t, float64(0.0), heartbeat.GetConnectionHealth())

	// Simulate received pong
	heartbeat.OnPong()
	assert.True(t, heartbeat.IsHealthy())
	// Allow a moment for the pong timestamp to be processed
	time.Sleep(10 * time.Millisecond)
	health = heartbeat.GetConnectionHealth()
	if health <= 0.5 {
		// If still low due to timing precision, ensure IsHealthy() works
		assert.True(t, heartbeat.IsHealthy(), "Connection should be healthy after receiving pong")
	} else {
		assert.Greater(t, health, float64(0.5))
	}
}

func TestHeartbeatPongHandling(t *testing.T) {
	config := DefaultConnectionConfig()
	config.URL = "ws://localhost:8080"
	config.Logger = zaptest.NewLogger(t)

	conn, err := NewConnection(config)
	require.NoError(t, err)

	heartbeat := conn.heartbeat

	// Test pong handling
	initialPongTime := heartbeat.GetLastPongTime()
	
	// Ensure we cross a second boundary for Unix timestamp precision
	time.Sleep(1100 * time.Millisecond)

	heartbeat.OnPong()
	newPongTime := heartbeat.GetLastPongTime()

	// Check that pong time was updated
	assert.True(t, newPongTime.After(initialPongTime), 
		"New pong time (%v) should be after initial (%v)", newPongTime, initialPongTime)
	assert.True(t, heartbeat.IsHealthy())
	assert.Equal(t, int32(0), heartbeat.GetMissedPongCount())

	// Check stats
	stats := heartbeat.GetStats()
	assert.Equal(t, int64(1), stats.PongsReceived)
}

func TestHeartbeatRTTCalculation(t *testing.T) {
	config := DefaultConnectionConfig()
	config.URL = "ws://localhost:8080"
	config.Logger = zaptest.NewLogger(t)

	conn, err := NewConnection(config)
	require.NoError(t, err)

	heartbeat := conn.heartbeat

	// Simulate ping/pong sequence
	heartbeat.stats.LastPingAt = time.Now()
	time.Sleep(10 * time.Millisecond)
	heartbeat.OnPong()

	stats := heartbeat.GetStats()
	assert.Greater(t, stats.AverageRTT, time.Duration(0))
	assert.Greater(t, stats.MaxRTT, time.Duration(0))
	assert.Greater(t, stats.MinRTT, time.Duration(0))
	assert.Equal(t, stats.MinRTT, stats.MaxRTT) // Only one measurement

	// Add another measurement
	heartbeat.stats.LastPingAt = time.Now()
	time.Sleep(20 * time.Millisecond)
	heartbeat.OnPong()

	stats = heartbeat.GetStats()
	assert.Greater(t, stats.MaxRTT, stats.MinRTT)
}

func TestHeartbeatConfigurationUpdates(t *testing.T) {
	config := DefaultConnectionConfig()
	config.URL = "ws://localhost:8080"
	config.Logger = zaptest.NewLogger(t)

	conn, err := NewConnection(config)
	require.NoError(t, err)

	heartbeat := conn.heartbeat

	// Test initial configuration
	assert.Equal(t, config.PingPeriod, heartbeat.GetPingPeriod())
	assert.Equal(t, config.PongWait, heartbeat.GetPongWait())

	// Update configuration
	newPingPeriod := 60 * time.Second
	newPongWait := 65 * time.Second

	heartbeat.SetPingPeriod(newPingPeriod)
	heartbeat.SetPongWait(newPongWait)

	assert.Equal(t, newPingPeriod, heartbeat.GetPingPeriod())
	assert.Equal(t, newPongWait, heartbeat.GetPongWait())
}

func TestHeartbeatDetailedStatus(t *testing.T) {
	config := DefaultConnectionConfig()
	config.URL = "ws://localhost:8080"
	config.Logger = zaptest.NewLogger(t)

	conn, err := NewConnection(config)
	require.NoError(t, err)

	heartbeat := conn.heartbeat

	// Get detailed status
	status := heartbeat.GetDetailedHealthStatus()

	// Check required fields
	assert.Contains(t, status, "is_healthy")
	assert.Contains(t, status, "health_score")
	assert.Contains(t, status, "state")
	assert.Contains(t, status, "last_ping_at")
	assert.Contains(t, status, "last_pong_at")
	assert.Contains(t, status, "time_since_last_pong")
	assert.Contains(t, status, "missed_pongs")
	assert.Contains(t, status, "ping_period")
	assert.Contains(t, status, "pong_wait")
	assert.Contains(t, status, "total_pings_sent")
	assert.Contains(t, status, "total_pongs_received")
	assert.Contains(t, status, "total_missed_pongs")
	assert.Contains(t, status, "health_checks")
	assert.Contains(t, status, "unhealthy_periods")
	assert.Contains(t, status, "average_rtt")
	assert.Contains(t, status, "min_rtt")
	assert.Contains(t, status, "max_rtt")

	// Check types
	assert.IsType(t, true, status["is_healthy"])
	assert.IsType(t, float64(0), status["health_score"])
	assert.IsType(t, "", status["state"])
	assert.IsType(t, time.Time{}, status["last_ping_at"])
	assert.IsType(t, time.Time{}, status["last_pong_at"])
	assert.IsType(t, time.Duration(0), status["time_since_last_pong"])
	assert.IsType(t, int32(0), status["missed_pongs"])
	assert.IsType(t, time.Duration(0), status["ping_period"])
	assert.IsType(t, time.Duration(0), status["pong_wait"])
	assert.IsType(t, int64(0), status["total_pings_sent"])
	assert.IsType(t, int64(0), status["total_pongs_received"])
	assert.IsType(t, int64(0), status["total_missed_pongs"])
	assert.IsType(t, int64(0), status["health_checks"])
	assert.IsType(t, int64(0), status["unhealthy_periods"])
	assert.IsType(t, time.Duration(0), status["average_rtt"])
	assert.IsType(t, time.Duration(0), status["min_rtt"])
	assert.IsType(t, time.Duration(0), status["max_rtt"])
}

func TestHeartbeatConcurrency(t *testing.T) {
	config := DefaultConnectionConfig()
	config.URL = "ws://localhost:8080"
	config.Logger = zaptest.NewLogger(t)

	conn, err := NewConnection(config)
	require.NoError(t, err)

	heartbeat := conn.heartbeat

	// Test concurrent access to heartbeat methods
	var wg sync.WaitGroup
	numGoroutines := 10
	iterations := 100

	for i := 0; i < numGoroutines; i++ {
		wg.Add(1)
		go func() {
			defer wg.Done()
			for j := 0; j < iterations; j++ {
				// Concurrent reads
				_ = heartbeat.IsHealthy()
				_ = heartbeat.GetState()
				_ = heartbeat.GetStats()
				_ = heartbeat.GetConnectionHealth()
				_ = heartbeat.GetDetailedHealthStatus()

				// Concurrent pong simulation
				heartbeat.OnPong()

				// Concurrent resets
				heartbeat.Reset()
			}
		}()
	}

	wg.Wait()

	// Check that stats are consistent
	stats := heartbeat.GetStats()
	assert.GreaterOrEqual(t, stats.PongsReceived, int64(numGoroutines*iterations))
}

func TestHeartbeatReset(t *testing.T) {
	config := DefaultConnectionConfig()
	config.URL = "ws://localhost:8080"
	config.Logger = zaptest.NewLogger(t)

	conn, err := NewConnection(config)
	require.NoError(t, err)

	heartbeat := conn.heartbeat

	// Test reset functionality
	heartbeat.Reset()

	// Reset should not block
	select {
	case <-heartbeat.resetCh:
		// Reset signal received
	case <-time.After(100 * time.Millisecond):
		t.Error("Reset signal was not received")
	}
}

func TestHeartbeatMissedPongHandling(t *testing.T) {
	config := DefaultConnectionConfig()
	config.URL = "ws://localhost:8080"
	config.Logger = zaptest.NewLogger(t)
	config.PongWait = 100 * time.Millisecond

	conn, err := NewConnection(config)
	require.NoError(t, err)

	heartbeat := conn.heartbeat

<<<<<<< HEAD
	// Start the heartbeat to set it to running state
	atomic.StoreInt32(&heartbeat.state, int32(HeartbeatRunning))

	// Set last pong time to long ago using UnixNano for proper timing
	atomic.StoreInt64(&heartbeat.lastPongAt, time.Now().Add(-200*time.Millisecond).UnixNano())
=======
	// Set last pong time to long ago
	heartbeat.lastPongAt = time.Now().Add(-200 * time.Millisecond).UnixNano()
>>>>>>> 7566f995

	// Check health - should detect missed pong
	heartbeat.checkHealth()

	assert.False(t, heartbeat.IsHealthy())
	assert.Greater(t, heartbeat.GetMissedPongCount(), int32(0))

	stats := heartbeat.GetStats()
	assert.Greater(t, stats.MissedPongs, int64(0))
	assert.Greater(t, stats.UnhealthyPeriods, int64(0))
}

func TestHeartbeatStopIdempotency(t *testing.T) {
	config := DefaultConnectionConfig()
	config.URL = "ws://localhost:8080"
	config.Logger = zaptest.NewLogger(t)

	conn, err := NewConnection(config)
	require.NoError(t, err)

	heartbeat := conn.heartbeat

	// Stop multiple times should be safe
	heartbeat.Stop()
	heartbeat.Stop()
	heartbeat.Stop()

	assert.Equal(t, HeartbeatStopped, heartbeat.GetState())
}

func TestHeartbeatStatsConsistency(t *testing.T) {
	config := DefaultConnectionConfig()
	config.URL = "ws://localhost:8080"
	config.Logger = zaptest.NewLogger(t)

	conn, err := NewConnection(config)
	require.NoError(t, err)

	heartbeat := conn.heartbeat

	// Generate some stats
	for i := 0; i < 10; i++ {
		heartbeat.OnPong()
		heartbeat.checkHealth()
	}

	// Get stats multiple times and ensure consistency
	stats1 := heartbeat.GetStats()
	stats2 := heartbeat.GetStats()

	assert.Equal(t, stats1.PongsReceived, stats2.PongsReceived)
	assert.Equal(t, stats1.HealthChecks, stats2.HealthChecks)
	assert.Equal(t, stats1.UnhealthyPeriods, stats2.UnhealthyPeriods)
}<|MERGE_RESOLUTION|>--- conflicted
+++ resolved
@@ -35,11 +35,7 @@
 
 	heartbeat := conn.heartbeat
 
-<<<<<<< HEAD
-	// Test that heartbeat was started automatically
-=======
-	// Test initial state after connection - heartbeat should be running
->>>>>>> 7566f995
+	// Test initial state after connection - heartbeat should be running and started automatically
 	assert.Equal(t, HeartbeatRunning, heartbeat.GetState())
 	assert.True(t, heartbeat.IsHealthy()) // Should start healthy
 
@@ -102,11 +98,10 @@
 
 	// Test initial health
 	assert.True(t, heartbeat.IsHealthy())
-<<<<<<< HEAD
-	// The initial health might not be exactly 1.0 due to time passing since initialization
-	// Add a small grace period to account for Unix timestamp precision
+	// Set lastPongAt to now for accurate health calculation using atomic operations
+	atomic.StoreInt64(&heartbeat.lastPongAt, time.Now().UnixNano())
+	// Allow small grace period for timestamp precision
 	time.Sleep(100 * time.Millisecond)
-	// After grace period, health should be reliable
 	health := heartbeat.GetConnectionHealth()
 	if health <= 0.5 {
 		// If still low, check if it's due to timing - IsHealthy() is more reliable
@@ -115,16 +110,8 @@
 		assert.Greater(t, health, float64(0.5))
 	}
 
-	// Simulate missed pong by setting lastPongAt to an old time
-	atomic.StoreInt64(&heartbeat.lastPongAt, time.Now().Add(-200 * time.Millisecond).Unix())
-=======
-	// Set lastPongAt to now for accurate health calculation
-	heartbeat.lastPongAt = time.Now().UnixNano()
-	assert.InDelta(t, float64(1.0), heartbeat.GetConnectionHealth(), 0.001) // Allow small timing variations
-
-	// Simulate missed pong
-	heartbeat.lastPongAt = time.Now().Add(-200 * time.Millisecond).UnixNano()
->>>>>>> 7566f995
+	// Simulate missed pong by setting lastPongAt to an old time using atomic for consistency
+	atomic.StoreInt64(&heartbeat.lastPongAt, time.Now().Add(-200 * time.Millisecond).UnixNano())
 
 	// Check health after missed pong
 	heartbeat.checkHealth()
@@ -358,16 +345,11 @@
 
 	heartbeat := conn.heartbeat
 
-<<<<<<< HEAD
-	// Start the heartbeat to set it to running state
+	// Start the heartbeat to set it to running state using atomic operations
 	atomic.StoreInt32(&heartbeat.state, int32(HeartbeatRunning))
 
-	// Set last pong time to long ago using UnixNano for proper timing
+	// Set last pong time to long ago using atomic for consistency with other operations
 	atomic.StoreInt64(&heartbeat.lastPongAt, time.Now().Add(-200*time.Millisecond).UnixNano())
-=======
-	// Set last pong time to long ago
-	heartbeat.lastPongAt = time.Now().Add(-200 * time.Millisecond).UnixNano()
->>>>>>> 7566f995
 
 	// Check health - should detect missed pong
 	heartbeat.checkHealth()
