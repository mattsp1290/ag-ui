--- conflicted
+++ resolved
@@ -243,8 +243,6 @@
 	})
 }
 
-<<<<<<< HEAD
-=======
 // TestPerformanceConstraintsCompliance tests that performance constraints are met
 func TestPerformanceConstraintsCompliance(t *testing.T) {
 	config := DefaultPerformanceConfig()
@@ -329,7 +327,6 @@
 		}
 	})
 }
->>>>>>> 3f51c251
 
 // integrationMockEvent is a mock event for integration testing
 type integrationMockEvent struct {
@@ -367,18 +364,15 @@
 	return nil
 }
 
-<<<<<<< HEAD
 func (m *integrationMockEvent) ThreadID() string {
 	return ""
 }
 
 func (m *integrationMockEvent) RunID() string {
 	return ""
-=======
 func (m *integrationMockEvent) MarshalJSON() ([]byte, error) {
 	return json.Marshal(map[string]interface{}{
 		"type": m.eventType,
 		"data": m.data,
 	})
->>>>>>> 3f51c251
 }