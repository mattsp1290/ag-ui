--- conflicted
+++ resolved
@@ -220,13 +220,10 @@
 func (pm *PerformanceManager) Start(ctx context.Context) error {
 	pm.config.Logger.Info("Starting performance manager")
 
-<<<<<<< HEAD
 	// Create a derived context that we can cancel
 	pm.ctx, pm.cancel = context.WithCancel(ctx)
 
-=======
 	// Use internal context for all goroutines so they can be properly cancelled in Stop()
->>>>>>> 3f51c251
 	// Start message batcher
 	pm.wg.Add(1)
 	go pm.messageBatcher.Start(pm.ctx, &pm.wg)
@@ -760,11 +757,8 @@
 	// Reset buffer
 	ojs.buffer = ojs.buffer[:0]
 
-<<<<<<< HEAD
 	// Use event's ToJSON method for proper serialization
-=======
 	// Use the event's ToJSON method for proper serialization
->>>>>>> 3f51c251
 	data, err := event.ToJSON()
 	if err != nil {
 		return nil, err
@@ -1293,11 +1287,8 @@
 		}
 	}
 
-<<<<<<< HEAD
 	// Update current usage
-=======
 	// Update our tracked usage
->>>>>>> 3f51c251
 	mm.currentUsage += int64(size)
 	atomic.AddInt64(&mm.stats.allocations, 1)
 	
@@ -1309,21 +1300,18 @@
 
 // DeallocateBuffer deallocates a buffer
 func (mm *MemoryManager) DeallocateBuffer(buf []byte) {
-<<<<<<< HEAD
 	mm.mutex.Lock()
 	mm.currentUsage -= int64(len(buf))
 	if mm.currentUsage < 0 {
 		mm.currentUsage = 0
 	}
 	mm.mutex.Unlock()
-=======
 	if buf == nil {
 		return
 	}
 	
 	mm.mutex.Lock()
 	defer mm.mutex.Unlock()
->>>>>>> 3f51c251
 	
 	atomic.AddInt64(&mm.stats.deallocations, 1)
 	
