package websocket

import (
	"context"
	"errors"
	"fmt"
	"sync"
	"sync/atomic"
	"time"

	"github.com/hashicorp/golang-lru/v2"
	"go.uber.org/zap"

	"github.com/ag-ui/go-sdk/pkg/core"
)

// ConnectionPool manages a pool of WebSocket connections with load balancing
type ConnectionPool struct {
	// Configuration
	config *PoolConfig

	// Connection management
	connections map[string]*Connection
	connMutex   sync.RWMutex

	// Load balancing
	roundRobinIndex int64
	connectionKeys  []string
	keysMutex       sync.RWMutex

	// Health monitoring
	healthChecker *HealthChecker

	// Statistics
	stats *PoolStats

	// Lifecycle management
	ctx    context.Context
	cancel context.CancelFunc
	wg     sync.WaitGroup

	// Event handlers
	onConnectionStateChange func(connID string, state ConnectionState)
	onHealthChange          func(connID string, healthy bool)
	onMessage               func(data []byte)
	handlersMutex           sync.RWMutex
}

// PoolConfig contains configuration for the connection pool
type PoolConfig struct {
	// MinConnections is the minimum number of connections to maintain
	MinConnections int

	// MaxConnections is the maximum number of connections allowed
	MaxConnections int

	// ConnectionTimeout is the timeout for establishing connections
	ConnectionTimeout time.Duration

	// HealthCheckInterval is the interval for health checks
	HealthCheckInterval time.Duration

	// IdleTimeout is the timeout for idle connections
	IdleTimeout time.Duration

	// MaxIdleConnections is the maximum number of idle connections
	MaxIdleConnections int

	// LoadBalancingStrategy defines how connections are selected
	LoadBalancingStrategy LoadBalancingStrategy

	// ConnectionTemplate is the template configuration for new connections
	ConnectionTemplate *ConnectionConfig

	// URLs are the WebSocket URLs to connect to
	URLs []string

	// Logger is the logger instance
	Logger *zap.Logger
}

// LoadBalancingStrategy defines different load balancing strategies
type LoadBalancingStrategy int

const (
	// RoundRobin distributes requests evenly across connections
	RoundRobin LoadBalancingStrategy = iota
	// LeastConnections selects the connection with the fewest active requests
	LeastConnections
	// HealthBased selects the healthiest connection
	HealthBased
	// Random selects a random connection
	Random
)

// String returns the string representation of the load balancing strategy
func (s LoadBalancingStrategy) String() string {
	switch s {
	case RoundRobin:
		return "round_robin"
	case LeastConnections:
		return "least_connections"
	case HealthBased:
		return "health_based"
	case Random:
		return "random"
	default:
		return "unknown"
	}
}

// PoolStats tracks connection pool statistics
type PoolStats struct {
	TotalConnections     int64
	ActiveConnections    int64
	IdleConnections      int64
	HealthyConnections   int64
	UnhealthyConnections int64
	TotalRequests        int64
	FailedRequests       int64
	TotalBytesReceived   int64
	TotalBytesSent       int64
	AverageResponseTime  time.Duration
	mutex                sync.RWMutex
}

// DefaultPoolConfig returns a default configuration for the connection pool
func DefaultPoolConfig() *PoolConfig {
	return &PoolConfig{
		MinConnections:        2,
		MaxConnections:        10,
		ConnectionTimeout:     30 * time.Second,
		HealthCheckInterval:   10 * time.Second,
		IdleTimeout:           5 * time.Minute,
		MaxIdleConnections:    5,
		LoadBalancingStrategy: RoundRobin,
		ConnectionTemplate:    DefaultConnectionConfig(),
		Logger:                zap.NewNop(),
	}
}

// NewConnectionPool creates a new connection pool
func NewConnectionPool(config *PoolConfig) (*ConnectionPool, error) {
	if config == nil {
		config = DefaultPoolConfig()
	}

	if len(config.URLs) == 0 {
		return nil, &core.ConfigError{
			Field: "URLs",
			Value: config.URLs,
			Err:   errors.New("at least one WebSocket URL must be provided"),
		}
	}

	if config.MinConnections < 1 {
		return nil, &core.ConfigError{
			Field: "MinConnections",
			Value: config.MinConnections,
			Err:   errors.New("minimum connections must be at least 1"),
		}
	}

	if config.MaxConnections < config.MinConnections {
		return nil, &core.ConfigError{
			Field: "MaxConnections",
			Value: config.MaxConnections,
			Err:   errors.New("maximum connections must be greater than or equal to minimum connections"),
		}
	}

	pool := &ConnectionPool{
		config:      config,
		connections: make(map[string]*Connection),
		stats:       &PoolStats{},
	}

	// Initialize health checker
	pool.healthChecker = NewHealthChecker(pool, config.HealthCheckInterval)

	return pool, nil
}

// Start initializes the connection pool and establishes minimum connections
func (p *ConnectionPool) Start(ctx context.Context) error {
	p.config.Logger.Info("Starting connection pool",
		zap.Int("min_connections", p.config.MinConnections),
		zap.Int("max_connections", p.config.MaxConnections),
		zap.Int("urls", len(p.config.URLs)))

	// Create a derived context that we can cancel
	p.ctx, p.cancel = context.WithCancel(ctx)

	// Start health checker
	p.wg.Add(1)
	go p.healthChecker.Start(p.ctx, &p.wg)

	// Establish minimum connections
	for i := 0; i < p.config.MinConnections; i++ {
		if err := p.createConnection(p.ctx); err != nil {
			p.config.Logger.Error("Failed to create minimum connection",
				zap.Int("index", i),
				zap.Error(err))
			// Continue trying to create other connections
		}
	}

	p.config.Logger.Info("Connection pool started",
		zap.Int("active_connections", p.GetActiveConnectionCount()))

	return nil
}

// Stop gracefully shuts down the connection pool
func (p *ConnectionPool) Stop() error {
	p.config.Logger.Debug("Stopping connection pool with aggressive cleanup")

<<<<<<< HEAD
	// Cancel context to stop all goroutines immediately
	if p.cancel != nil {
		p.cancel()
	}

	// Get all connections and clear the pool immediately
	p.connMutex.Lock()
	connectionList := make([]*Connection, 0, len(p.connections))
	connectionIDs := make([]string, 0, len(p.connections))
	
	for id, conn := range p.connections {
		connectionList = append(connectionList, conn)
		connectionIDs = append(connectionIDs, id)
	}
	p.connections = make(map[string]*Connection)
	p.connMutex.Unlock()

	// Close all connections in parallel with aggressive timeouts
	var closeWg sync.WaitGroup
	for i, conn := range connectionList {
		closeWg.Add(1)
		go func(c *Connection, id string) {
			defer closeWg.Done()
			p.config.Logger.Debug("Force closing connection", zap.String("id", id))
			
			// Close connection with timeout to prevent hanging
			done := make(chan error, 1)
			go func() {
				done <- c.Close()
			}()
			
			select {
			case err := <-done:
				if err != nil {
					p.config.Logger.Debug("Connection close error (expected)",
						zap.String("id", id),
						zap.Error(err))
				}
			case <-time.After(100 * time.Millisecond): // Very short timeout
				p.config.Logger.Debug("Connection close timeout - proceeding", zap.String("id", id))
			}
		}(conn, connectionIDs[i])
	}

	// Wait for connections to close with very short timeout
	closeDone := make(chan struct{})
	go func() {
		closeWg.Wait()
		close(closeDone)
	}()

	select {
	case <-closeDone:
		p.config.Logger.Debug("All connections closed")
	case <-time.After(500 * time.Millisecond): // Much shorter timeout
		p.config.Logger.Debug("Connection close timeout - connections force closed anyway")
	}

	// Wait for all goroutines to finish with very short timeout
	done := make(chan struct{})
	go func() {
		p.wg.Wait()
		close(done)
	}()
	
	select {
	case <-done:
		p.config.Logger.Debug("Connection pool stopped cleanly")
	case <-time.After(200 * time.Millisecond): // Very short timeout for tests
		p.config.Logger.Debug("Connection pool stop timeout - contexts cancelled so proceeding")
=======
	// Cancel context to stop all goroutines first to signal shutdown
	p.cancel()
	
	// Give connections a moment to react to context cancellation - optimized for tests
	time.Sleep(50 * time.Millisecond)
	
	// Close all connections to prevent goroutine leaks
	p.connMutex.Lock()
	remainingConns := len(p.connections)
	if remainingConns > 0 {
		p.config.Logger.Debug("Closing remaining connections", zap.Int("count", remainingConns))
		for id, conn := range p.connections {
			p.config.Logger.Debug("Closing connection", zap.String("id", id))
			// Close synchronously to avoid creating more goroutines
			if err := conn.Close(); err != nil {
				p.config.Logger.Error("Error closing connection",
					zap.String("id", id),
					zap.Error(err))
			}
		}
	}
	p.connections = make(map[string]*Connection)
	p.connMutex.Unlock()
	
	// Wait for pool goroutines with timeout - allow more time for proper cleanup
	waitCtx, waitCancel := context.WithTimeout(context.Background(), 1*time.Second)
	defer waitCancel()
	
	waitDone := make(chan struct{})
	go func() {
		defer close(waitDone)
		p.wg.Wait()
	}()
	
	select {
	case <-waitDone:
		p.config.Logger.Debug("All pool goroutines stopped successfully")
	case <-waitCtx.Done():
		p.config.Logger.Warn("Timeout waiting for pool goroutines to stop")
		// Log which goroutines might still be running for debugging
		p.config.Logger.Debug("Health checker may still be running - investigating cleanup order")
>>>>>>> 3f51c251
	}

	return nil
}

// GetConnection returns a connection based on the load balancing strategy
func (p *ConnectionPool) GetConnection(ctx context.Context) (*Connection, error) {
	p.connMutex.RLock()
	defer p.connMutex.RUnlock()

	if len(p.connections) == 0 {
		return nil, errors.New("no connections available")
	}

	// Get healthy connections
	healthyConns := p.getHealthyConnections()
	if len(healthyConns) == 0 {
		return nil, errors.New("no healthy connections available")
	}

	// Select connection based on strategy
	var selectedConn *Connection
	switch p.config.LoadBalancingStrategy {
	case RoundRobin:
		selectedConn = p.selectRoundRobin(healthyConns)
	case LeastConnections:
		selectedConn = p.selectLeastConnections(healthyConns)
	case HealthBased:
		selectedConn = p.selectHealthBased(healthyConns)
	case Random:
		selectedConn = p.selectRandom(healthyConns)
	default:
		selectedConn = p.selectRoundRobin(healthyConns)
	}

	if selectedConn == nil {
		return nil, errors.New("failed to select connection")
	}

	return selectedConn, nil
}

// SendMessage sends a message through the pool using load balancing
func (p *ConnectionPool) SendMessage(ctx context.Context, message []byte) error {
	start := time.Now()

	p.config.Logger.Debug("Pool sending message",
		zap.Int("message_size", len(message)),
		zap.String("message", string(message)))

	// Update stats
	p.stats.mutex.Lock()
	p.stats.TotalRequests++
	p.stats.mutex.Unlock()

	conn, err := p.GetConnection(ctx)
	if err != nil {
		p.config.Logger.Error("Failed to get connection from pool", zap.Error(err))
		p.stats.mutex.Lock()
		p.stats.FailedRequests++
		p.stats.mutex.Unlock()
		return fmt.Errorf("failed to get connection: %w", err)
	}

	p.config.Logger.Debug("Pool selected connection",
		zap.String("connection_url", conn.GetURL()),
		zap.String("connection_state", conn.State().String()),
		zap.Bool("is_connected", conn.IsConnected()))

	err = conn.SendMessage(ctx, message)
	if err != nil {
		p.config.Logger.Error("Failed to send message through connection", 
			zap.Error(err),
			zap.String("connection_url", conn.GetURL()))
		p.stats.mutex.Lock()
		p.stats.FailedRequests++
		p.stats.mutex.Unlock()
		return fmt.Errorf("failed to send message: %w", err)
	}

	p.config.Logger.Debug("Pool sent message successfully",
		zap.String("connection_url", conn.GetURL()),
		zap.Duration("latency", time.Since(start)))

	// Update response time statistics
	responseTime := time.Since(start)
	p.stats.mutex.Lock()
	if p.stats.AverageResponseTime == 0 {
		p.stats.AverageResponseTime = responseTime
	} else {
		// Use exponential moving average
		p.stats.AverageResponseTime = time.Duration(
			float64(p.stats.AverageResponseTime)*0.9 + float64(responseTime)*0.1,
		)
	}
	p.stats.TotalBytesSent += int64(len(message))
	p.stats.mutex.Unlock()

	return nil
}

// GetActiveConnectionCount returns the number of active connections
func (p *ConnectionPool) GetActiveConnectionCount() int {
	p.connMutex.RLock()
	defer p.connMutex.RUnlock()

	count := 0
	for _, conn := range p.connections {
		if conn.IsConnected() {
			count++
		}
	}

	return count
}

// GetHealthyConnectionCount returns the number of healthy connections
func (p *ConnectionPool) GetHealthyConnectionCount() int {
	p.connMutex.RLock()
	defer p.connMutex.RUnlock()

	count := 0
	for _, conn := range p.connections {
		if conn.IsConnected() && conn.heartbeat.IsHealthy() {
			count++
		}
	}

	return count
}

// GetStats returns a copy of the pool statistics
func (p *ConnectionPool) Stats() PoolStats {
	p.stats.mutex.Lock()
	defer p.stats.mutex.Unlock()

	// Update real-time stats - need to read connections safely
	p.connMutex.RLock()
	totalConnections := int64(len(p.connections))
	p.connMutex.RUnlock()

	p.stats.TotalConnections = totalConnections
	p.stats.ActiveConnections = int64(p.GetActiveConnectionCount())
	p.stats.HealthyConnections = int64(p.GetHealthyConnectionCount())
	p.stats.UnhealthyConnections = p.stats.TotalConnections - p.stats.HealthyConnections

	return *p.stats
}

// SetOnConnectionStateChange sets the connection state change handler
func (p *ConnectionPool) SetOnConnectionStateChange(handler func(connID string, state ConnectionState)) {
	p.handlersMutex.Lock()
	p.onConnectionStateChange = handler
	p.handlersMutex.Unlock()
}

// SetOnHealthChange sets the health change handler
func (p *ConnectionPool) SetOnHealthChange(handler func(connID string, healthy bool)) {
	p.handlersMutex.Lock()
	p.onHealthChange = handler
	p.handlersMutex.Unlock()
}

// SetMessageHandler sets the message handler for all connections
func (p *ConnectionPool) SetMessageHandler(handler func(data []byte)) {
	p.config.Logger.Debug("Setting message handler on pool",
		zap.Int("existing_connections", len(p.connections)))
	
	p.handlersMutex.Lock()
	p.onMessage = handler
	p.handlersMutex.Unlock()

	// Update existing connections
	p.connMutex.RLock()
	connectionCount := len(p.connections)
	for id, conn := range p.connections {
		p.config.Logger.Debug("Setting message handler on connection",
			zap.String("connection_id", id),
			zap.Bool("is_connected", conn.IsConnected()))
		conn.SetOnMessage(handler)
	}
	p.connMutex.RUnlock()
	
	p.config.Logger.Debug("Message handler set on all connections",
		zap.Int("connection_count", connectionCount))
}

// createConnection creates a new connection and adds it to the pool
func (p *ConnectionPool) createConnection(ctx context.Context) error {
	// Create a timeout context for connection creation
	connectCtx, cancel := context.WithTimeout(ctx, p.config.ConnectionTimeout)
	defer cancel()
	// Select URL using round-robin
	urlIndex := int(atomic.AddInt64(&p.roundRobinIndex, 1)-1) % len(p.config.URLs)
	url := p.config.URLs[urlIndex]

	// Create connection configuration
	connConfig := *p.config.ConnectionTemplate
	connConfig.URL = url
	connConfig.Logger = p.config.Logger

	// Create connection with pool's context
	conn, err := NewConnectionWithContext(ctx, &connConfig)
	if err != nil {
		return fmt.Errorf("failed to create connection: %w", err)
	}

	// Generate connection ID
	connID := fmt.Sprintf("conn_%d_%s", time.Now().Unix(), url)

	// Set up event handlers
	conn.SetOnConnect(func() {
		p.handlersMutex.RLock()
		handler := p.onConnectionStateChange
		p.handlersMutex.RUnlock()

		if handler != nil {
			handler(connID, StateConnected)
		}
	})

	conn.SetOnDisconnect(func(err error) {
		p.handlersMutex.RLock()
		handler := p.onConnectionStateChange
		p.handlersMutex.RUnlock()

		if handler != nil {
			handler(connID, StateDisconnected)
		}
	})

	// Set message handler if available
	p.handlersMutex.RLock()
	messageHandler := p.onMessage
	p.handlersMutex.RUnlock()

	if messageHandler != nil {
		conn.SetOnMessage(messageHandler)
	}

	// Use the already created timeout context for connection
	if err := conn.Connect(connectCtx); err != nil {
		return fmt.Errorf("failed to connect: %w", err)
	}

	// Start auto-reconnect
	conn.StartAutoReconnect(p.ctx)

	// Add to pool
	p.connMutex.Lock()
	p.connections[connID] = conn
	p.updateConnectionKeys()
	p.connMutex.Unlock()

	p.config.Logger.Info("Created connection",
		zap.String("id", connID),
		zap.String("url", url))

	return nil
}

// removeConnection removes a connection from the pool
func (p *ConnectionPool) removeConnection(connID string) {
	p.connMutex.Lock()
	defer p.connMutex.Unlock()

	if conn, exists := p.connections[connID]; exists {
		conn.Close()
		delete(p.connections, connID)
		p.updateConnectionKeys()

		p.config.Logger.Info("Removed connection",
			zap.String("id", connID))
	}
}

// updateConnectionKeys updates the connection keys for load balancing
func (p *ConnectionPool) updateConnectionKeys() {
	p.keysMutex.Lock()
	defer p.keysMutex.Unlock()

	p.connectionKeys = make([]string, 0, len(p.connections))
	for id := range p.connections {
		p.connectionKeys = append(p.connectionKeys, id)
	}
}

// getHealthyConnections returns a list of healthy connections
func (p *ConnectionPool) getHealthyConnections() []*Connection {
	var healthy []*Connection
	for _, conn := range p.connections {
		if conn.IsConnected() && conn.heartbeat.IsHealthy() {
			healthy = append(healthy, conn)
		}
	}
	return healthy
}

// selectRoundRobin selects a connection using round-robin
func (p *ConnectionPool) selectRoundRobin(connections []*Connection) *Connection {
	if len(connections) == 0 {
		return nil
	}

	index := int(atomic.AddInt64(&p.roundRobinIndex, 1)-1) % len(connections)
	return connections[index]
}

// selectLeastConnections selects the connection with the fewest active requests
func (p *ConnectionPool) selectLeastConnections(connections []*Connection) *Connection {
	if len(connections) == 0 {
		return nil
	}

	var bestConn *Connection
	var minLoad int64 = int64(^uint64(0) >> 1) // Max int64

	for _, conn := range connections {
		// Calculate connection load based on multiple factors
		metrics := conn.GetMetrics()
		
		// Primary metric: pending messages in channel (approximate active requests)
		pendingMessages := int64(len(conn.messageCh))
		
		// Secondary metric: message rate difference (sent vs received)
		// Higher difference indicates more outbound load
		messageRate := metrics.MessagesSent - metrics.MessagesReceived
		if messageRate < 0 {
			messageRate = 0 // Only count positive outbound load
		}
		
		// Tertiary metric: error rate (higher errors = higher load/instability)
		errorRate := metrics.Errors
		
		// Calculate composite load score
		load := pendingMessages*100 + messageRate*10 + errorRate*5
		
		// Select connection with lowest load
		if load < minLoad {
			minLoad = load
			bestConn = conn
		}
	}

	// Fallback to first connection if no best connection found
	if bestConn == nil {
		return connections[0]
	}

	return bestConn
}

// selectHealthBased selects the healthiest connection
func (p *ConnectionPool) selectHealthBased(connections []*Connection) *Connection {
	if len(connections) == 0 {
		return nil
	}

	var bestConn *Connection
	var bestHealth float64

	for _, conn := range connections {
		health := conn.heartbeat.GetConnectionHealth()
		if health > bestHealth {
			bestHealth = health
			bestConn = conn
		}
	}

	return bestConn
}

// selectRandom selects a random connection
func (p *ConnectionPool) selectRandom(connections []*Connection) *Connection {
	if len(connections) == 0 {
		return nil
	}

	// Use current time as seed for simple randomness
	index := int(time.Now().UnixNano()) % len(connections)
	return connections[index]
}

// HealthChecker monitors connection health and manages pool size
type HealthChecker struct {
	pool     *ConnectionPool
	interval time.Duration
	cache    *lru.Cache[string, bool]
	ctx      context.Context
}

// NewHealthChecker creates a new health checker
func NewHealthChecker(pool *ConnectionPool, interval time.Duration) *HealthChecker {
	cache, _ := lru.New[string, bool](100)
	return &HealthChecker{
		pool:     pool,
		interval: interval,
		cache:    cache,
	}
}

// Start begins health checking
func (h *HealthChecker) Start(ctx context.Context, wg *sync.WaitGroup) {
<<<<<<< HEAD
	defer func() {
		h.pool.config.Logger.Debug("HealthChecker: Goroutine fully exited")
		wg.Done()
	}()
=======
	defer wg.Done()
	
	h.ctx = ctx
	h.pool.config.Logger.Debug("Starting health checker")
>>>>>>> 3f51c251

	h.pool.config.Logger.Debug("HealthChecker: Starting health checker goroutine")

	for {
		// Check for context cancellation with immediate exit
		select {
		case <-ctx.Done():
			h.pool.config.Logger.Debug("HealthChecker: Context cancelled, exiting immediately")
			return
		default:
			// Continue to health check or timeout
		}

		// Wait for interval or context cancellation with responsive timeout
		timer := time.NewTimer(h.interval)
		defer timer.Stop()
		
		select {
		case <-ctx.Done():
<<<<<<< HEAD
			h.pool.config.Logger.Debug("HealthChecker: Context cancelled during wait, exiting")
			return
		case <-timer.C:
			// Check if context is still valid before performing health check
			select {
			case <-ctx.Done():
				h.pool.config.Logger.Debug("HealthChecker: Context cancelled before health check, exiting")
				return
			default:
				h.pool.config.Logger.Debug("HealthChecker: Performing health check")
				h.checkHealth()
			}
		case <-time.After(1 * time.Millisecond):
			// Short timeout to ensure responsive context checking
			continue
=======
			h.pool.config.Logger.Debug("Health checker stopped due to context cancellation")
			return
		case <-ticker.C:
			// Check context again before performing health check
			select {
			case <-ctx.Done():
				h.pool.config.Logger.Debug("Context cancelled before health check")
				return
			default:
				h.checkHealth()
			}
>>>>>>> 3f51c251
		}
	}
}

// checkHealth performs health checks on all connections
func (h *HealthChecker) checkHealth() {
	h.pool.connMutex.RLock()
	connections := make(map[string]*Connection)
	for id, conn := range h.pool.connections {
		connections[id] = conn
	}
	h.pool.connMutex.RUnlock()

	var unhealthyConnections []string

	for id, conn := range connections {
		healthy := conn.IsConnected() && conn.heartbeat.IsHealthy()

		// Check if health status changed
		if previousHealth, exists := h.cache.Get(id); exists {
			if previousHealth != healthy {
				h.pool.handlersMutex.RLock()
				handler := h.pool.onHealthChange
				h.pool.handlersMutex.RUnlock()

				if handler != nil {
					handler(id, healthy)
				}
			}
		}

		h.cache.Add(id, healthy)

		if !healthy {
			unhealthyConnections = append(unhealthyConnections, id)
		}
	}

	// Remove persistently unhealthy connections
	for _, id := range unhealthyConnections {
		if conn, exists := connections[id]; exists {
			// Remove if connection has been unhealthy for too long
			if time.Since(conn.GetLastConnected()) > h.pool.config.IdleTimeout {
				h.pool.removeConnection(id)
			}
		}
	}

	// Scale up if needed
	healthyCount := h.pool.GetHealthyConnectionCount()
	if healthyCount < h.pool.config.MinConnections {
		needed := h.pool.config.MinConnections - healthyCount
		for i := 0; i < needed; i++ {
			// Check connection count with proper locking
			h.pool.connMutex.RLock()
			currentConnCount := len(h.pool.connections)
			h.pool.connMutex.RUnlock()

			if currentConnCount >= h.pool.config.MaxConnections {
				break
			}
<<<<<<< HEAD
			if err := h.pool.createConnection(h.pool.ctx); err != nil {
=======
			if err := h.pool.createConnection(h.ctx); err != nil {
>>>>>>> 3f51c251
				h.pool.config.Logger.Error("Failed to create replacement connection",
					zap.Error(err))
			}
		}
	}
}

// GetDetailedStatus returns detailed status of all connections
func (p *ConnectionPool) GetDetailedStatus() map[string]interface{} {
	p.connMutex.RLock()
	defer p.connMutex.RUnlock()

	connections := make(map[string]interface{})
	for id, conn := range p.connections {
		connections[id] = map[string]interface{}{
			"url":                conn.GetURL(),
			"state":              conn.State().String(),
			"is_connected":       conn.IsConnected(),
			"last_connected":     conn.GetLastConnected(),
			"reconnect_attempts": conn.GetReconnectAttempts(),
			"last_error":         conn.LastError(),
			"metrics":            conn.GetMetrics(),
			"heartbeat":          conn.heartbeat.GetDetailedHealthStatus(),
		}
	}

	return map[string]interface{}{
		"total_connections":   len(p.connections),
		"active_connections":  p.GetActiveConnectionCount(),
		"healthy_connections": p.GetHealthyConnectionCount(),
		"load_balancing":      p.config.LoadBalancingStrategy.String(),
		"stats":               p.Stats(),
		"connections":         connections,
	}
}<|MERGE_RESOLUTION|>--- conflicted
+++ resolved
@@ -215,7 +215,6 @@
 func (p *ConnectionPool) Stop() error {
 	p.config.Logger.Debug("Stopping connection pool with aggressive cleanup")
 
-<<<<<<< HEAD
 	// Cancel context to stop all goroutines immediately
 	if p.cancel != nil {
 		p.cancel()
@@ -286,7 +285,6 @@
 		p.config.Logger.Debug("Connection pool stopped cleanly")
 	case <-time.After(200 * time.Millisecond): // Very short timeout for tests
 		p.config.Logger.Debug("Connection pool stop timeout - contexts cancelled so proceeding")
-=======
 	// Cancel context to stop all goroutines first to signal shutdown
 	p.cancel()
 	
@@ -328,7 +326,6 @@
 		p.config.Logger.Warn("Timeout waiting for pool goroutines to stop")
 		// Log which goroutines might still be running for debugging
 		p.config.Logger.Debug("Health checker may still be running - investigating cleanup order")
->>>>>>> 3f51c251
 	}
 
 	return nil
@@ -732,17 +729,14 @@
 
 // Start begins health checking
 func (h *HealthChecker) Start(ctx context.Context, wg *sync.WaitGroup) {
-<<<<<<< HEAD
 	defer func() {
 		h.pool.config.Logger.Debug("HealthChecker: Goroutine fully exited")
 		wg.Done()
 	}()
-=======
 	defer wg.Done()
 	
 	h.ctx = ctx
 	h.pool.config.Logger.Debug("Starting health checker")
->>>>>>> 3f51c251
 
 	h.pool.config.Logger.Debug("HealthChecker: Starting health checker goroutine")
 
@@ -762,7 +756,6 @@
 		
 		select {
 		case <-ctx.Done():
-<<<<<<< HEAD
 			h.pool.config.Logger.Debug("HealthChecker: Context cancelled during wait, exiting")
 			return
 		case <-timer.C:
@@ -778,7 +771,6 @@
 		case <-time.After(1 * time.Millisecond):
 			// Short timeout to ensure responsive context checking
 			continue
-=======
 			h.pool.config.Logger.Debug("Health checker stopped due to context cancellation")
 			return
 		case <-ticker.C:
@@ -790,7 +782,6 @@
 			default:
 				h.checkHealth()
 			}
->>>>>>> 3f51c251
 		}
 	}
 }
@@ -852,11 +843,8 @@
 			if currentConnCount >= h.pool.config.MaxConnections {
 				break
 			}
-<<<<<<< HEAD
 			if err := h.pool.createConnection(h.pool.ctx); err != nil {
-=======
 			if err := h.pool.createConnection(h.ctx); err != nil {
->>>>>>> 3f51c251
 				h.pool.config.Logger.Error("Failed to create replacement connection",
 					zap.Error(err))
 			}
