package websocket

import (
	"context"
	"encoding/json"
	"fmt"
	"math/rand"
	"runtime"
	"sync"
	"sync/atomic"
	"time"

	"go.uber.org/zap"

	"github.com/ag-ui/go-sdk/pkg/core/events"
	"github.com/ag-ui/go-sdk/pkg/proto/generated"
	"github.com/ag-ui/go-sdk/pkg/transport"
	"github.com/ag-ui/go-sdk/pkg/transport/common"
)

// Atomic counter for generating unique subscription IDs
var subscriptionIDCounter uint64

// Transport implements the WebSocket transport for the AG-UI protocol
type Transport struct {
	// Configuration
	config *TransportConfig

	// Connection management
	pool *ConnectionPool

	// Performance management
	performanceManager *PerformanceManager

	// Event handling
	eventHandlers map[string][]*EventHandlerWrapper
	handlersMutex sync.RWMutex

	// Event channel for incoming messages
	eventCh chan []byte
	eventChClosed bool
	eventChMutex sync.RWMutex

	// Subscriptions
	subscriptions map[string]*Subscription
	subsMutex     sync.RWMutex

	// Lifecycle management
	ctx    context.Context
	cancel context.CancelFunc
	wg     sync.WaitGroup

	// Channel state tracking to prevent double-close
	eventChClosed int32 // atomic flag, 1 = closed, 0 = open
	stopOnce      sync.Once

	// Statistics
	stats *TransportStats
	
	// Backpressure management
	droppedEvents     int64
	backpressureActive bool
	lastDropTime      time.Time
	backpressureMutex sync.RWMutex
	
	// Resource management
	activeGoroutines  map[string]*GoroutineInfo
	goroutinesMutex   sync.RWMutex
	resourceCleanup   []func() error
	cleanupMutex      sync.Mutex
	
	// Monitoring
	monitoringCtx    context.Context
	monitoringCancel context.CancelFunc
}

// BackpressureConfig configures backpressure behavior for WebSocket transport
type BackpressureConfig struct {
	// EventChannelBuffer is the buffer size for event channel
	EventChannelBuffer int
	
	// MaxDroppedEvents is the maximum number of events that can be dropped before taking action
	MaxDroppedEvents int64
	
	// DropActionType defines what to do when max dropped events is reached
	DropActionType DropActionType
	
	// EnableBackpressureLogging enables detailed logging of backpressure events
	EnableBackpressureLogging bool
	
	// BackpressureThresholdPercent is the percentage at which to start applying backpressure (0-100)
	BackpressureThresholdPercent int
	
	// EnableChannelMonitoring enables monitoring of channel usage
	EnableChannelMonitoring bool
	
	// MonitoringInterval is the interval for channel monitoring
	MonitoringInterval time.Duration
}

// DropActionType defines actions to take when events are dropped
type DropActionType int

const (
	// DropActionLog logs dropped events but continues
	DropActionLog DropActionType = iota
	
	// DropActionReconnect attempts to reconnect
	DropActionReconnect
	
	// DropActionStop stops the transport
	DropActionStop
	
	// DropActionSlowDown applies flow control
	DropActionSlowDown
)

// DefaultBackpressureConfig returns default backpressure configuration for WebSocket
func DefaultBackpressureConfig() *BackpressureConfig {
	return &BackpressureConfig{
		EventChannelBuffer:           10000,
		MaxDroppedEvents:             1000,
		DropActionType:               DropActionSlowDown,
		EnableBackpressureLogging:    true,
		BackpressureThresholdPercent: 85,
		EnableChannelMonitoring:      true,
		MonitoringInterval:           5 * time.Second,
	}
}

// ResourceCleanupConfig configures resource cleanup behavior
type ResourceCleanupConfig struct {
	// EnableGoroutineTracking enables tracking of goroutines
	EnableGoroutineTracking bool
	
	// CleanupInterval is the interval for resource cleanup
	CleanupInterval time.Duration
	
	// MaxGoroutineIdleTime is the maximum time a goroutine can be idle before cleanup
	MaxGoroutineIdleTime time.Duration
	
	// EnableResourceMonitoring enables monitoring of resource usage
	EnableResourceMonitoring bool
}

// DefaultResourceCleanupConfig returns default resource cleanup configuration
func DefaultResourceCleanupConfig() *ResourceCleanupConfig {
	return &ResourceCleanupConfig{
		EnableGoroutineTracking:  true,
		CleanupInterval:          30 * time.Second,
		MaxGoroutineIdleTime:     5 * time.Minute,
		EnableResourceMonitoring: true,
	}
}

// TransportConfig contains configuration for the WebSocket transport
type TransportConfig struct {
	// URLs are the WebSocket server URLs
	URLs []string

	// PoolConfig configures the connection pool
	PoolConfig *PoolConfig

	// PerformanceConfig configures performance optimizations
	PerformanceConfig *PerformanceConfig

	// SecurityConfig configures security settings
	SecurityConfig *SecurityConfig

	// DialTimeout is the timeout for establishing WebSocket connections
	DialTimeout time.Duration

	// EventTimeout is the timeout for event processing
	EventTimeout time.Duration

	// MaxEventSize is the maximum size of events
	MaxEventSize int64

	// EnableEventValidation enables event validation
	EnableEventValidation bool

	// EventValidator is the event validator instance
	EventValidator *events.EventValidator

	// Logger is the logger instance
	Logger *zap.Logger
<<<<<<< HEAD
	
	// BackpressureConfig configures backpressure behavior
	BackpressureConfig *BackpressureConfig
	
	// ResourceCleanupConfig configures resource cleanup
	ResourceCleanupConfig *ResourceCleanupConfig
=======

	// ShutdownTimeout is the timeout for transport shutdown (default 5s, reduced for tests)
	ShutdownTimeout time.Duration
>>>>>>> 3f51c251
}

// EventHandler represents a function that handles events
type EventHandler func(ctx context.Context, event events.Event) error

// EventHandlerWrapper wraps an event handler with a unique ID
type EventHandlerWrapper struct {
	ID      string
	Handler EventHandler
}

// finalize clears handler references when the wrapper is garbage collected
func (w *EventHandlerWrapper) finalize() {
	if w != nil {
		w.Handler = nil
		w.ID = ""
	}
}

// Subscription represents an event subscription
type Subscription struct {
	ID          string
	EventTypes  []string
	Handler     EventHandler
	HandlerIDs  []string // Track handler IDs for reliable removal
	Context     context.Context
	Cancel      context.CancelFunc
	CreatedAt   time.Time
	LastEventAt time.Time
	EventCount  int64
	mutex       sync.RWMutex
}

// GoroutineInfo tracks information about active goroutines
type GoroutineInfo struct {
	Name      string
	StartTime time.Time
	LastSeen  time.Time
	Function  string
	Context   context.Context
	Cancel    context.CancelFunc
}

// TransportStats tracks transport statistics
type TransportStats struct {
	EventsSent          int64
	EventsReceived      int64
	EventsProcessed     int64
	EventsFailed        int64
	EventsDropped       int64
	ActiveSubscriptions int64
	TotalSubscriptions  int64
	BytesTransferred    int64
	AverageLatency      time.Duration
	ActiveGoroutines    int64
	BackpressureEvents  int64
	ResourceCleanups    int64
	mutex               sync.RWMutex
}

// DefaultTransportConfig returns a default configuration for the WebSocket transport
func DefaultTransportConfig() *TransportConfig {
	return &TransportConfig{
		PoolConfig:            DefaultPoolConfig(),
		PerformanceConfig:     DefaultPerformanceConfig(),
		DialTimeout:           10 * time.Second, // Reduced for faster test execution
		EventTimeout:          30 * time.Second, // Default timeout for event processing
		MaxEventSize:          1024 * 1024, // 1MB
		EnableEventValidation: true,
		EventValidator:        events.NewEventValidator(events.DevelopmentValidationConfig()),
		Logger:                zap.NewNop(),
<<<<<<< HEAD
		BackpressureConfig:    DefaultBackpressureConfig(),
		ResourceCleanupConfig: DefaultResourceCleanupConfig(),
	}
}

// HighConcurrencyTransportConfig returns a transport configuration optimized for high concurrency testing
func HighConcurrencyTransportConfig() *TransportConfig {
	// Create high concurrency pool config
	poolConfig := DefaultPoolConfig()
	poolConfig.MinConnections = 50
	poolConfig.MaxConnections = 500
	poolConfig.ConnectionTemplate = DefaultConnectionConfig()
	poolConfig.ConnectionTemplate.RateLimiter = NewTestRateLimiter() // Use test rate limiter
	
	// Create high concurrency backpressure config  
	backpressureConfig := DefaultBackpressureConfig()
	backpressureConfig.EventChannelBuffer = 50000 // Larger buffer for high concurrency
	backpressureConfig.MaxDroppedEvents = 10000   // Allow more dropped events
	backpressureConfig.BackpressureThresholdPercent = 95 // Higher threshold
	
	return &TransportConfig{
		PoolConfig:            poolConfig,
		PerformanceConfig:     HighConcurrencyPerformanceConfig(),
		DialTimeout:           10 * time.Second, // Faster for tests
		EventTimeout:          10 * time.Second, // Faster for tests 
		MaxEventSize:          1024 * 1024, // 1MB
		EnableEventValidation: false, // Disable validation for speed
		EventValidator:        nil,
		Logger:                zap.NewNop(),
		BackpressureConfig:    backpressureConfig,
		ResourceCleanupConfig: DefaultResourceCleanupConfig(),
=======
		ShutdownTimeout:       5 * time.Second, // Default production timeout
>>>>>>> 3f51c251
	}
}

// NewTransport creates a new WebSocket transport
func NewTransport(config *TransportConfig) (*Transport, error) {
	if config == nil {
		config = DefaultTransportConfig()
	}

	if len(config.URLs) == 0 {
		return nil, transport.NewConfigError("URLs", config.URLs, "at least one WebSocket URL must be provided")
	}

	// Configure connection pool
	poolConfig := config.PoolConfig
	if poolConfig == nil {
		poolConfig = DefaultPoolConfig()
	}
	poolConfig.URLs = config.URLs
	poolConfig.Logger = config.Logger // Ensure pool uses the transport's logger

	// Configure connection template with dial timeout
	if poolConfig.ConnectionTemplate == nil {
		poolConfig.ConnectionTemplate = DefaultConnectionConfig()
	}
	// Apply the dial timeout from the transport config
	if config.DialTimeout > 0 {
		poolConfig.ConnectionTemplate.DialTimeout = config.DialTimeout
	}
	// Ensure connection template uses the transport's logger
	poolConfig.ConnectionTemplate.Logger = config.Logger

	// Create connection pool
	pool, err := NewConnectionPool(poolConfig)
	if err != nil {
		return nil, common.NewTransportError(common.ErrorTypeConfiguration, 
			"failed to create connection pool", err).WithTransport("websocket")
	}

	// Configure performance config
	perfConfig := config.PerformanceConfig
	var performanceManager *PerformanceManager
	
	// Create performance manager only if config is provided (not nil)
	if config.PerformanceConfig != nil {
		if perfConfig == nil {
			perfConfig = DefaultPerformanceConfig()
		}
		perfConfig.Logger = config.Logger
		
		var err error
		performanceManager, err = NewPerformanceManager(perfConfig)
		if err != nil {
			return nil, fmt.Errorf("failed to create performance manager: %w", err)
		}
	}

<<<<<<< HEAD
	// Set default configs if nil
	if config.BackpressureConfig == nil {
		config.BackpressureConfig = DefaultBackpressureConfig()
	}
	if config.ResourceCleanupConfig == nil {
		config.ResourceCleanupConfig = DefaultResourceCleanupConfig()
=======
	// Create performance manager
	performanceManager, err := NewPerformanceManager(perfConfig)
	if err != nil {
		return nil, common.NewTransportError(common.ErrorTypeConfiguration,
			"failed to create performance manager", err).WithTransport("websocket")
>>>>>>> 3f51c251
	}

	ctx, cancel := context.WithCancel(context.Background())
	monitoringCtx, monitoringCancel := context.WithCancel(context.Background())

	// Determine event channel buffer size
	eventChannelSize := config.BackpressureConfig.EventChannelBuffer
	if eventChannelSize <= 0 {
		eventChannelSize = 1000
	}

	transport := &Transport{
		config:             config,
		pool:               pool,
		performanceManager: performanceManager,
		eventHandlers:      make(map[string][]*EventHandlerWrapper),
		eventCh:            make(chan []byte, eventChannelSize),
		subscriptions:      make(map[string]*Subscription),
		ctx:                ctx,
		cancel:             cancel,
		stats:              &TransportStats{},
		activeGoroutines:   make(map[string]*GoroutineInfo),
		resourceCleanup:    make([]func() error, 0),
		monitoringCtx:      monitoringCtx,
		monitoringCancel:   monitoringCancel,
	}

	// Set up connection pool handlers
	pool.SetOnConnectionStateChange(transport.onConnectionStateChange)
	pool.SetOnHealthChange(transport.onHealthChange)

	// Note: setupMessageHandlers() is now called in Start() after pool initialization
	// to ensure proper message handler propagation to all connections

	return transport, nil
}

// Start initializes the WebSocket transport
func (t *Transport) Start(ctx context.Context) error {
	t.config.Logger.Info("Starting WebSocket transport")

<<<<<<< HEAD
	// Recreate event channel if it was closed
	t.eventChMutex.Lock()
	if t.eventChClosed {
		t.eventCh = make(chan []byte, 1000)
		t.eventChClosed = false
	}
	t.eventChMutex.Unlock()

	// Start performance manager if available
	if t.performanceManager != nil {
		if err := t.performanceManager.Start(ctx); err != nil {
			return fmt.Errorf("failed to start performance manager: %w", err)
		}
=======
	// Start performance manager
	if err := t.performanceManager.Start(ctx); err != nil {
		return common.NewTransportError(common.ErrorTypeInternal,
			"failed to start performance manager", err).WithTransport("websocket")
>>>>>>> 3f51c251
	}

	// Start connection pool
	if err := t.pool.Start(ctx); err != nil {
		return common.NewTransportError(common.ErrorTypeConnection,
			"failed to start connection pool", err).WithTransport("websocket")
	}

	// Set up message handlers for all connections after pool initialization
	// This ensures proper message handler propagation to all established connections
	t.setupMessageHandlers()

	// Start event processing
	t.startGoroutine("event-processing", t.eventProcessingLoop)

	// Start monitoring if enabled
	if t.config.BackpressureConfig.EnableChannelMonitoring {
		t.startGoroutine("channel-monitor", t.channelMonitoringLoop)
	}
	
	// Start resource cleanup if enabled
	if t.config.ResourceCleanupConfig.EnableResourceMonitoring {
		t.startGoroutine("resource-cleanup", t.resourceCleanupLoop)
	}

	// Start batch processing
	t.wg.Add(1)
	go t.batchProcessingLoop()

	t.config.Logger.Info("WebSocket transport started")
	return nil
}

// Stop gracefully shuts down the WebSocket transport
func (t *Transport) Stop() error {
	t.config.Logger.Debug("Stopping WebSocket transport with aggressive cleanup")

<<<<<<< HEAD
	// Cancel contexts immediately to signal all goroutines
	t.monitoringCancel()
	t.cancel()

	// Close event channel immediately to unblock goroutines
	t.eventChMutex.Lock()
	if !t.eventChClosed {
		close(t.eventCh)
		t.eventChClosed = true
	}
	t.eventChMutex.Unlock()

	// Stop connection pool first (this closes all WebSocket connections)
	if err := t.pool.Stop(); err != nil {
		t.config.Logger.Debug("Error stopping connection pool (expected)", zap.Error(err))
	}

	// Stop performance manager if available
	if t.performanceManager != nil {
		if err := t.performanceManager.Stop(); err != nil {
			t.config.Logger.Debug("Error stopping performance manager (expected)", zap.Error(err))
		}
	}
=======
	// Use stopOnce to ensure Stop() is only executed once
	t.stopOnce.Do(func() {
		// Cancel context FIRST to signal shutdown to all goroutines
		t.cancel()

		// Cancel all subscriptions before stopping other components
		t.subsMutex.Lock()
		for _, sub := range t.subscriptions {
			sub.Cancel()
		}
		t.subscriptions = make(map[string]*Subscription)
		t.subsMutex.Unlock()
		
		// Clear all event handlers and break reference cycles
		t.handlersMutex.Lock()
		for eventType, handlers := range t.eventHandlers {
			for _, wrapper := range handlers {
				if wrapper != nil {
					// Clear finalizer since we're manually cleaning up
					runtime.SetFinalizer(wrapper, nil)
					wrapper.Handler = nil // Break reference cycle
					wrapper.ID = ""       // Clear ID for GC
				}
			}
			// Clear the slice
			t.eventHandlers[eventType] = nil
		}
		// Clear the entire map
		t.eventHandlers = make(map[string][]*EventHandlerWrapper)
		t.handlersMutex.Unlock()

		// Close event channel safely using atomic flag to prevent double-close
		if atomic.CompareAndSwapInt32(&t.eventChClosed, 0, 1) {
			close(t.eventCh)
		}
>>>>>>> 3f51c251

		// Wait for transport goroutines with simple timeout
		transportDone := make(chan struct{})
		go func() {
			t.wg.Wait()
			close(transportDone)
		}()
		
		// Use configurable shutdown timeout, default to 5s if not set
		shutdownTimeout := t.config.ShutdownTimeout
		if shutdownTimeout == 0 {
			shutdownTimeout = 5 * time.Second
		}
		timer := time.NewTimer(shutdownTimeout)
		defer timer.Stop()

<<<<<<< HEAD
	// Cancel all active goroutines
	t.goroutinesMutex.Lock()
	for _, goroutineInfo := range t.activeGoroutines {
		if goroutineInfo.Cancel != nil {
			goroutineInfo.Cancel()
		}
	}
	t.activeGoroutines = make(map[string]*GoroutineInfo)
	t.goroutinesMutex.Unlock()

	// Execute resource cleanup functions quickly
	t.cleanupMutex.Lock()
	for _, cleanup := range t.resourceCleanup {
		if err := cleanup(); err != nil {
			t.config.Logger.Debug("Resource cleanup error (expected)", zap.Error(err))
		}
	}
	t.stats.mutex.Lock()
	t.stats.ResourceCleanups += int64(len(t.resourceCleanup))
	t.stats.mutex.Unlock()
	t.cleanupMutex.Unlock()

	// Wait for goroutines to finish with very short timeout
	done := make(chan struct{})
	go func() {
		t.wg.Wait()
		close(done)
	}()
	
	select {
	case <-done:
		t.config.Logger.Debug("WebSocket transport stopped cleanly")
	case <-time.After(200 * time.Millisecond): // Very short timeout for tests
		t.config.Logger.Debug("WebSocket transport stop timeout - connections force closed so proceeding")
	}

	t.config.Logger.Debug("WebSocket transport stop completed")
=======
		select {
		case <-transportDone:
			t.config.Logger.Debug("All transport goroutines stopped successfully")
		case <-timer.C:
			t.config.Logger.Warn("Timeout waiting for transport goroutines to stop")
		}

		// Stop connection pool (which will handle its own goroutines)
		if err := t.pool.Stop(); err != nil {
			t.config.Logger.Error("Error stopping connection pool", zap.Error(err))
		}

		// Stop performance manager last
		if err := t.performanceManager.Stop(); err != nil {
			t.config.Logger.Error("Error stopping performance manager", zap.Error(err))
		}

		t.config.Logger.Info("WebSocket transport stopped")
	})

>>>>>>> 3f51c251
	return nil
}

// SendEvent sends an event through the WebSocket transport
func (t *Transport) SendEvent(ctx context.Context, event events.Event) error {
	start := time.Now()

	// Validate event if enabled
	if t.config.EnableEventValidation && t.config.EventValidator != nil {
		if result := t.config.EventValidator.ValidateEvent(ctx, event); !result.IsValid {
			return common.NewTransportError(common.ErrorTypeValidation,
				fmt.Sprintf("event validation failed: %v", result.Errors), nil).WithTransport("websocket")
		}
	}

<<<<<<< HEAD
	// Use performance manager for optimized serialization if available
	var data []byte
	var err error
	if t.performanceManager != nil {
		data, err = t.performanceManager.OptimizeMessage(event)
		if err != nil {
			return fmt.Errorf("failed to optimize message: %w", err)
		}
	} else {
		// Fall back to JSON serialization
		data, err = event.ToJSON()
		if err != nil {
			return fmt.Errorf("failed to serialize event: %w", err)
		}
=======
	// Use performance manager for optimized serialization
	data, err := t.performanceManager.OptimizeMessage(event)
	if err != nil {
		return common.NewTransportError(common.ErrorTypeSerialization,
			"failed to optimize message", err).WithTransport("websocket")
>>>>>>> 3f51c251
	}

	// Check event size
	if t.config.MaxEventSize > 0 && int64(len(data)) > t.config.MaxEventSize {
		return common.NewTransportError(common.ErrorTypeCapacity,
			fmt.Sprintf("event size %d exceeds maximum %d", len(data), t.config.MaxEventSize), nil).WithTransport("websocket")
	}

	// Use performance manager for batching if available, otherwise send directly
	if t.performanceManager != nil {
		if err := t.performanceManager.BatchMessage(data); err != nil {
			// Fall back to direct sending if batching fails
			if err := t.pool.SendMessage(ctx, data); err != nil {
				t.stats.mutex.Lock()
				t.stats.EventsFailed++
				t.stats.mutex.Unlock()
				return transport.NewTemporaryError("websocket", "SendMessage", err)
			}
			// Update statistics for direct send
			t.stats.mutex.Lock()
			t.stats.EventsSent++
			t.stats.BytesTransferred += int64(len(data))
			t.stats.mutex.Unlock()
		} else {
			// Batching succeeded - count it as sent (even though actual sending is async)
			// This ensures tests can track messages immediately
			t.stats.mutex.Lock()
			t.stats.EventsSent++
			t.stats.BytesTransferred += int64(len(data))
			t.stats.mutex.Unlock()
		}
	} else {
		// Send through connection pool directly
		if err := t.pool.SendMessage(ctx, data); err != nil {
			t.stats.mutex.Lock()
			t.stats.EventsFailed++
			t.stats.mutex.Unlock()
			return transport.NewTemporaryError("websocket", "SendMessage", err)
		}
		// Update statistics for direct send
		t.stats.mutex.Lock()
		t.stats.EventsSent++
		t.stats.BytesTransferred += int64(len(data))
		t.stats.mutex.Unlock()
	}

	// Update latency statistics
	latency := time.Since(start)
	t.stats.mutex.Lock()
	if t.stats.AverageLatency == 0 {
		t.stats.AverageLatency = latency
	} else {
		t.stats.AverageLatency = time.Duration(
			float64(t.stats.AverageLatency)*0.9 + float64(latency)*0.1,
		)
	}
	t.stats.mutex.Unlock()

	// Track performance metrics if available
	if t.performanceManager != nil && t.performanceManager.metricsCollector != nil {
		t.performanceManager.metricsCollector.TrackMessageLatency(latency)
		t.performanceManager.metricsCollector.TrackMessageSize(len(data))
	}

	t.config.Logger.Debug("Event sent",
		zap.String("type", string(event.Type())),
		zap.Duration("latency", latency),
		zap.Int("size", len(data)))

	return nil
}

// AddEventHandler adds an event handler for a specific event type and returns a handler ID
func (t *Transport) AddEventHandler(eventType string, handler EventHandler) string {
	if handler == nil {
		return ""
	}

	handlerID := fmt.Sprintf("handler_%d_%d", time.Now().UnixNano(), rand.Int63())
	wrapper := &EventHandlerWrapper{
		ID:      handlerID,
		Handler: handler,
	}
	
	// Set finalizer for critical cleanup to prevent memory leaks
	runtime.SetFinalizer(wrapper, (*EventHandlerWrapper).finalize)

	t.handlersMutex.Lock()
	defer t.handlersMutex.Unlock()

	if _, exists := t.eventHandlers[eventType]; !exists {
		t.eventHandlers[eventType] = make([]*EventHandlerWrapper, 0)
	}
	t.eventHandlers[eventType] = append(t.eventHandlers[eventType], wrapper)

	t.config.Logger.Debug("Added event handler",
		zap.String("id", handlerID),
		zap.String("event_type", eventType))

	return handlerID
}

// RemoveEventHandler removes an event handler by its ID
func (t *Transport) RemoveEventHandler(eventType string, handlerID string) error {
	if handlerID == "" {
		return fmt.Errorf("handler ID cannot be empty: %w", transport.ErrInvalidConfiguration)
	}

	t.handlersMutex.Lock()
	defer t.handlersMutex.Unlock()

	handlers, exists := t.eventHandlers[eventType]
	if !exists {
		return fmt.Errorf("no handlers found for event type %s: %w", eventType, transport.ErrStreamNotFound)
	}

	// Find and remove the handler
	found := false
	var removedWrapper *EventHandlerWrapper
	for i, wrapper := range handlers {
		if wrapper.ID == handlerID {
			// Store reference to removed wrapper for cleanup
			removedWrapper = wrapper
			
			// Remove handler from slice
			t.eventHandlers[eventType] = append(handlers[:i], handlers[i+1:]...)
			found = true
			break
		}
	}
	
	// Explicitly clear wrapper references to ensure GC
	if removedWrapper != nil {
		// Clear finalizer since we're manually cleaning up
		runtime.SetFinalizer(removedWrapper, nil)
		removedWrapper.Handler = nil // Break reference cycle
		removedWrapper.ID = ""       // Clear ID for GC
	}

	if !found {
		return fmt.Errorf("handler with ID %s not found for event type %s", handlerID, eventType)
	}

	// Remove event type if no handlers left
	if len(t.eventHandlers[eventType]) == 0 {
		delete(t.eventHandlers, eventType)
	}

	t.config.Logger.Debug("Removed event handler",
		zap.String("id", handlerID),
		zap.String("event_type", eventType))

	return nil
}

// Subscribe creates a subscription for specific event types
func (t *Transport) Subscribe(ctx context.Context, eventTypes []string, handler EventHandler) (*Subscription, error) {
	if len(eventTypes) == 0 {
		return nil, fmt.Errorf("at least one event type must be specified: %w", transport.ErrInvalidConfiguration)
	}

	if handler == nil {
		return nil, fmt.Errorf("event handler cannot be nil: %w", transport.ErrInvalidConfiguration)
	}

	// Create subscription
	subCtx, cancel := context.WithCancel(ctx)
	sub := &Subscription{
		ID:         fmt.Sprintf("sub_%d", atomic.AddUint64(&subscriptionIDCounter, 1)),
		EventTypes: eventTypes,
		Handler:    handler,
		HandlerIDs: make([]string, 0, len(eventTypes)),
		Context:    subCtx,
		Cancel:     cancel,
		CreatedAt:  time.Now(),
	}

	// Register event handlers and track their IDs BEFORE adding to map
	// This ensures the subscription is fully functional when added
	var registeredHandlers []struct {
		eventType string
		handlerID string
	}
	
	for _, eventType := range eventTypes {
		handlerID := t.AddEventHandler(eventType, handler)
		if handlerID == "" {
			// Clean up any handlers we've already registered
			for _, registered := range registeredHandlers {
				t.RemoveEventHandler(registered.eventType, registered.handlerID)
			}
			cancel() // Cancel the subscription context
			return nil, fmt.Errorf("failed to register handler for event type: %s", eventType)
		}
		sub.HandlerIDs = append(sub.HandlerIDs, handlerID)
		registeredHandlers = append(registeredHandlers, struct {
			eventType string
			handlerID string
		}{eventType, handlerID})
	}

	// Only add to subscriptions map after handlers are registered
	t.subsMutex.Lock()
	t.subscriptions[sub.ID] = sub
	t.subsMutex.Unlock()

	// Update statistics with proper mutex AFTER subscription is fully functional
	t.stats.mutex.Lock()
	t.stats.TotalSubscriptions++
	t.stats.ActiveSubscriptions++
	t.stats.mutex.Unlock()

	t.config.Logger.Info("Created subscription",
		zap.String("id", sub.ID),
		zap.Strings("event_types", eventTypes))

	return sub, nil
}

// Unsubscribe removes a subscription
func (t *Transport) Unsubscribe(subscriptionID string) error {
	// First, check if subscription exists and get it under lock
	t.subsMutex.Lock()
	sub, exists := t.subscriptions[subscriptionID]
	if !exists {
<<<<<<< HEAD
		t.subsMutex.Unlock()
		return errors.New("subscription not found")
=======
		return fmt.Errorf("subscription not found: %w", transport.ErrStreamNotFound)
>>>>>>> 3f51c251
	}
	// Don't remove from map yet - do it after cleanup
	t.subsMutex.Unlock()

	// Cancel subscription first
	sub.Cancel()

	// Remove event handlers using the stored handler IDs
	// Track any errors but continue cleanup
	var handlerErrors []error
	for i, eventType := range sub.EventTypes {
		if i < len(sub.HandlerIDs) {
			if err := t.RemoveEventHandler(eventType, sub.HandlerIDs[i]); err != nil {
				handlerErrors = append(handlerErrors, err)
				t.config.Logger.Warn("Failed to remove event handler",
					zap.String("subscription_id", subscriptionID),
					zap.String("event_type", eventType),
					zap.String("handler_id", sub.HandlerIDs[i]),
					zap.Error(err))
			}
		}
	}

	// Only after all cleanup is done, remove from map and update statistics atomically
	t.subsMutex.Lock()
	// Check again in case subscription was removed by another goroutine
	if _, stillExists := t.subscriptions[subscriptionID]; stillExists {
		delete(t.subscriptions, subscriptionID)
		
		// Update statistics with proper mutex AFTER cleanup and removal
		t.stats.mutex.Lock()
		t.stats.ActiveSubscriptions--
		t.stats.mutex.Unlock()
		
		t.subsMutex.Unlock()
		
		// If there were handler removal errors, log them but don't fail the unsubscribe
		if len(handlerErrors) > 0 {
			t.config.Logger.Warn("Some event handlers could not be removed during unsubscribe",
				zap.String("subscription_id", subscriptionID),
				zap.Int("failed_handlers", len(handlerErrors)))
		}

		t.config.Logger.Info("Removed subscription",
			zap.String("id", subscriptionID))
	} else {
		t.subsMutex.Unlock()
		// Subscription was already removed by another goroutine
		t.config.Logger.Debug("Subscription was already removed during cleanup",
			zap.String("id", subscriptionID))
	}

	return nil
}

// GetStats returns a copy of the transport statistics
func (t *Transport) Stats() TransportStats {
	t.stats.mutex.RLock()
	defer t.stats.mutex.RUnlock()
	return *t.stats
}

// GetConnectionPoolStats returns the connection pool statistics
func (t *Transport) GetConnectionPoolStats() PoolStats {
	return t.pool.Stats()
}

// GetDetailedStatus returns detailed status information
func (t *Transport) GetDetailedStatus() map[string]interface{} {
	t.subsMutex.RLock()
	subscriptions := make(map[string]interface{})
	for id, sub := range t.subscriptions {
		sub.mutex.RLock()
		subscriptions[id] = map[string]interface{}{
			"event_types":   sub.EventTypes,
			"created_at":    sub.CreatedAt,
			"last_event_at": sub.LastEventAt,
			"event_count":   sub.EventCount,
		}
		sub.mutex.RUnlock()
	}
	t.subsMutex.RUnlock()

	// Get event handlers count safely
	t.handlersMutex.RLock()
	eventHandlersCount := len(t.eventHandlers)
	t.handlersMutex.RUnlock()

	return map[string]interface{}{
		"transport_stats":      t.Stats(),
		"connection_pool":      t.pool.GetDetailedStatus(),
		"subscriptions":        subscriptions,
		"active_subscriptions": len(subscriptions),
		"event_handlers":       eventHandlersCount,
	}
}

// setupMessageHandlers sets up message handlers for all connections
func (t *Transport) setupMessageHandlers() {
	t.config.Logger.Debug("Setting up message handlers for transport")
	
	// Set up a message handler that forwards messages to the event channel
	messageHandler := func(data []byte) {
<<<<<<< HEAD
		t.config.Logger.Debug("Message handler received data", 
			zap.Int("size", len(data)), 
			zap.String("data", string(data)))
		
		// Check if channel is closed before attempting to send
		t.eventChMutex.RLock()
		if t.eventChClosed {
			t.config.Logger.Debug("Event channel is closed, dropping message")
			t.eventChMutex.RUnlock()
			return
=======
		// Check if event channel is already closed before attempting to send
		if atomic.LoadInt32(&t.eventChClosed) != 0 {
			// Channel is closed, discard the message
			return
		}

		select {
		case t.eventCh <- data:
			// Successfully queued the event
		case <-t.ctx.Done():
			// Transport is shutting down
		default:
			// Channel is full, log and drop the message
			t.config.Logger.Warn("Event channel full, dropping message",
				zap.Int("channel_size", len(t.eventCh)),
				zap.Int("channel_capacity", cap(t.eventCh)))
			t.stats.mutex.Lock()
			t.stats.EventsFailed++
			t.stats.mutex.Unlock()
>>>>>>> 3f51c251
		}
		t.eventChMutex.RUnlock()

		// Handle message with backpressure control
		t.handleEventWithBackpressure(data)
	}

	// This will be called by the pool when setting up connections
	t.pool.SetMessageHandler(messageHandler)
	
	t.config.Logger.Debug("Message handlers setup completed")
}

// onConnectionStateChange handles connection state changes
func (t *Transport) onConnectionStateChange(connID string, state ConnectionState) {
	t.config.Logger.Debug("Connection state changed",
		zap.String("connection_id", connID),
		zap.String("state", state.String()))
}

// onHealthChange handles health changes
func (t *Transport) onHealthChange(connID string, healthy bool) {
	t.config.Logger.Debug("Connection health changed",
		zap.String("connection_id", connID),
		zap.Bool("healthy", healthy))
}

// eventProcessingLoop processes incoming events
// Note: WaitGroup management is handled by startGoroutine
func (t *Transport) eventProcessingLoop() {
	t.config.Logger.Debug("Starting event processing loop")
	defer t.config.Logger.Debug("Event processing loop fully exited")

	for {
		// Check for shutdown first with immediate exit
		select {
		case <-t.ctx.Done():
			t.config.Logger.Debug("Event processing: Main context cancelled, exiting immediately")
			t.drainEventChannel()
			return
		case <-t.monitoringCtx.Done():
			t.config.Logger.Debug("Event processing: Monitoring context cancelled, exiting immediately")
			t.drainEventChannel()
			return
		default:
			// Continue to event processing
		}

		// Try to get an event with immediate timeout
		select {
		case <-t.ctx.Done():
<<<<<<< HEAD
			t.config.Logger.Debug("Event processing: Context cancelled during event wait, exiting")
			t.drainEventChannel()
			return
		case <-t.monitoringCtx.Done():
			t.config.Logger.Debug("Event processing: Monitoring context cancelled during event wait, exiting")
			t.drainEventChannel()
			return
		case data, ok := <-t.eventCh:
			if !ok {
				t.config.Logger.Debug("Event channel closed, exiting event processing loop")
				return
=======
			t.config.Logger.Info("Stopping event processing loop due to context cancellation")
			return
		case data, ok := <-t.eventCh:
			// Check if channel was closed
			if !ok {
				t.config.Logger.Info("Event channel closed, stopping event processing loop")
				return
			}
			
			// Check context again before processing to be responsive to cancellation
			select {
			case <-t.ctx.Done():
				t.config.Logger.Info("Context cancelled while processing event, stopping event processing loop")
				return
			default:
				// Process the incoming event
				if err := t.processIncomingEvent(data); err != nil {
					t.config.Logger.Error("Failed to process incoming event",
						zap.Error(err),
						zap.Int("data_size", len(data)))
				}
			}
		}
	}
}

// batchProcessingLoop processes batched messages
func (t *Transport) batchProcessingLoop() {
	defer t.wg.Done()

	t.config.Logger.Info("Starting batch processing loop")

	ticker := time.NewTicker(5 * time.Millisecond) // Check for batches frequently
	defer ticker.Stop()

	for {
		select {
		case <-t.ctx.Done():
			t.config.Logger.Info("Stopping batch processing loop due to context cancellation")
			return
		case <-ticker.C:
			// Process any available batches
			if t.performanceManager != nil && t.performanceManager.messageBatcher != nil {
				batch := t.performanceManager.messageBatcher.GetBatch()
				if batch != nil && len(batch) > 0 {
					// Send each message in the batch
					for _, msg := range batch {
						if err := t.pool.SendMessage(t.ctx, msg); err != nil {
							t.stats.mutex.Lock()
							t.stats.EventsFailed++
							// Decrement EventsSent since we already counted it during batching
							if t.stats.EventsSent > 0 {
								t.stats.EventsSent--
								t.stats.BytesTransferred -= int64(len(msg))
							}
							t.stats.mutex.Unlock()
							t.config.Logger.Error("Failed to send batched message", zap.Error(err))
						}
						// Success case: stats already updated in SendEvent
					}
				}
>>>>>>> 3f51c251
			}
			
			// Check for cancellation before processing
			select {
			case <-t.ctx.Done():
				t.config.Logger.Debug("Context cancelled before event processing, exiting")
				return
			case <-t.monitoringCtx.Done():
				t.config.Logger.Debug("Monitoring context cancelled before event processing, exiting")
				return
			default:
				// Process the incoming event quickly
				if err := t.processIncomingEvent(data); err != nil {
					t.config.Logger.Debug("Failed to process incoming event",
						zap.Error(err),
						zap.Int("data_size", len(data)))
				}
			}
		case <-time.After(1 * time.Millisecond): // Very short timeout to check for shutdown
			// Just loop back to check for shutdown
			continue
		}
	}
}

// processIncomingEvent processes an incoming event
func (t *Transport) processIncomingEvent(data []byte) error {
	// Parse event - using a generic map first, then convert to specific event type
	var eventData map[string]interface{}
	if err := json.Unmarshal(data, &eventData); err != nil {
		return common.NewTransportError(common.ErrorTypeSerialization, "failed to unmarshal incoming event", err).WithTransport("websocket")
	}

	// For now, create a simple wrapper that implements the Event interface
	// In a real implementation, we would have proper event type detection and parsing
	eventTypeStr, ok := eventData["type"].(string)
	if !ok {
		return fmt.Errorf("event type not found or invalid: %w", transport.ErrInvalidEventType)
	}

	// Update statistics
	t.stats.mutex.Lock()
	t.stats.EventsReceived++
	t.stats.BytesTransferred += int64(len(data))
	t.stats.mutex.Unlock()

	// Find and execute handlers
	t.handlersMutex.RLock()
	handlers, exists := t.eventHandlers[eventTypeStr]
	totalHandlers := len(t.eventHandlers)
	t.handlersMutex.RUnlock()

	t.config.Logger.Debug("Looking for event handlers",
		zap.String("event_type", eventTypeStr),
		zap.Bool("handlers_exist", exists),
		zap.Int("handler_count", len(handlers)),
		zap.Int("total_event_types", totalHandlers))

	if !exists {
		t.config.Logger.Debug("No handlers for event type",
			zap.String("type", eventTypeStr))
		return nil
	}

	// Create a mock event for handler execution
	// In a real implementation, this would be properly parsed
	event := &mockEvent{
		eventType: events.EventType(eventTypeStr),
		data:      eventData,
	}

	// Execute handlers
	for _, wrapper := range handlers {
		// Check if the transport context is cancelled before processing each handler
		if err := t.ctx.Err(); err != nil {
			t.config.Logger.Debug("Transport context cancelled, skipping event handlers",
				zap.String("event_type", eventTypeStr))
			return err
		}

		handlerCtx, cancel := context.WithTimeout(t.ctx, t.config.EventTimeout)

		if err := wrapper.Handler(handlerCtx, event); err != nil {
			t.config.Logger.Error("Event handler failed",
				zap.String("event_type", eventTypeStr),
				zap.String("handler_id", wrapper.ID),
				zap.Error(err))
			t.stats.mutex.Lock()
			t.stats.EventsFailed++
			t.stats.mutex.Unlock()
			cancel()
			continue
		}

		cancel()
	}

	t.stats.mutex.Lock()
	t.stats.EventsProcessed++
	t.stats.mutex.Unlock()

	return nil
}

// mockEvent is a simple implementation of the Event interface for testing
type mockEvent struct {
	eventType events.EventType
	data      map[string]interface{}
}

func (m *mockEvent) Type() events.EventType { return m.eventType }
func (m *mockEvent) Timestamp() *int64      { return nil }
func (m *mockEvent) SetTimestamp(int64)     {}
func (m *mockEvent) Validate() error        { return nil }
func (m *mockEvent) ToJSON() ([]byte, error) {
	return json.Marshal(m.data)
}
func (m *mockEvent) ToProtobuf() (*generated.Event, error) { return nil, nil }
func (m *mockEvent) GetBaseEvent() *events.BaseEvent       { return nil }
func (m *mockEvent) ThreadID() string                     { return "" }
func (m *mockEvent) RunID() string                        { return "" }

// IsConnected returns true if the transport has healthy connections
func (t *Transport) IsConnected() bool {
	return t.pool.GetHealthyConnectionCount() > 0
}

// GetActiveConnectionCount returns the number of active connections
func (t *Transport) GetActiveConnectionCount() int {
	return t.pool.GetActiveConnectionCount()
}

// GetHealthyConnectionCount returns the number of healthy connections
func (t *Transport) GetHealthyConnectionCount() int {
	return t.pool.GetHealthyConnectionCount()
}

// Ping sends a ping through all connections
func (t *Transport) Ping(ctx context.Context) error {
	// This would trigger ping messages through all connections
	// The actual implementation would depend on the connection pool
	return nil
}

// GetSubscription returns a subscription by ID
func (t *Transport) GetSubscription(subscriptionID string) (*Subscription, error) {
	t.subsMutex.RLock()
	defer t.subsMutex.RUnlock()

	sub, exists := t.subscriptions[subscriptionID]
	if !exists {
		return nil, fmt.Errorf("subscription not found: %w", transport.ErrStreamNotFound)
	}

	return sub, nil
}

// ListSubscriptions returns all active subscriptions
func (t *Transport) ListSubscriptions() []*Subscription {
	t.subsMutex.RLock()
	defer t.subsMutex.RUnlock()

	subs := make([]*Subscription, 0, len(t.subscriptions))
	for _, sub := range t.subscriptions {
		subs = append(subs, sub)
	}

	return subs
}

// GetEventHandlerCount returns the number of event handlers
func (t *Transport) GetEventHandlerCount() int {
	t.handlersMutex.RLock()
	defer t.handlersMutex.RUnlock()

	count := 0
	for _, handlers := range t.eventHandlers {
		count += len(handlers)
	}

	return count
}

// drainEventChannel drains any remaining events from the event channel
func (t *Transport) drainEventChannel() {
	for {
		select {
		case _, ok := <-t.eventCh:
			if !ok {
				// Channel is closed
				return
			}
			// Discard the event
		default:
			// No more events to drain
			return
		}
	}
}

// Close closes the transport and releases all resources
func (t *Transport) Close() error {
	return t.Stop()
}

// GetPerformanceMetrics returns current performance metrics
func (t *Transport) GetPerformanceMetrics() *PerformanceMetrics {
	if t.performanceManager == nil {
		return nil
	}
	return t.performanceManager.GetMetrics()
}

// GetMemoryUsage returns current memory usage
func (t *Transport) GetMemoryUsage() int64 {
	if t.performanceManager == nil {
		return 0
	}
	return t.performanceManager.GetMemoryUsage()
}

// OptimizeForThroughput optimizes the transport for maximum throughput
func (t *Transport) OptimizeForThroughput() {
	if t.performanceManager == nil {
		return
	}
	optimizer := NewPerformanceOptimizer(t.performanceManager)
	optimizer.OptimizeForThroughput()
}

// OptimizeForLatency optimizes the transport for minimum latency
func (t *Transport) OptimizeForLatency() {
	if t.performanceManager == nil {
		return
	}
	optimizer := NewPerformanceOptimizer(t.performanceManager)
	optimizer.OptimizeForLatency()
}

// OptimizeForMemory optimizes the transport for minimum memory usage
func (t *Transport) OptimizeForMemory() {
	if t.performanceManager == nil {
		return
	}
	optimizer := NewPerformanceOptimizer(t.performanceManager)
	optimizer.OptimizeForMemory()
}

// EnableAdaptiveOptimization enables adaptive performance optimization
func (t *Transport) EnableAdaptiveOptimization() {
	if t.performanceManager == nil {
		return
	}

	adaptiveOptimizer := NewAdaptiveOptimizer(t.performanceManager)

	// Start adaptive optimizer in background
	t.wg.Add(1)
	go adaptiveOptimizer.Start(t.ctx, &t.wg)
}

// CleanupEventHandlers performs memory-pressure aware cleanup of event handlers
func (t *Transport) CleanupEventHandlers() {
	t.handlersMutex.Lock()
	defer t.handlersMutex.Unlock()

	// Track cleanup statistics
	totalHandlers := 0
	cleanedHandlers := 0

	for eventType, handlers := range t.eventHandlers {
		totalHandlers += len(handlers)
		
		// Check for nil handlers and clean them up
		cleanHandlers := make([]*EventHandlerWrapper, 0, len(handlers))
		for _, wrapper := range handlers {
			if wrapper != nil && wrapper.Handler != nil {
				cleanHandlers = append(cleanHandlers, wrapper)
			} else {
				cleanedHandlers++
			}
		}
		
		// Update slice if we found any nil handlers
		if len(cleanHandlers) != len(handlers) {
			t.eventHandlers[eventType] = cleanHandlers
		}
		
		// Remove empty event types
		if len(cleanHandlers) == 0 {
			delete(t.eventHandlers, eventType)
		}
	}

	if cleanedHandlers > 0 {
		t.config.Logger.Info("Cleaned up event handlers",
			zap.Int("total_handlers", totalHandlers),
			zap.Int("cleaned_handlers", cleanedHandlers))
		
		// Force GC to reclaim memory from cleaned handlers
		runtime.GC()
	}
}

// OnMemoryPressure handles memory pressure events by cleaning up handlers
func (t *Transport) OnMemoryPressure(level int) {
	if level >= 2 { // High or critical memory pressure
		t.config.Logger.Warn("Memory pressure detected, performing handler cleanup",
			zap.Int("pressure_level", level))
		
		// Perform aggressive cleanup
		t.CleanupEventHandlers()
		
		// Force GC for immediate memory reclamation
		runtime.GC()
		runtime.GC() // Double GC to ensure finalizers run
	}
}

// GetEventHandlerStats returns statistics about event handlers for memory monitoring
func (t *Transport) GetEventHandlerStats() map[string]interface{} {
	t.handlersMutex.RLock()
	defer t.handlersMutex.RUnlock()

	stats := make(map[string]interface{})
	totalHandlers := 0
	
	eventTypeStats := make(map[string]int)
	for eventType, handlers := range t.eventHandlers {
		handlerCount := len(handlers)
		eventTypeStats[eventType] = handlerCount
		totalHandlers += handlerCount
	}

	stats["total_handlers"] = totalHandlers
	stats["event_types_count"] = len(t.eventHandlers)
	stats["handlers_by_type"] = eventTypeStats

	return stats
}<|MERGE_RESOLUTION|>--- conflicted
+++ resolved
@@ -184,18 +184,15 @@
 
 	// Logger is the logger instance
 	Logger *zap.Logger
-<<<<<<< HEAD
 	
 	// BackpressureConfig configures backpressure behavior
 	BackpressureConfig *BackpressureConfig
 	
 	// ResourceCleanupConfig configures resource cleanup
 	ResourceCleanupConfig *ResourceCleanupConfig
-=======
 
 	// ShutdownTimeout is the timeout for transport shutdown (default 5s, reduced for tests)
 	ShutdownTimeout time.Duration
->>>>>>> 3f51c251
 }
 
 // EventHandler represents a function that handles events
@@ -267,7 +264,6 @@
 		EnableEventValidation: true,
 		EventValidator:        events.NewEventValidator(events.DevelopmentValidationConfig()),
 		Logger:                zap.NewNop(),
-<<<<<<< HEAD
 		BackpressureConfig:    DefaultBackpressureConfig(),
 		ResourceCleanupConfig: DefaultResourceCleanupConfig(),
 	}
@@ -299,9 +295,7 @@
 		Logger:                zap.NewNop(),
 		BackpressureConfig:    backpressureConfig,
 		ResourceCleanupConfig: DefaultResourceCleanupConfig(),
-=======
 		ShutdownTimeout:       5 * time.Second, // Default production timeout
->>>>>>> 3f51c251
 	}
 }
 
@@ -359,20 +353,17 @@
 		}
 	}
 
-<<<<<<< HEAD
 	// Set default configs if nil
 	if config.BackpressureConfig == nil {
 		config.BackpressureConfig = DefaultBackpressureConfig()
 	}
 	if config.ResourceCleanupConfig == nil {
 		config.ResourceCleanupConfig = DefaultResourceCleanupConfig()
-=======
 	// Create performance manager
 	performanceManager, err := NewPerformanceManager(perfConfig)
 	if err != nil {
 		return nil, common.NewTransportError(common.ErrorTypeConfiguration,
 			"failed to create performance manager", err).WithTransport("websocket")
->>>>>>> 3f51c251
 	}
 
 	ctx, cancel := context.WithCancel(context.Background())
@@ -414,7 +405,6 @@
 func (t *Transport) Start(ctx context.Context) error {
 	t.config.Logger.Info("Starting WebSocket transport")
 
-<<<<<<< HEAD
 	// Recreate event channel if it was closed
 	t.eventChMutex.Lock()
 	if t.eventChClosed {
@@ -428,12 +418,10 @@
 		if err := t.performanceManager.Start(ctx); err != nil {
 			return fmt.Errorf("failed to start performance manager: %w", err)
 		}
-=======
 	// Start performance manager
 	if err := t.performanceManager.Start(ctx); err != nil {
 		return common.NewTransportError(common.ErrorTypeInternal,
 			"failed to start performance manager", err).WithTransport("websocket")
->>>>>>> 3f51c251
 	}
 
 	// Start connection pool
@@ -471,7 +459,6 @@
 func (t *Transport) Stop() error {
 	t.config.Logger.Debug("Stopping WebSocket transport with aggressive cleanup")
 
-<<<<<<< HEAD
 	// Cancel contexts immediately to signal all goroutines
 	t.monitoringCancel()
 	t.cancel()
@@ -495,7 +482,6 @@
 			t.config.Logger.Debug("Error stopping performance manager (expected)", zap.Error(err))
 		}
 	}
-=======
 	// Use stopOnce to ensure Stop() is only executed once
 	t.stopOnce.Do(func() {
 		// Cancel context FIRST to signal shutdown to all goroutines
@@ -531,7 +517,6 @@
 		if atomic.CompareAndSwapInt32(&t.eventChClosed, 0, 1) {
 			close(t.eventCh)
 		}
->>>>>>> 3f51c251
 
 		// Wait for transport goroutines with simple timeout
 		transportDone := make(chan struct{})
@@ -548,7 +533,6 @@
 		timer := time.NewTimer(shutdownTimeout)
 		defer timer.Stop()
 
-<<<<<<< HEAD
 	// Cancel all active goroutines
 	t.goroutinesMutex.Lock()
 	for _, goroutineInfo := range t.activeGoroutines {
@@ -586,7 +570,6 @@
 	}
 
 	t.config.Logger.Debug("WebSocket transport stop completed")
-=======
 		select {
 		case <-transportDone:
 			t.config.Logger.Debug("All transport goroutines stopped successfully")
@@ -607,7 +590,6 @@
 		t.config.Logger.Info("WebSocket transport stopped")
 	})
 
->>>>>>> 3f51c251
 	return nil
 }
 
@@ -623,7 +605,6 @@
 		}
 	}
 
-<<<<<<< HEAD
 	// Use performance manager for optimized serialization if available
 	var data []byte
 	var err error
@@ -638,13 +619,11 @@
 		if err != nil {
 			return fmt.Errorf("failed to serialize event: %w", err)
 		}
-=======
 	// Use performance manager for optimized serialization
 	data, err := t.performanceManager.OptimizeMessage(event)
 	if err != nil {
 		return common.NewTransportError(common.ErrorTypeSerialization,
 			"failed to optimize message", err).WithTransport("websocket")
->>>>>>> 3f51c251
 	}
 
 	// Check event size
@@ -870,12 +849,9 @@
 	t.subsMutex.Lock()
 	sub, exists := t.subscriptions[subscriptionID]
 	if !exists {
-<<<<<<< HEAD
 		t.subsMutex.Unlock()
 		return errors.New("subscription not found")
-=======
 		return fmt.Errorf("subscription not found: %w", transport.ErrStreamNotFound)
->>>>>>> 3f51c251
 	}
 	// Don't remove from map yet - do it after cleanup
 	t.subsMutex.Unlock()
@@ -979,7 +955,6 @@
 	
 	// Set up a message handler that forwards messages to the event channel
 	messageHandler := func(data []byte) {
-<<<<<<< HEAD
 		t.config.Logger.Debug("Message handler received data", 
 			zap.Int("size", len(data)), 
 			zap.String("data", string(data)))
@@ -990,7 +965,6 @@
 			t.config.Logger.Debug("Event channel is closed, dropping message")
 			t.eventChMutex.RUnlock()
 			return
-=======
 		// Check if event channel is already closed before attempting to send
 		if atomic.LoadInt32(&t.eventChClosed) != 0 {
 			// Channel is closed, discard the message
@@ -1010,7 +984,6 @@
 			t.stats.mutex.Lock()
 			t.stats.EventsFailed++
 			t.stats.mutex.Unlock()
->>>>>>> 3f51c251
 		}
 		t.eventChMutex.RUnlock()
 
@@ -1062,7 +1035,6 @@
 		// Try to get an event with immediate timeout
 		select {
 		case <-t.ctx.Done():
-<<<<<<< HEAD
 			t.config.Logger.Debug("Event processing: Context cancelled during event wait, exiting")
 			t.drainEventChannel()
 			return
@@ -1074,7 +1046,6 @@
 			if !ok {
 				t.config.Logger.Debug("Event channel closed, exiting event processing loop")
 				return
-=======
 			t.config.Logger.Info("Stopping event processing loop due to context cancellation")
 			return
 		case data, ok := <-t.eventCh:
@@ -1136,7 +1107,6 @@
 						// Success case: stats already updated in SendEvent
 					}
 				}
->>>>>>> 3f51c251
 			}
 			
 			// Check for cancellation before processing
